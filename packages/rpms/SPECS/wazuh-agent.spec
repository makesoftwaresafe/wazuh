%if !(0%{?el} >= 6 || 0%{?rhel} >= 6)
%global debug_package %{nil}
%endif

%if %{_isstage} == no
  %define _rpmfilename %%{NAME}_%%{VERSION}-%%{RELEASE}_%%{ARCH}_%{_hashcommit}.rpm
%else
  %define _rpmfilename %%{NAME}-%%{VERSION}-%%{RELEASE}.%%{ARCH}.rpm
%endif

Summary:     Wazuh helps you to gain security visibility into your infrastructure by monitoring hosts at an operating system and application level. It provides the following capabilities: log analysis, file integrity monitoring, intrusions detection and policy and compliance monitoring
Name:        wazuh-agent
Version:     %{_version}
Release:     %{_release}
License:     GPL
Group:       System Environment/Daemons
Source0:     %{name}-%{version}.tar.gz
URL:         https://www.wazuh.com/
BuildRoot:   %{_tmppath}/%{name}-%{version}-%{release}-root-%(%{__id_u} -n)
Vendor:      Wazuh, Inc <info@wazuh.com>
Packager:    Wazuh, Inc <info@wazuh.com>
Requires(pre):    /usr/sbin/groupadd /usr/sbin/useradd
Requires(postun): /usr/sbin/groupdel /usr/sbin/userdel
Conflicts:   ossec-hids ossec-hids-agent wazuh-manager wazuh-local
AutoReqProv: no

Requires: coreutils
%if 0%{?el} >= 6 || 0%{?rhel} >= 6
BuildRequires: coreutils glibc-devel automake autoconf libtool policycoreutils-python perl
%else
BuildRequires: coreutils glibc-devel automake autoconf libtool policycoreutils perl
%endif

ExclusiveOS: linux

%description
Wazuh helps you to gain security visibility into your infrastructure by monitoring
hosts at an operating system and application level. It provides the following capabilities:
log analysis, file integrity monitoring, intrusions detection and policy and compliance monitoring

%if 0%{?el} >= 6 || 0%{?rhel} >= 6
# Build debuginfo package
%if %{_arch} != ppc64le
%debug_package
%endif
%package wazuh-agent-debuginfo
Summary: Debug information for package %{name}.
%description wazuh-agent-debuginfo
This package provides debug information for package %{name}.
%endif


%prep
%setup -q

./gen_ossec.sh conf agent centos %rhel %{_localstatedir} > etc/ossec-agent.conf

%build
pushd src
# Rebuild for agent
make clean

%if 0%{?el} >= 6 || 0%{?rhel} >= 6
    make deps TARGET=agent
    make -j%{_threads} TARGET=agent USE_SELINUX=yes DEBUG=%{_debugenabled}
%else
    %ifnarch amd64
      MSGPACK="USE_MSGPACK_OPT=no"
    %endif
    deps_version=`cat Makefile | grep "DEPS_VERSION =" | cut -d " " -f 3`
    make deps RESOURCES_URL=http://packages.wazuh.com/deps/${deps_version} TARGET=agent
    make -j%{_threads} TARGET=agent USE_AUDIT=no USE_SELINUX=yes USE_EXEC_ENVIRON=no DEBUG=%{_debugenabled} ${MSGPACK}

%endif

popd

%install
# Clean BUILDROOT
rm -fr %{buildroot}

echo 'USER_LANGUAGE="en"' > ./etc/preloaded-vars.conf
echo 'USER_NO_STOP="y"' >> ./etc/preloaded-vars.conf
echo 'USER_INSTALL_TYPE="agent"' >> ./etc/preloaded-vars.conf
echo 'USER_DIR="%{_localstatedir}"' >> ./etc/preloaded-vars.conf
echo 'USER_DELETE_DIR="y"' >> ./etc/preloaded-vars.conf
echo 'USER_ENABLE_ACTIVE_RESPONSE="y"' >> ./etc/preloaded-vars.conf
echo 'USER_ENABLE_SYSCHECK="y"' >> ./etc/preloaded-vars.conf
echo 'USER_ENABLE_ROOTCHECK="y"' >> ./etc/preloaded-vars.conf
echo 'USER_ENABLE_OPENSCAP="n"' >> ./etc/preloaded-vars.conf
echo 'USER_ENABLE_SYSCOLLECTOR="y"' >> ./etc/preloaded-vars.conf
echo 'USER_ENABLE_CISCAT="y"' >> ./etc/preloaded-vars.conf
echo 'USER_UPDATE="n"' >> ./etc/preloaded-vars.conf
echo 'USER_AGENT_SERVER_IP="MANAGER_IP"' >> ./etc/preloaded-vars.conf
echo 'USER_CA_STORE="/path/to/my_cert.pem"' >> ./etc/preloaded-vars.conf
echo 'USER_AUTO_START="n"' >> ./etc/preloaded-vars.conf
./install.sh

%if 0%{?el} < 6 || 0%{?rhel} < 6
  mkdir -p ${RPM_BUILD_ROOT}%{_sysconfdir}
  touch ${RPM_BUILD_ROOT}%{_sysconfdir}/ossec-init.conf
%endif

# Create directories
mkdir -p ${RPM_BUILD_ROOT}%{_initrddir}
mkdir -p ${RPM_BUILD_ROOT}%{_localstatedir}/.ssh

# Copy the installed files into RPM_BUILD_ROOT directory
cp -pr %{_localstatedir}/* ${RPM_BUILD_ROOT}%{_localstatedir}/
mkdir -p ${RPM_BUILD_ROOT}/usr/lib/systemd/system/
sed -i "s:WAZUH_HOME_TMP:%{_localstatedir}:g" src/init/templates/ossec-hids-rh.init
install -m 0755 src/init/templates/ossec-hids-rh.init ${RPM_BUILD_ROOT}%{_initrddir}/wazuh-agent
sed -i "s:WAZUH_HOME_TMP:%{_localstatedir}:g" src/init/templates/wazuh-agent.service
install -m 0644 src/init/templates/wazuh-agent.service ${RPM_BUILD_ROOT}/usr/lib/systemd/system/

# Clean the preinstalled configuration assesment files
rm -f ${RPM_BUILD_ROOT}%{_localstatedir}/ruleset/sca/*

# Install configuration assesment files and files templates
mkdir -p ${RPM_BUILD_ROOT}%{_localstatedir}/tmp/sca-%{version}-%{release}-tmp/{generic}
mkdir -p ${RPM_BUILD_ROOT}%{_localstatedir}/tmp/sca-%{version}-%{release}-tmp/amzn/{1,2,2023}
mkdir -p ${RPM_BUILD_ROOT}%{_localstatedir}/tmp/sca-%{version}-%{release}-tmp/centos/{10,8,7,6,5}
mkdir -p ${RPM_BUILD_ROOT}%{_localstatedir}/tmp/sca-%{version}-%{release}-tmp/ol/{9}
mkdir -p ${RPM_BUILD_ROOT}%{_localstatedir}/tmp/sca-%{version}-%{release}-tmp/rhel/{9,8,7,6,5}
mkdir -p ${RPM_BUILD_ROOT}%{_localstatedir}/tmp/sca-%{version}-%{release}-tmp/sles/{11,12,15}
mkdir -p ${RPM_BUILD_ROOT}%{_localstatedir}/tmp/sca-%{version}-%{release}-tmp/suse/{11,12}
mkdir -p ${RPM_BUILD_ROOT}%{_localstatedir}/tmp/sca-%{version}-%{release}-tmp/fedora/{29,30,31,32,33,34,41}
mkdir -p ${RPM_BUILD_ROOT}%{_localstatedir}/tmp/sca-%{version}-%{release}-tmp/almalinux/{8,9,10}
mkdir -p ${RPM_BUILD_ROOT}%{_localstatedir}/tmp/sca-%{version}-%{release}-tmp/rocky/{8,9}

cp -r ruleset/sca/{generic,centos,rhel,ol,sles,amazon,rocky,almalinux} ${RPM_BUILD_ROOT}%{_localstatedir}/tmp/sca-%{version}-%{release}-tmp

cp etc/templates/config/generic/sca.files ${RPM_BUILD_ROOT}%{_localstatedir}/tmp/sca-%{version}-%{release}-tmp/generic

cp etc/templates/config/amzn/1/sca.files ${RPM_BUILD_ROOT}%{_localstatedir}/tmp/sca-%{version}-%{release}-tmp/amzn/1
cp etc/templates/config/amzn/2/sca.files ${RPM_BUILD_ROOT}%{_localstatedir}/tmp/sca-%{version}-%{release}-tmp/amzn/2
cp etc/templates/config/amzn/2023/sca.files ${RPM_BUILD_ROOT}%{_localstatedir}/tmp/sca-%{version}-%{release}-tmp/amzn/2023

cp etc/templates/config/centos/sca.files ${RPM_BUILD_ROOT}%{_localstatedir}/tmp/sca-%{version}-%{release}-tmp/centos
cp etc/templates/config/centos/10/sca.files ${RPM_BUILD_ROOT}%{_localstatedir}/tmp/sca-%{version}-%{release}-tmp/centos/10
cp etc/templates/config/centos/8/sca.files ${RPM_BUILD_ROOT}%{_localstatedir}/tmp/sca-%{version}-%{release}-tmp/centos/8
cp etc/templates/config/centos/7/sca.files ${RPM_BUILD_ROOT}%{_localstatedir}/tmp/sca-%{version}-%{release}-tmp/centos/7
cp etc/templates/config/centos/6/sca.files ${RPM_BUILD_ROOT}%{_localstatedir}/tmp/sca-%{version}-%{release}-tmp/centos/6
cp etc/templates/config/centos/5/sca.files ${RPM_BUILD_ROOT}%{_localstatedir}/tmp/sca-%{version}-%{release}-tmp/centos/5

cp etc/templates/config/ol/9/sca.files ${RPM_BUILD_ROOT}%{_localstatedir}/tmp/sca-%{version}-%{release}-tmp/ol/9

cp etc/templates/config/rhel/sca.files ${RPM_BUILD_ROOT}%{_localstatedir}/tmp/sca-%{version}-%{release}-tmp/rhel
cp etc/templates/config/rhel/10/sca.files ${RPM_BUILD_ROOT}%{_localstatedir}/tmp/sca-%{version}-%{release}-tmp/rhel/10
cp etc/templates/config/rhel/9/sca.files ${RPM_BUILD_ROOT}%{_localstatedir}/tmp/sca-%{version}-%{release}-tmp/rhel/9
cp etc/templates/config/rhel/8/sca.files ${RPM_BUILD_ROOT}%{_localstatedir}/tmp/sca-%{version}-%{release}-tmp/rhel/8
cp etc/templates/config/rhel/7/sca.files ${RPM_BUILD_ROOT}%{_localstatedir}/tmp/sca-%{version}-%{release}-tmp/rhel/7
cp etc/templates/config/rhel/6/sca.files ${RPM_BUILD_ROOT}%{_localstatedir}/tmp/sca-%{version}-%{release}-tmp/rhel/6
cp etc/templates/config/rhel/5/sca.files ${RPM_BUILD_ROOT}%{_localstatedir}/tmp/sca-%{version}-%{release}-tmp/rhel/5

cp etc/templates/config/sles/sca.files ${RPM_BUILD_ROOT}%{_localstatedir}/tmp/sca-%{version}-%{release}-tmp/sles
cp etc/templates/config/sles/11/sca.files ${RPM_BUILD_ROOT}%{_localstatedir}/tmp/sca-%{version}-%{release}-tmp/sles/11
cp etc/templates/config/sles/12/sca.files ${RPM_BUILD_ROOT}%{_localstatedir}/tmp/sca-%{version}-%{release}-tmp/sles/12
cp etc/templates/config/sles/15/sca.files ${RPM_BUILD_ROOT}%{_localstatedir}/tmp/sca-%{version}-%{release}-tmp/sles/15

cp etc/templates/config/suse/sca.files ${RPM_BUILD_ROOT}%{_localstatedir}/tmp/sca-%{version}-%{release}-tmp/suse
cp etc/templates/config/suse/11/sca.files ${RPM_BUILD_ROOT}%{_localstatedir}/tmp/sca-%{version}-%{release}-tmp/suse/11
cp etc/templates/config/suse/12/sca.files ${RPM_BUILD_ROOT}%{_localstatedir}/tmp/sca-%{version}-%{release}-tmp/suse/12

cp etc/templates/config/fedora/sca.files ${RPM_BUILD_ROOT}%{_localstatedir}/tmp/sca-%{version}-%{release}-tmp/fedora
cp etc/templates/config/fedora/29/sca.files ${RPM_BUILD_ROOT}%{_localstatedir}/tmp/sca-%{version}-%{release}-tmp/fedora/29
cp etc/templates/config/fedora/30/sca.files ${RPM_BUILD_ROOT}%{_localstatedir}/tmp/sca-%{version}-%{release}-tmp/fedora/30
cp etc/templates/config/fedora/31/sca.files ${RPM_BUILD_ROOT}%{_localstatedir}/tmp/sca-%{version}-%{release}-tmp/fedora/31
cp etc/templates/config/fedora/32/sca.files ${RPM_BUILD_ROOT}%{_localstatedir}/tmp/sca-%{version}-%{release}-tmp/fedora/32
cp etc/templates/config/fedora/33/sca.files ${RPM_BUILD_ROOT}%{_localstatedir}/tmp/sca-%{version}-%{release}-tmp/fedora/33
cp etc/templates/config/fedora/34/sca.files ${RPM_BUILD_ROOT}%{_localstatedir}/tmp/sca-%{version}-%{release}-tmp/fedora/34
cp etc/templates/config/fedora/41/sca.files ${RPM_BUILD_ROOT}%{_localstatedir}/tmp/sca-%{version}-%{release}-tmp/fedora/41

cp etc/templates/config/almalinux/sca.files ${RPM_BUILD_ROOT}%{_localstatedir}/tmp/sca-%{version}-%{release}-tmp/almalinux
cp etc/templates/config/almalinux/8/sca.files ${RPM_BUILD_ROOT}%{_localstatedir}/tmp/sca-%{version}-%{release}-tmp/almalinux/8
cp etc/templates/config/almalinux/9/sca.files ${RPM_BUILD_ROOT}%{_localstatedir}/tmp/sca-%{version}-%{release}-tmp/almalinux/9
cp etc/templates/config/almalinux/10/sca.files ${RPM_BUILD_ROOT}%{_localstatedir}/tmp/sca-%{version}-%{release}-tmp/almalinux/10

cp etc/templates/config/rocky/sca.files ${RPM_BUILD_ROOT}%{_localstatedir}/tmp/sca-%{version}-%{release}-tmp/rocky
cp etc/templates/config/rocky/8/sca.files ${RPM_BUILD_ROOT}%{_localstatedir}/tmp/sca-%{version}-%{release}-tmp/rocky/8
cp etc/templates/config/rocky/9/sca.files ${RPM_BUILD_ROOT}%{_localstatedir}/tmp/sca-%{version}-%{release}-tmp/rocky/9

# Add configuration scripts
mkdir -p ${RPM_BUILD_ROOT}%{_localstatedir}/packages_files/agent_installation_scripts/
cp gen_ossec.sh ${RPM_BUILD_ROOT}%{_localstatedir}/packages_files/agent_installation_scripts/
cp add_localfiles.sh ${RPM_BUILD_ROOT}%{_localstatedir}/packages_files/agent_installation_scripts/

# Templates for initscript
mkdir -p ${RPM_BUILD_ROOT}%{_localstatedir}/packages_files/agent_installation_scripts/src/init
mkdir -p ${RPM_BUILD_ROOT}%{_localstatedir}/packages_files/agent_installation_scripts/etc/templates/config/generic
mkdir -p ${RPM_BUILD_ROOT}%{_localstatedir}/packages_files/agent_installation_scripts/etc/templates/config/centos
mkdir -p ${RPM_BUILD_ROOT}%{_localstatedir}/packages_files/agent_installation_scripts/etc/templates/config/rhel
mkdir -p ${RPM_BUILD_ROOT}%{_localstatedir}/packages_files/agent_installation_scripts/etc/templates/config/suse
mkdir -p ${RPM_BUILD_ROOT}%{_localstatedir}/packages_files/agent_installation_scripts/etc/templates/config/sles

# Add SUSE initscript
sed -i "s:WAZUH_HOME_TMP:%{_localstatedir}:g" src/init/templates/ossec-hids-suse.init
cp -rp src/init/templates/ossec-hids-suse.init ${RPM_BUILD_ROOT}%{_localstatedir}/packages_files/agent_installation_scripts/src/init/

# Copy scap templates
cp -rp  etc/templates/config/generic/* ${RPM_BUILD_ROOT}%{_localstatedir}/packages_files/agent_installation_scripts/etc/templates/config/generic
cp -rp  etc/templates/config/centos/* ${RPM_BUILD_ROOT}%{_localstatedir}/packages_files/agent_installation_scripts/etc/templates/config/centos
cp -rp  etc/templates/config/rhel/* ${RPM_BUILD_ROOT}%{_localstatedir}/packages_files/agent_installation_scripts/etc/templates/config/rhel
cp -rp  etc/templates/config/suse/* ${RPM_BUILD_ROOT}%{_localstatedir}/packages_files/agent_installation_scripts/etc/templates/config/suse
cp -rp  etc/templates/config/sles/* ${RPM_BUILD_ROOT}%{_localstatedir}/packages_files/agent_installation_scripts/etc/templates/config/sles

install -m 0640 src/init/*.sh ${RPM_BUILD_ROOT}%{_localstatedir}/packages_files/agent_installation_scripts/src/init

# Add installation scripts
cp src/VERSION ${RPM_BUILD_ROOT}%{_localstatedir}/packages_files/agent_installation_scripts/src/
cp src/REVISION ${RPM_BUILD_ROOT}%{_localstatedir}/packages_files/agent_installation_scripts/src/

%if 0%{?el} >= 6 || 0%{?rhel} >= 6
%{_rpmconfigdir}/find-debuginfo.sh
%endif


exit 0

%pre
# Create the wazuh group if it doesn't exists
if command -v getent > /dev/null 2>&1 && ! getent group wazuh > /dev/null 2>&1; then
  groupadd -r wazuh
elif ! getent group wazuh > /dev/null 2>&1; then
  groupadd -r wazuh
fi
# Create the wazuh user if it doesn't exists
if ! getent passwd wazuh > /dev/null 2>&1; then
  useradd -g wazuh -G wazuh -d %{_localstatedir} -r -s /sbin/nologin wazuh
fi

# Stop the services to upgrade the package
if [ $1 = 2 ]; then
  if [ ! -d "%{_localstatedir}" ]; then
    echo "Error: Directory %{_localstatedir} does not exist. Cannot perform upgrade" >&2
    exit 1
  fi

  if command -v systemctl > /dev/null 2>&1 && systemctl > /dev/null 2>&1 && systemctl is-active --quiet wazuh-agent > /dev/null 2>&1; then
    systemctl stop wazuh-agent.service > /dev/null 2>&1
    touch %{_localstatedir}/tmp/wazuh.restart
  # Check for SysV
  elif command -v service > /dev/null 2>&1 && service wazuh-agent status 2>/dev/null | grep "is running" > /dev/null 2>&1; then
    service wazuh-agent stop > /dev/null 2>&1
    touch %{_localstatedir}/tmp/wazuh.restart
  elif %{_localstatedir}/bin/wazuh-control status 2>/dev/null | grep "is running" > /dev/null 2>&1; then
    touch %{_localstatedir}/tmp/wazuh.restart
  elif %{_localstatedir}/bin/ossec-control status 2>/dev/null | grep "is running" > /dev/null 2>&1; then
    touch %{_localstatedir}/tmp/wazuh.restart
  fi
  %{_localstatedir}/bin/ossec-control stop > /dev/null 2>&1 || %{_localstatedir}/bin/wazuh-control stop > /dev/null 2>&1
fi

%post

echo "VERSION=\"$(%{_localstatedir}/bin/wazuh-control info -v)\"" > /etc/ossec-init.conf
if [ $1 = 2 ]; then
  if [ -d %{_localstatedir}/logs/ossec ]; then
    rm -rf %{_localstatedir}/logs/wazuh
    cp -rp %{_localstatedir}/logs/ossec %{_localstatedir}/logs/wazuh
  fi

  if [ -d %{_localstatedir}/queue/ossec ]; then
    rm -rf %{_localstatedir}/queue/sockets
    cp -rp %{_localstatedir}/queue/ossec %{_localstatedir}/queue/sockets
  fi
fi
# If the package is being installed
if [ $1 = 1 ]; then

  touch %{_localstatedir}/logs/active-responses.log
  chown wazuh:wazuh %{_localstatedir}/logs/active-responses.log
  chmod 0660 %{_localstatedir}/logs/active-responses.log

  . %{_localstatedir}/packages_files/agent_installation_scripts/src/init/dist-detect.sh

  # Generating ossec.conf file
  %{_localstatedir}/packages_files/agent_installation_scripts/gen_ossec.sh conf agent ${DIST_NAME} ${DIST_VER}.${DIST_SUBVER} %{_localstatedir} > %{_localstatedir}/etc/ossec.conf
  chown root:wazuh %{_localstatedir}/etc/ossec.conf

  # Add default local_files to ossec.conf
  %{_localstatedir}/packages_files/agent_installation_scripts/add_localfiles.sh %{_localstatedir} >> %{_localstatedir}/etc/ossec.conf


  # Register and configure agent if Wazuh environment variables are defined
  %{_localstatedir}/packages_files/agent_installation_scripts/src/init/register_configure_agent.sh %{_localstatedir} > /dev/null || :
fi

if [[ -d /run/systemd/system ]]; then
  rm -f %{_initrddir}/wazuh-agent
fi

# Delete the installation files used to configure the agent
rm -rf %{_localstatedir}/packages_files

# Remove unnecessary files from shared directory
rm -f %{_localstatedir}/etc/shared/*.rpmnew

#AlmaLinux
if [ -r "/etc/almalinux-release" ]; then
  DIST_NAME=almalinux
  DIST_VER=`sed -rn 's/.* ([0-9]{1,2})\.*[0-9]{0,2}.*/\1/p' /etc/almalinux-release`
#Rocky
elif [ -r "/etc/rocky-release" ]; then
  DIST_NAME=rocky
  DIST_VER=`sed -rn 's/.* ([0-9]{1,2})\.*[0-9]{0,2}.*/\1/p' /etc/rocky-release`
# CentOS
elif [ -r "/etc/centos-release" ]; then
  if grep -q "AlmaLinux" /etc/centos-release; then
    DIST_NAME=almalinux
  elif grep -q "Rocky" /etc/centos-release; then
    DIST_NAME=almalinux
  else
    DIST_NAME="centos"
  fi
  DIST_VER=`sed -rn 's/.* ([0-9]{1,2})\.*[0-9]{0,2}.*/\1/p' /etc/centos-release`
# Fedora
elif [ -r "/etc/fedora-release" ]; then
    DIST_NAME="fedora"
    DIST_VER=`sed -rn 's/.* ([0-9]{1,2})\.*[0-9]{0,2}.*/\1/p' /etc/fedora-release`
# Oracle Linux
elif [ -r "/etc/oracle-release" ]; then
    DIST_NAME="ol"
    DIST_VER=`sed -rn 's/.* ([0-9]{1,2})\.*[0-9]{0,2}.*/\1/p' /etc/oracle-release`
# RedHat
elif [ -r "/etc/redhat-release" ]; then
  if grep -q "AlmaLinux" /etc/redhat-release; then
    DIST_NAME=almalinux
  elif grep -q "Rocky" /etc/redhat-release; then
    DIST_NAME=almalinux
  elif grep -q "CentOS" /etc/redhat-release; then
      DIST_NAME="centos"
  else
      DIST_NAME="rhel"
  fi
  DIST_VER=`sed -rn 's/.* ([0-9]{1,2})\.*[0-9]{0,2}.*/\1/p' /etc/redhat-release`
# SUSE
elif [ -r "/etc/SuSE-release" ]; then
  if grep -q "openSUSE" /etc/SuSE-release; then
      DIST_NAME="generic"
      DIST_VER=""
  else
      DIST_NAME="sles"
      DIST_VER=`sed -rn 's/.*VERSION = ([0-9]{1,2}).*/\1/p' /etc/SuSE-release`
  fi
elif [ -r "/etc/os-release" ]; then
  . /etc/os-release
  DIST_NAME=$ID
  DIST_VER=$(echo $VERSION_ID | sed -rn 's/[^0-9]*([0-9]+).*/\1/p')
  if [ "X$DIST_VER" = "X" ]; then
      DIST_VER="0"
  fi
  if [ "$DIST_NAME" = "amzn" ] && [ "$DIST_VER" != "2" ] && [ "$DIST_VER" != "2023" ]; then
      DIST_VER="1"
  fi
  DIST_SUBVER=$(echo $VERSION_ID | sed -rn 's/[^0-9]*[0-9]+\.([0-9]+).*/\1/p')
  if [ "X$DIST_SUBVER" = "X" ]; then
      DIST_SUBVER="0"
  fi
else
  DIST_NAME="generic"
  DIST_VER=""
fi

SCA_DIR="${DIST_NAME}/${DIST_VER}"
SCA_BASE_DIR="%{_localstatedir}/tmp/sca-%{version}-%{release}-tmp"
mkdir -p %{_localstatedir}/ruleset/sca


SCA_TMP_DIR="${SCA_BASE_DIR}/${SCA_DIR}"
# Install the configuration files needed for this hosts
if [ -r "${SCA_BASE_DIR}/${DIST_NAME}/${DIST_VER}/${DIST_SUBVER}/sca.files" ]; then
  SCA_TMP_DIR="${SCA_BASE_DIR}/${DIST_NAME}/${DIST_VER}/${DIST_SUBVER}"
elif [ -r "${SCA_BASE_DIR}/${DIST_NAME}/${DIST_VER}/sca.files" ]; then
  SCA_TMP_DIR="${SCA_BASE_DIR}/${DIST_NAME}/${DIST_VER}"
elif [ -r "${SCA_BASE_DIR}/${DIST_NAME}/sca.files" ]; then
  SCA_TMP_DIR="${SCA_BASE_DIR}/${DIST_NAME}"
else
  SCA_TMP_DIR="${SCA_BASE_DIR}/generic"
fi

SCA_TMP_FILE="${SCA_TMP_DIR}/sca.files"
if [ -r ${SCA_TMP_FILE} ]; then

  rm -f %{_localstatedir}/ruleset/sca/* || true

  for sca_file in $(cat ${SCA_TMP_FILE}); do
    if [ -f ${SCA_BASE_DIR}/${sca_file} ]; then
      mv ${SCA_BASE_DIR}/${sca_file} %{_localstatedir}/ruleset/sca
    fi
  done
fi

# Set the proper selinux context
if ([ "X${DIST_NAME}" = "Xrhel" ] || [ "X${DIST_NAME}" = "Xcentos" ] || [ "X${DIST_NAME}" = "XCentOS" ]) && [ "${DIST_VER}" == "5" ]; then
  if command -v getenforce > /dev/null 2>&1; then
    if [ $(getenforce) !=  "Disabled" ]; then
      chcon -t textrel_shlib_t  %{_localstatedir}/lib/libwazuhext.so
      chcon -t textrel_shlib_t  %{_localstatedir}/lib/libwazuhshared.so
    fi
  fi
else
  # Add the SELinux policy
  if command -v getenforce > /dev/null 2>&1 && command -v semodule > /dev/null 2>&1; then
    if [ $(getenforce) != "Disabled" ]; then
      semodule -i %{_localstatedir}/var/selinux/wazuh.pp
      semodule -e wazuh
    fi
  fi
fi

# Restore ossec.conf permissions after upgrading
chmod 0660 %{_localstatedir}/etc/ossec.conf

# Remove old ossec user and group if exists and change ownwership of files

if getent group ossec > /dev/null 2>&1; then
  find %{_localstatedir}/ -group ossec -user root -exec chown root:wazuh {} \; > /dev/null 2>&1 || true
  if getent passwd ossec > /dev/null 2>&1; then
    find %{_localstatedir}/ -group ossec -user ossec -exec chown wazuh:wazuh {} \; > /dev/null 2>&1 || true
    userdel ossec > /dev/null 2>&1
  fi
  if getent passwd ossecm > /dev/null 2>&1; then
    find %{_localstatedir}/ -group ossec -user ossecm -exec chown wazuh:wazuh {} \; > /dev/null 2>&1 || true
    userdel ossecm > /dev/null 2>&1
  fi
  if getent passwd ossecr > /dev/null 2>&1; then
    find %{_localstatedir}/ -group ossec -user ossecr -exec chown wazuh:wazuh {} \; > /dev/null 2>&1 || true
    userdel ossecr > /dev/null 2>&1
  fi
  if grep -q ossec /etc/group; then
    groupdel ossec > /dev/null 2>&1
  fi
fi

%preun

if [ $1 = 0 ]; then
  # Path to the primary configuration file
  AGENT_CONF_PATH="%{_localstatedir}/etc/shared/agent.conf"
  # Path to the fallback configuration file
  OSSEC_CONF_PATH="%{_localstatedir}/etc/ossec.conf"
  # Initialize uninstallation permission variable
  UNINSTALL_VALIDATION_NEEDED=""

  # Function to extract package_uninstallation value from XML
  get_package_uninstallation_value() {
    local file_path="$1"
    local value=$(sed -n '/<anti_tampering>/,/<\/anti_tampering>/p' "$file_path" | grep -oP '(?<=<package_uninstallation>).*?(?=</package_uninstallation>)' | tr -d '\n')
    echo "$value"
  }

  # Function to check anti-tampering configuration
  check_anti_tampering() {
    local config_file
    local uninstall_validation_needed=""

    if [ -f "%{_localstatedir}/etc/shared/agent.conf" ]; then
      config_file="%{_localstatedir}/etc/shared/agent.conf"
      uninstall_validation_needed=$(get_package_uninstallation_value "$config_file")
    fi

    if [ -z "$uninstall_validation_needed" ] && [ -f "%{_localstatedir}/etc/ossec.conf" ]; then
      config_file="%{_localstatedir}/etc/ossec.conf"
      uninstall_validation_needed=$(get_package_uninstallation_value "$config_file")
    fi

    if [ "$uninstall_validation_needed" = "yes" ]; then
      return 0
    else
      return 1
    fi
  }

  # Function to validate uninstallation
  validate_uninstall() {
    local validation_command

    # Check if the configuration file exists
    if [ -f "%{_localstatedir}/etc/uninstall_validation.env" ]; then
      . "%{_localstatedir}/etc/uninstall_validation.env"
    else
      echo "INFO: Uninstall configuration file not found, using environment variables."
    fi

    # Check if the VALIDATION_HOST variables are set
    if [ -z "$VALIDATION_HOST" ]; then
      echo "ERROR: Validation host not provided. Uninstallation cannot be continued."
      exit 1
    fi

    # Validate uninstallation
    if [ -n "$VALIDATION_TOKEN" ] && [ -n "$VALIDATION_LOGIN" ]; then
      validation_command="%{_localstatedir}/bin/wazuh-agentd --uninstall-auth-token=${VALIDATION_TOKEN} --uninstall-auth-login=${VALIDATION_LOGIN} --uninstall-auth-host=${VALIDATION_HOST} --uninstall-ssl-verify=${VALIDATION_SSL_VERIFY}"
    elif [ -n "$VALIDATION_TOKEN" ]; then
      validation_command="%{_localstatedir}/bin/wazuh-agentd --uninstall-auth-token=${VALIDATION_TOKEN} --uninstall-auth-host=${VALIDATION_HOST} --uninstall-ssl-verify=${VALIDATION_SSL_VERIFY}"
    elif [ -n "$VALIDATION_LOGIN" ]; then
      validation_command="%{_localstatedir}/bin/wazuh-agentd --uninstall-auth-login=${VALIDATION_LOGIN} --uninstall-auth-host=${VALIDATION_HOST} --uninstall-ssl-verify=${VALIDATION_SSL_VERIFY}"
    else
      echo "ERROR: Validation login or token not provided. Uninstallation cannot be continued."
      exit 1
    fi

    if $validation_command; then
      echo "INFO: Uninstallation authorized, continuing..."
    else
      echo "ERROR: Uninstallation not authorized, aborting..."
      exit 1
    fi
  }

  # Check if anti-tampering is enabled
  if check_anti_tampering; then
    validate_uninstall
  fi

  # Stop the services before uninstall the package
  # Check for systemd
  if command -v systemctl > /dev/null 2>&1 && systemctl > /dev/null 2>&1 && systemctl is-active --quiet wazuh-agent > /dev/null 2>&1; then
    systemctl stop wazuh-agent.service > /dev/null 2>&1
  # Check for SysV
  elif command -v service > /dev/null 2>&1 && service wazuh-agent status 2>/dev/null | grep "is running" > /dev/null 2>&1; then
    service wazuh-agent stop > /dev/null 2>&1
  fi
  %{_localstatedir}/bin/wazuh-control stop > /dev/null 2>&1

  # Remove the SELinux policy
  if command -v getenforce > /dev/null 2>&1 && command -v semodule > /dev/null 2>&1; then
    if [ $(getenforce) != "Disabled" ]; then
      if (semodule -l | grep wazuh > /dev/null); then
        semodule -r wazuh > /dev/null
      fi
    fi
  fi
  # Remove the service file for SUSE hosts
  if [ -f /etc/os-release ]; then
    sles=$(grep "\"sles" /etc/os-release)
  elif [ -f /etc/SuSE-release ]; then
    sles=$(grep "SUSE Linux Enterprise Server" /etc/SuSE-release)
  fi
  if [ ! -z "$sles" ]; then
    rm -f /etc/init.d/wazuh-agent
  fi

  # Remove SCA files
  rm -f %{_localstatedir}/ruleset/sca/*

fi

%triggerin -- glibc
[ -r %{_sysconfdir}/localtime ] && cp -fpL %{_sysconfdir}/localtime %{_localstatedir}/etc
 chown root:wazuh %{_localstatedir}/etc/localtime
 chmod 0640 %{_localstatedir}/etc/localtime

%postun

DELETE_WAZUH_USER_AND_GROUP=0

# If the upgrade downgrades to earlier versions, it will create the ossec
# group and user, we need to delete wazuh ones
if [ $1 = 1 ]; then
  if command -v %{_localstatedir}/bin/ossec-control > /dev/null 2>&1; then
    find %{_localstatedir} -group wazuh -exec chgrp ossec {} +
    find %{_localstatedir} -user wazuh -exec chown ossec {} +
    DELETE_WAZUH_USER_AND_GROUP=1
  fi

  if [ ! -f %{_localstatedir}/etc/client.keys ]; then
    if [ -f %{_localstatedir}/etc/client.keys.rpmsave ]; then
      mv %{_localstatedir}/etc/client.keys.rpmsave %{_localstatedir}/etc/client.keys
    elif [ -f %{_localstatedir}/etc/client.keys.rpmnew ]; then
      mv %{_localstatedir}/etc/client.keys.rpmnew %{_localstatedir}/etc/client.keys
    fi
  fi
fi

# If the package is been uninstalled or we want to delete wazuh user and group
if [ $1 = 0 ] || [ $DELETE_WAZUH_USER_AND_GROUP = 1 ]; then
  # Remove the wazuh user if it exists
  if getent passwd wazuh > /dev/null 2>&1; then
    userdel wazuh >/dev/null 2>&1
  fi
  # Remove the wazuh group if it exists
  if command -v getent > /dev/null 2>&1 && getent group wazuh > /dev/null 2>&1; then
    groupdel wazuh >/dev/null 2>&1
  elif getent group wazuh > /dev/null 2>&1; then
    groupdel wazuh >/dev/null 2>&1
  fi

  if [ $1 = 0 ];then
    # Remove lingering folders and files
    rm -rf %{_localstatedir}/etc/shared/
    rm -rf %{_localstatedir}/queue/
    rm -rf %{_localstatedir}/var/
    rm -rf %{_localstatedir}/bin/
    rm -rf %{_localstatedir}/logs/
    rm -rf %{_localstatedir}/backup/
    rm -rf %{_localstatedir}/ruleset/
    rm -rf %{_localstatedir}/tmp
  fi
fi

# posttrans code is the last thing executed in a install/upgrade
%posttrans
if [ -f %{_sysconfdir}/systemd/system/wazuh-agent.service ]; then
  rm -rf %{_sysconfdir}/systemd/system/wazuh-agent.service
  systemctl daemon-reload > /dev/null 2>&1
fi

if [ -f %{_localstatedir}/tmp/wazuh.restart ]; then
  rm -f %{_localstatedir}/tmp/wazuh.restart
  if command -v systemctl > /dev/null 2>&1 && systemctl > /dev/null 2>&1 ; then
    systemctl daemon-reload > /dev/null 2>&1
    systemctl restart wazuh-agent.service > /dev/null 2>&1
  elif command -v service > /dev/null 2>&1; then
    service wazuh-agent restart > /dev/null 2>&1
  else
    %{_localstatedir}/bin/wazuh-control restart > /dev/null 2>&1
  fi
fi

if [ -d %{_localstatedir}/logs/ossec ]; then
  rm -rf %{_localstatedir}/logs/ossec/
fi

if [ -d %{_localstatedir}/queue/ossec ]; then
  rm -rf %{_localstatedir}/queue/ossec/
fi

if [ -f %{_sysconfdir}/ossec-init.conf ]; then
  rm -f %{_sysconfdir}/ossec-init.conf
  rm -f %{_localstatedir}/etc/ossec-init.conf
fi

%clean
rm -fr %{buildroot}

%files
%defattr(-,root,root)
%config(missingok) %{_initrddir}/wazuh-agent
%attr(640, root, wazuh) %verify(not md5 size mtime) %ghost %{_sysconfdir}/ossec-init.conf
/usr/lib/systemd/system/wazuh-agent.service
%dir %attr(750, root, wazuh) %{_localstatedir}
%attr(750, root, wazuh) %{_localstatedir}/agentless
%dir %attr(770, root, wazuh) %{_localstatedir}/.ssh
%dir %attr(750, root, wazuh) %{_localstatedir}/active-response
%dir %attr(750, root, wazuh) %{_localstatedir}/active-response/bin
%attr(750, root, wazuh) %{_localstatedir}/active-response/bin/*
%dir %attr(750, root, root) %{_localstatedir}/bin
%attr(750, root, root) %{_localstatedir}/bin/*
%dir %attr(750, root, wazuh) %{_localstatedir}/backup
%dir %attr(770, wazuh, wazuh) %{_localstatedir}/etc
%attr(640, root, wazuh) %config(noreplace) %{_localstatedir}/etc/client.keys
%attr(640, root, wazuh) %{_localstatedir}/etc/internal_options*
%attr(640, root, wazuh) %{_localstatedir}/etc/localtime
%attr(640, root, wazuh) %config(noreplace) %{_localstatedir}/etc/local_internal_options.conf
%attr(660, root, wazuh) %config(noreplace) %{_localstatedir}/etc/ossec.conf
%attr(640, root, wazuh) %{_localstatedir}/etc/wpk_root.pem
%dir %attr(770, root, wazuh) %{_localstatedir}/etc/shared
%attr(660, root, wazuh) %config(missingok,noreplace) %{_localstatedir}/etc/shared/*
%dir %attr(750, root, wazuh) %{_localstatedir}/lib
%attr(750, root, wazuh) %{_localstatedir}/lib/*
%dir %attr(770, wazuh, wazuh) %{_localstatedir}/logs
%attr(660, wazuh, wazuh) %ghost %{_localstatedir}/logs/active-responses.log
%attr(660, root, wazuh) %ghost %{_localstatedir}/logs/ossec.log
%attr(660, root, wazuh) %ghost %{_localstatedir}/logs/ossec.json
%dir %attr(750, wazuh, wazuh) %{_localstatedir}/logs/wazuh
%dir %attr(750, root, root) %config(missingok) %{_localstatedir}/packages_files
%dir %attr(750, root, root) %config(missingok) %{_localstatedir}/packages_files/agent_installation_scripts
%attr(750, root, root) %config(missingok) %{_localstatedir}/packages_files/agent_installation_scripts/add_localfiles.sh
%attr(750, root, root) %config(missingok) %{_localstatedir}/packages_files/agent_installation_scripts/gen_ossec.sh
%attr(750, root, root) %config(missingok) %{_localstatedir}/packages_files/agent_installation_scripts/etc/templates/config/generic/*
%attr(750, root, root) %config(missingok) %{_localstatedir}/packages_files/agent_installation_scripts/etc/templates/config/centos/*
%attr(750, root, root) %config(missingok) %{_localstatedir}/packages_files/agent_installation_scripts/etc/templates/config/rhel/*
%attr(750, root, root) %config(missingok) %{_localstatedir}/packages_files/agent_installation_scripts/etc/templates/config/sles/*
%attr(750, root, root) %config(missingok) %{_localstatedir}/packages_files/agent_installation_scripts/etc/templates/config/suse/*
%attr(750, root, root) %config(missingok) %{_localstatedir}/packages_files/agent_installation_scripts/src/*
%dir %attr(750, root, wazuh) %{_localstatedir}/queue
%dir %attr(770, wazuh, wazuh) %{_localstatedir}/queue/sockets
%dir %attr(750, wazuh, wazuh) %{_localstatedir}/queue/diff
%dir %attr(750, wazuh, wazuh) %{_localstatedir}/queue/fim
%dir %attr(750, wazuh, wazuh) %{_localstatedir}/queue/fim/db
%dir %attr(750, wazuh, wazuh) %{_localstatedir}/queue/syscollector
%dir %attr(750, wazuh, wazuh) %{_localstatedir}/queue/syscollector/db
%attr(640, root, wazuh) %{_localstatedir}/queue/syscollector/norm_config.json
%dir %attr(770, wazuh, wazuh) %{_localstatedir}/queue/alerts
%dir %attr(750, wazuh, wazuh) %{_localstatedir}/queue/rids
%dir %attr(750, wazuh, wazuh) %{_localstatedir}/queue/logcollector
%dir %attr(750, root, wazuh) %{_localstatedir}/ruleset/
%dir %attr(750, root, wazuh) %{_localstatedir}/ruleset/sca
%attr(750, root, wazuh) %{_localstatedir}/lib/libdbsync.so
%attr(750, root, wazuh) %{_localstatedir}/lib/librsync.so
%attr(750, root, wazuh) %{_localstatedir}/lib/libsyscollector.so
%attr(750, root, wazuh) %{_localstatedir}/lib/libsysinfo.so
%attr(750, root, wazuh) %{_localstatedir}/lib/libstdc++.so.6
%attr(750, root, wazuh) %{_localstatedir}/lib/libgcc_s.so.1
%attr(750, root, wazuh) %{_localstatedir}/lib/libfimdb.so
%dir %attr(750, wazuh, wazuh) %config(missingok) %{_localstatedir}/tmp/sca-%{version}-%{release}-tmp
%dir %attr(750, wazuh, wazuh) %config(missingok) %{_localstatedir}/tmp/sca-%{version}-%{release}-tmp/generic
%attr(640, root, wazuh) %config(missingok) %{_localstatedir}/tmp/sca-%{version}-%{release}-tmp/generic/*
%dir %attr(750, wazuh, wazuh) %config(missingok) %{_localstatedir}/tmp/sca-%{version}-%{release}-tmp/amzn
%dir %attr(750, wazuh, wazuh) %config(missingok) %{_localstatedir}/tmp/sca-%{version}-%{release}-tmp/amzn/1
%attr(640, root, wazuh) %config(missingok) %{_localstatedir}/tmp/sca-%{version}-%{release}-tmp/amzn/1/*
%dir %attr(750, wazuh, wazuh) %config(missingok) %{_localstatedir}/tmp/sca-%{version}-%{release}-tmp/amzn/2
%attr(640, root, wazuh) %config(missingok) %{_localstatedir}/tmp/sca-%{version}-%{release}-tmp/amzn/2/*
%dir %attr(750, wazuh, wazuh) %config(missingok) %{_localstatedir}/tmp/sca-%{version}-%{release}-tmp/amzn/2023
%attr(640, root, wazuh) %config(missingok) %{_localstatedir}/tmp/sca-%{version}-%{release}-tmp/amzn/2023/*
%dir %attr(750, wazuh, wazuh) %config(missingok) %{_localstatedir}/tmp/sca-%{version}-%{release}-tmp/centos
%attr(640, root, wazuh) %config(missingok) %{_localstatedir}/tmp/sca-%{version}-%{release}-tmp/centos/sca.files
%dir %attr(750, wazuh, wazuh) %config(missingok) %{_localstatedir}/tmp/sca-%{version}-%{release}-tmp/centos/5
%attr(640, root, wazuh) %config(missingok) %{_localstatedir}/tmp/sca-%{version}-%{release}-tmp/centos/5/*
%dir %attr(750, wazuh, wazuh) %config(missingok) %{_localstatedir}/tmp/sca-%{version}-%{release}-tmp/centos/6
%attr(640, root, wazuh) %config(missingok) %{_localstatedir}/tmp/sca-%{version}-%{release}-tmp/centos/6/*
%dir %attr(750, wazuh, wazuh) %config(missingok) %{_localstatedir}/tmp/sca-%{version}-%{release}-tmp/centos/7
%attr(640, root, wazuh) %config(missingok) %{_localstatedir}/tmp/sca-%{version}-%{release}-tmp/centos/7/*
%dir %attr(750, wazuh, wazuh) %config(missingok) %{_localstatedir}/tmp/sca-%{version}-%{release}-tmp/centos/8
%attr(640, root, wazuh) %config(missingok) %{_localstatedir}/tmp/sca-%{version}-%{release}-tmp/centos/8/*
%dir %attr(750, wazuh, wazuh) %config(missingok) %{_localstatedir}/tmp/sca-%{version}-%{release}-tmp/centos/10
%attr(640, root, wazuh) %config(missingok) %{_localstatedir}/tmp/sca-%{version}-%{release}-tmp/centos/10/*
%dir %attr(750, wazuh, wazuh) %config(missingok) %{_localstatedir}/tmp/sca-%{version}-%{release}-tmp/ol/9
%attr(640, root, wazuh) %config(missingok) %{_localstatedir}/tmp/sca-%{version}-%{release}-tmp/ol/9/*
%dir %attr(750, wazuh, wazuh) %config(missingok) %{_localstatedir}/tmp/sca-%{version}-%{release}-tmp/rhel
%attr(640, root, wazuh) %config(missingok) %{_localstatedir}/tmp/sca-%{version}-%{release}-tmp/rhel/sca.files
%dir %attr(750, wazuh, wazuh) %config(missingok) %{_localstatedir}/tmp/sca-%{version}-%{release}-tmp/rhel/5
%attr(640, root, wazuh) %config(missingok) %{_localstatedir}/tmp/sca-%{version}-%{release}-tmp/rhel/5/*
%dir %attr(750, wazuh, wazuh) %config(missingok) %{_localstatedir}/tmp/sca-%{version}-%{release}-tmp/rhel/6
%attr(640, root, wazuh) %config(missingok) %{_localstatedir}/tmp/sca-%{version}-%{release}-tmp/rhel/6/*
%dir %attr(750, wazuh, wazuh) %config(missingok) %{_localstatedir}/tmp/sca-%{version}-%{release}-tmp/rhel/7
%attr(640, root, wazuh) %config(missingok) %{_localstatedir}/tmp/sca-%{version}-%{release}-tmp/rhel/7/*
%dir %attr(750, wazuh, wazuh) %config(missingok) %{_localstatedir}/tmp/sca-%{version}-%{release}-tmp/rhel/8
%attr(640, root, wazuh) %config(missingok) %{_localstatedir}/tmp/sca-%{version}-%{release}-tmp/rhel/8/*
%dir %attr(750, wazuh, wazuh) %config(missingok) %{_localstatedir}/tmp/sca-%{version}-%{release}-tmp/rhel/9
%attr(640, root, wazuh) %config(missingok) %{_localstatedir}/tmp/sca-%{version}-%{release}-tmp/rhel/9/*
%dir %attr(750, wazuh, wazuh) %config(missingok) %{_localstatedir}/tmp/sca-%{version}-%{release}-tmp/rhel/10
%attr(640, root, wazuh) %config(missingok) %{_localstatedir}/tmp/sca-%{version}-%{release}-tmp/rhel/10/*
%dir %attr(750, wazuh, wazuh) %config(missingok) %{_localstatedir}/tmp/sca-%{version}-%{release}-tmp/sles
%attr(640, root, wazuh) %config(missingok) %{_localstatedir}/tmp/sca-%{version}-%{release}-tmp/sles/sca.files
%dir %attr(750, wazuh, wazuh) %config(missingok) %{_localstatedir}/tmp/sca-%{version}-%{release}-tmp/sles/11
%attr(640, root, wazuh) %config(missingok) %{_localstatedir}/tmp/sca-%{version}-%{release}-tmp/sles/11/*
%dir %attr(750, wazuh, wazuh) %config(missingok) %{_localstatedir}/tmp/sca-%{version}-%{release}-tmp/sles/12
%attr(640, root, wazuh) %config(missingok) %{_localstatedir}/tmp/sca-%{version}-%{release}-tmp/sles/12/*
%dir %attr(750, wazuh, wazuh) %config(missingok) %{_localstatedir}/tmp/sca-%{version}-%{release}-tmp/sles/15
%attr(640, root, wazuh) %config(missingok) %{_localstatedir}/tmp/sca-%{version}-%{release}-tmp/sles/15/*
%attr(640, root, wazuh) %config(missingok) %{_localstatedir}/tmp/sca-%{version}-%{release}-tmp/suse/sca.files
%dir %attr(750, wazuh, wazuh) %config(missingok) %{_localstatedir}/tmp/sca-%{version}-%{release}-tmp/suse/11
%attr(640, root, wazuh) %config(missingok) %{_localstatedir}/tmp/sca-%{version}-%{release}-tmp/suse/11/*
%dir %attr(750, wazuh, wazuh) %config(missingok) %{_localstatedir}/tmp/sca-%{version}-%{release}-tmp/suse/12
%attr(640, root, wazuh) %config(missingok) %{_localstatedir}/tmp/sca-%{version}-%{release}-tmp/suse/12/*
%dir %attr(750, wazuh, wazuh) %config(missingok) %{_localstatedir}/tmp/sca-%{version}-%{release}-tmp/amazon
%attr(640, root, wazuh) %config(missingok) %{_localstatedir}/tmp/sca-%{version}-%{release}-tmp/amazon/*
%dir %attr(750, wazuh, wazuh) %config(missingok) %{_localstatedir}/tmp/sca-%{version}-%{release}-tmp/fedora
%attr(640, root, wazuh) %config(missingok) %{_localstatedir}/tmp/sca-%{version}-%{release}-tmp/fedora/*
%dir %attr(750, wazuh, wazuh) %config(missingok) %{_localstatedir}/tmp/sca-%{version}-%{release}-tmp/almalinux
%attr(640, root, wazuh) %config(missingok) %{_localstatedir}/tmp/sca-%{version}-%{release}-tmp/almalinux/*
%dir %attr(750, wazuh, wazuh) %config(missingok) %{_localstatedir}/tmp/sca-%{version}-%{release}-tmp/rocky
%attr(640, root, wazuh) %config(missingok) %{_localstatedir}/tmp/sca-%{version}-%{release}-tmp/rocky/*
%dir %attr(1770, root, wazuh) %{_localstatedir}/tmp
%dir %attr(750, root, wazuh) %{_localstatedir}/var
%dir %attr(770, root, wazuh) %{_localstatedir}/var/incoming
%dir %attr(770, root, wazuh) %{_localstatedir}/var/run
%dir %attr(770, root, wazuh) %{_localstatedir}/var/selinux
%attr(640, root, wazuh) %{_localstatedir}/var/selinux/*
%dir %attr(770, root, wazuh) %{_localstatedir}/var/upgrade
%dir %attr(770, root, wazuh) %{_localstatedir}/var/wodles
%dir %attr(750, root, wazuh) %{_localstatedir}/wodles
%attr(750, root, wazuh) %{_localstatedir}/wodles/*
%dir %attr(750, root, wazuh) %{_localstatedir}/wodles/aws
%attr(750, root, wazuh) %{_localstatedir}/wodles/aws/*
%dir %attr(750, root, wazuh) %{_localstatedir}/wodles/azure
%attr(750, root, wazuh) %{_localstatedir}/wodles/azure/*
%dir %attr(750, root, wazuh) %{_localstatedir}/wodles/docker
%attr(750, root, wazuh) %{_localstatedir}/wodles/docker/*
%dir %attr(750, root, wazuh) %{_localstatedir}/wodles/gcloud
%attr(750, root, wazuh) %{_localstatedir}/wodles/gcloud/*

%changelog
<<<<<<< HEAD
* Wed Mar 26 2025 support <info@wazuh.com> - 4.12.0
- More info: https://documentation.wazuh.com/current/release-notes/release-4-12-0.html
=======
>>>>>>> 7ddd0dec
* Wed Mar 12 2025 support <info@wazuh.com> - 4.11.1
- More info: https://documentation.wazuh.com/current/release-notes/release-4-11-1.html
* Wed Feb 19 2025 support <info@wazuh.com> - 4.11.0
- More info: https://documentation.wazuh.com/current/release-notes/release-4-11-0.html
* Thu Jan 16 2025 support <info@wazuh.com> - 4.10.1
- More info: https://documentation.wazuh.com/current/release-notes/release-4-10-1.html
* Thu Jan 09 2025 support <info@wazuh.com> - 4.10.0
- More info: https://documentation.wazuh.com/current/release-notes/release-4-10-0.html
* Wed Oct 30 2024 support <info@wazuh.com> - 4.9.2
- More info: https://documentation.wazuh.com/current/release-notes/release-4-9-2.html
* Thu Oct 17 2024 support <info@wazuh.com> - 4.9.1
- More info: https://documentation.wazuh.com/current/release-notes/release-4-9-1.html
* Thu Sep 05 2024 support <info@wazuh.com> - 4.9.0
- More info: https://documentation.wazuh.com/current/release-notes/release-4-9-0.html
* Wed Jul 10 2024 support <info@wazuh.com> - 4.8.1
- More info: https://documentation.wazuh.com/current/release-notes/release-4-8-1.html
* Wed Jun 12 2024 support <info@wazuh.com> - 4.8.0
- More info: https://documentation.wazuh.com/current/release-notes/release-4-8-0.html
* Thu May 30 2024 support <info@wazuh.com> - 4.7.5
- More info: https://documentation.wazuh.com/current/release-notes/release-4-7-5.html
* Thu Apr 25 2024 support <info@wazuh.com> - 4.7.4
- More info: https://documentation.wazuh.com/current/release-notes/release-4-7-4.html
* Tue Feb 27 2024 support <info@wazuh.com> - 4.7.3
- More info: https://documentation.wazuh.com/current/release-notes/release-4-7-3.html
* Tue Jan 09 2024 support <info@wazuh.com> - 4.7.2
- More info: https://documentation.wazuh.com/current/release-notes/release-4-7-2.html
* Wed Dec 13 2023 support <info@wazuh.com> - 4.7.1
- More info: https://documentation.wazuh.com/current/release-notes/release-4-7-1.html
* Tue Nov 21 2023 support <info@wazuh.com> - 4.7.0
- More info: https://documentation.wazuh.com/current/release-notes/release-4-7-0.html
* Tue Oct 31 2023 support <info@wazuh.com> - 4.6.0
- More info: https://documentation.wazuh.com/current/release-notes/release-4-6-0.html
* Tue Oct 24 2023 support <info@wazuh.com> - 4.5.4
- More info: https://documentation.wazuh.com/current/release-notes/release-4-5-4.html
* Tue Oct 10 2023 support <info@wazuh.com> - 4.5.3
- More info: https://documentation.wazuh.com/current/release-notes/release-4-5-3.html
* Thu Aug 31 2023 support <info@wazuh.com> - 4.5.2
- More info: https://documentation.wazuh.com/current/release-notes/release-4-5-2.html
* Thu Aug 24 2023 support <info@wazuh.com> - 4.5.1
- More info: https://documentation.wazuh.com/current/release-notes/release-4-5.1.html
* Thu Aug 10 2023 support <info@wazuh.com> - 4.5.0
- More info: https://documentation.wazuh.com/current/release-notes/release-4-5-0.html
* Mon Jul 10 2023 support <info@wazuh.com> - 4.4.5
- More info: https://documentation.wazuh.com/current/release-notes/release-4-4-5.html
* Tue Jun 13 2023 support <info@wazuh.com> - 4.4.4
- More info: https://documentation.wazuh.com/current/release-notes/release-4-4-4.html
* Thu May 25 2023 support <info@wazuh.com> - 4.4.3
- More info: https://documentation.wazuh.com/current/release-notes/release-4-4-3.html
* Mon May 08 2023 support <info@wazuh.com> - 4.4.2
- More info: https://documentation.wazuh.com/current/release-notes/release-4-4-2.html
* Mon Apr 24 2023 support <info@wazuh.com> - 4.3.11
- More info: https://documentation.wazuh.com/current/release-notes/release-4-3.11.html
* Mon Apr 17 2023 support <info@wazuh.com> - 4.4.1
- More info: https://documentation.wazuh.com/current/release-notes/release-4-4-1.html
* Wed Jan 18 2023 support <info@wazuh.com> - 4.4.0
- More info: https://documentation.wazuh.com/current/release-notes/release-4-4-0.html
* Thu Nov 10 2022 support <info@wazuh.com> - 4.3.10
- More info: https://documentation.wazuh.com/current/release-notes/release-4-3-10.html
* Mon Oct 03 2022 support <info@wazuh.com> - 4.3.9
- More info: https://documentation.wazuh.com/current/release-notes/release-4-3-9.html
* Wed Sep 21 2022 support <info@wazuh.com> - 3.13.6
- More info: https://documentation.wazuh.com/current/release-notes/release-3-13-6.html
* Mon Sep 19 2022 support <info@wazuh.com> - 4.3.8
- More info: https://documentation.wazuh.com/current/release-notes/release-4-3-8.html
* Wed Aug 24 2022 support <info@wazuh.com> - 3.13.5
- More info: https://documentation.wazuh.com/current/release-notes/release-3-13-5.html
* Mon Aug 08 2022 support <info@wazuh.com> - 4.3.7
- More info: https://documentation.wazuh.com/current/release-notes/release-4-3-7.html
* Thu Jul 07 2022 support <info@wazuh.com> - 4.3.6
- More info: https://documentation.wazuh.com/current/release-notes/release-4-3-6.html
* Wed Jun 29 2022 support <info@wazuh.com> - 4.3.5
- More info: https://documentation.wazuh.com/current/release-notes/release-4-3-5.html
* Tue Jun 07 2022 support <info@wazuh.com> - 4.3.4
- More info: https://documentation.wazuh.com/current/release-notes/release-4-3-4.html
* Tue May 31 2022 support <info@wazuh.com> - 4.3.3
- More info: https://documentation.wazuh.com/current/release-notes/release-4-3-3.html
* Mon May 30 2022 support <info@wazuh.com> - 4.3.2
- More info: https://documentation.wazuh.com/current/release-notes/release-4-3-2.html
* Mon May 30 2022 support <info@wazuh.com> - 3.13.4
- More info: https://documentation.wazuh.com/current/release-notes/release-3-13-4.html
* Sun May 29 2022 support <info@wazuh.com> - 4.2.7
- More info: https://documentation.wazuh.com/current/release-notes/release-4-2-7.html
* Wed May 18 2022 support <info@wazuh.com> - 4.3.1
- More info: https://documentation.wazuh.com/current/release-notes/release-4-3-1.html
* Thu May 05 2022 support <info@wazuh.com> - 4.3.0
- More info: https://documentation.wazuh.com/current/release-notes/release-4-3-0.html
* Fri Mar 25 2022 support <info@wazuh.com> - 4.2.6
- More info: https://documentation.wazuh.com/current/release-notes/release-4-2-6.html
* Mon Nov 15 2021 support <info@wazuh.com> - 4.2.5
- More info: https://documentation.wazuh.com/current/release-notes/release-4-2-5.html
* Thu Oct 21 2021 support <info@wazuh.com> - 4.2.4
- More info: https://documentation.wazuh.com/current/release-notes/release-4-2-4.html
* Wed Oct 06 2021 support <info@wazuh.com> - 4.2.3
- More info: https://documentation.wazuh.com/current/release-notes/release-4-2-3.html
* Tue Sep 28 2021 support <info@wazuh.com> - 4.2.2
- More info: https://documentation.wazuh.com/current/release-notes/release-4-2-2.html
* Sat Sep 25 2021 support <info@wazuh.com> - 4.2.1
- More info: https://documentation.wazuh.com/current/release-notes/release-4-2-1.html
* Mon Apr 26 2021 support <info@wazuh.com> - 4.2.0
- More info: https://documentation.wazuh.com/current/release-notes/release-4-2-0.html
* Sat Apr 24 2021 support <info@wazuh.com> - 3.13.3
- More info: https://documentation.wazuh.com/current/release-notes/release-3-13-3.html
* Thu Apr 22 2021 support <info@wazuh.com> - 4.1.5
- More info: https://documentation.wazuh.com/current/release-notes/release-4-1-5.html
* Mon Mar 29 2021 support <info@wazuh.com> - 4.1.4
- More info: https://documentation.wazuh.com/current/release-notes/release-4-1-4.html
* Sat Mar 20 2021 support <info@wazuh.com> - 4.1.3
- More info: https://documentation.wazuh.com/current/release-notes/release-4-1-3.html
* Mon Mar 08 2021 support <info@wazuh.com> - 4.1.2
- More info: https://documentation.wazuh.com/current/release-notes/release-4-1-2.html
* Fri Mar 05 2021 support <info@wazuh.com> - 4.1.1
- More info: https://documentation.wazuh.com/current/release-notes/release-4-1-1.html
* Tue Jan 19 2021 support <info@wazuh.com> - 4.1.0
- More info: https://documentation.wazuh.com/current/release-notes/release-4-1-0.html
* Mon Nov 30 2020 support <info@wazuh.com> - 4.0.3
- More info: https://documentation.wazuh.com/current/release-notes/release-4-0-3.html
* Mon Nov 23 2020 support <info@wazuh.com> - 4.0.2
- More info: https://documentation.wazuh.com/current/release-notes/release-4-0-2.html
* Sat Oct 31 2020 support <info@wazuh.com> - 4.0.1
- More info: https://documentation.wazuh.com/current/release-notes/release-4-0-1.html
* Mon Oct 19 2020 support <info@wazuh.com> - 4.0.0
- More info: https://documentation.wazuh.com/current/release-notes/release-4-0-0.html
* Fri Aug 21 2020 support <info@wazuh.com> - 3.13.2
- More info: https://documentation.wazuh.com/current/release-notes/release-3-13-2.html
* Tue Jul 14 2020 support <info@wazuh.com> - 3.13.1
- More info: https://documentation.wazuh.com/current/release-notes/release-3-13-1.html
* Mon Jun 29 2020 support <info@wazuh.com> - 3.13.0
- More info: https://documentation.wazuh.com/current/release-notes/release-3-13-0.html
* Wed May 13 2020 support <info@wazuh.com> - 3.12.3
- More info: https://documentation.wazuh.com/current/release-notes/release-3-12-3.html
* Thu Apr 9 2020 support <info@wazuh.com> - 3.12.2
- More info: https://documentation.wazuh.com/current/release-notes/release-3-12-2.html
* Wed Apr 8 2020 support <info@wazuh.com> - 3.12.1
- More info: https://documentation.wazuh.com/current/release-notes/release-3-12-1.html
* Wed Mar 25 2020 support <info@wazuh.com> - 3.12.0
- More info: https://documentation.wazuh.com/current/release-notes/release-3-12-0.html
* Mon Feb 24 2020 support <info@wazuh.com> - 3.11.4
- More info: https://documentation.wazuh.com/current/release-notes/release-3-11-4.html
* Wed Jan 22 2020 support <info@wazuh.com> - 3.11.3
- More info: https://documentation.wazuh.com/current/release-notes/release-3-11-3.html
* Tue Jan 7 2020 support <info@wazuh.com> - 3.11.2
- More info: https://documentation.wazuh.com/current/release-notes/release-3-11-2.html
* Thu Dec 26 2019 support <info@wazuh.com> - 3.11.1
- More info: https://documentation.wazuh.com/current/release-notes/release-3-11-1.html
* Mon Oct 7 2019 support <info@wazuh.com> - 3.11.0
- More info: https://documentation.wazuh.com/current/release-notes/release-3-11-0.html
* Mon Sep 23 2019 support <support@wazuh.com> - 3.10.2
- More info: https://documentation.wazuh.com/current/release-notes/release-3-10-2.html
* Thu Sep 19 2019 support <support@wazuh.com> - 3.10.1
- More info: https://documentation.wazuh.com/current/release-notes/release-3-10-1.html
* Mon Aug 26 2019 support <support@wazuh.com> - 3.10.0
- More info: https://documentation.wazuh.com/current/release-notes/release-3-10-0.html
* Thu Aug 8 2019 support <support@wazuh.com> - 3.9.5
- More info: https://documentation.wazuh.com/current/release-notes/release-3-9-5.html
* Fri Jul 12 2019 support <support@wazuh.com> - 3.9.4
- More info: https://documentation.wazuh.com/current/release-notes/release-3-9-4.html
* Tue Jul 02 2019 support <support@wazuh.com> - 3.9.3
- More info: https://documentation.wazuh.com/current/release-notes/release-3-9-3.html
* Tue Jun 11 2019 support <support@wazuh.com> - 3.9.2
- More info: https://documentation.wazuh.com/current/release-notes/release-3-9-2.html
* Sat Jun 01 2019 support <support@wazuh.com> - 3.9.1
- More info: https://documentation.wazuh.com/current/release-notes/release-3-9-1.html
* Mon Feb 25 2019 support <support@wazuh.com> - 3.9.0
- More info: https://documentation.wazuh.com/current/release-notes/release-3-9-0.html
* Wed Jan 30 2019 support <support@wazuh.com> - 3.8.2
- More info: https://documentation.wazuh.com/current/release-notes/release-3-8-2.html
* Thu Jan 24 2019 support <support@wazuh.com> - 3.8.1
- More info: https://documentation.wazuh.com/current/release-notes/release-3-8-1.html
* Fri Jan 18 2019 support <support@wazuh.com> - 3.8.0
- More info: https://documentation.wazuh.com/current/release-notes/release-3-8-0.html
* Wed Nov 7 2018 support <support@wazuh.com> - 3.7.0
- More info: https://documentation.wazuh.com/current/release-notes/release-3-7-0.html
* Mon Sep 10 2018 support <info@wazuh.com> - 3.6.1
- More info: https://documentation.wazuh.com/current/release-notes/release-3-6-1.html
* Fri Sep 7 2018 support <support@wazuh.com> - 3.6.0
- More info: https://documentation.wazuh.com/current/release-notes/release-3-6-0.html
* Wed Jul 25 2018 support <support@wazuh.com> - 3.5.0
- More info: https://documentation.wazuh.com/current/release-notes/release-3-5-0.html
* Wed Jul 11 2018 support <support@wazuh.com> - 3.4.0
- More info: https://documentation.wazuh.com/current/release-notes/release-3-4-0.html
* Mon Jun 18 2018 support <support@wazuh.com> - 3.3.1
- More info: https://documentation.wazuh.com/current/release-notes/release-3-3-1.html
* Mon Jun 11 2018 support <support@wazuh.com> - 3.3.0
- More info: https://documentation.wazuh.com/current/release-notes/release-3-3-0.html
* Wed May 30 2018 support <support@wazuh.com> - 3.2.4
- More info: https://documentation.wazuh.com/current/release-notes/release-3-2-4.html
* Thu May 10 2018 support <support@wazuh.com> - 3.2.3
- More info: https://documentation.wazuh.com/current/release-notes/release-3-2-3.html
* Mon Apr 09 2018 support <support@wazuh.com> - 3.2.2
- More info: https://documentation.wazuh.com/current/release-notes/release-3-2-2.html
* Wed Feb 21 2018 support <support@wazuh.com> - 3.2.1
- More info: https://documentation.wazuh.com/current/release-notes/rerlease-3-2-1.html
* Wed Feb 07 2018 support <support@wazuh.com> - 3.2.0
- More info: https://documentation.wazuh.com/current/release-notes/release-3-2-0.html
* Thu Dec 21 2017 support <support@wazuh.com> - 3.1.0
- More info: https://documentation.wazuh.com/current/release-notes/release-3-1-0.html
* Mon Nov 06 2017 support <support@wazuh.com> - 3.0.0
- More info: https://documentation.wazuh.com/current/release-notes/release-3-0-0.html
* Tue Jun 06 2017 support <support@wazuh.com> - 2.0.1
- Changed random data generator for a secure OS-provided generator.
- Changed Windows installer file name (depending on version).
- Linux distro detection using standard os-release file.
- Changed some URLs to documentation.
- Disable synchronization with SQLite databases for Syscheck by default.
- Minor changes at Rootcheck formatter for JSON alerts.
- Added debugging messages to Integrator logs.
- Show agent ID when possible on logs about incorrectly formatted messages.
- Use default maximum inotify event queue size.
- Show remote IP on encoding format errors when unencrypting messages.
- Fix permissions in agent-info folder
- Fix permissions in rids folder.
* Fri Apr 21 2017 Jose Luis Ruiz <jose@wazuh.com> - 2.0
- Changed random data generator for a secure OS-provided generator.
- Changed Windows installer file name (depending on version).
- Linux distro detection using standard os-release file.
- Changed some URLs to documentation.
- Disable synchronization with SQLite databases for Syscheck by default.
- Minor changes at Rootcheck formatter for JSON alerts.
- Added debugging messages to Integrator logs.
- Show agent ID when possible on logs about incorrectly formatted messages.
- Use default maximum inotify event queue size.
- Show remote IP on encoding format errors when unencrypting messages.
- Fixed resource leaks at rules configuration parsing.
- Fixed memory leaks at rules parser.
- Fixed memory leaks at XML decoders parser.
- Fixed TOCTOU condition when removing directories recursively.
- Fixed insecure temporary file creation for old POSIX specifications.
- Fixed missing agentless devices identification at JSON alerts.
- Fixed FIM timestamp and file name issue at SQLite database.
- Fixed cryptographic context acquirement on Windows agents.
- Fixed debug mode for Analysisd.
- Fixed bad exclusion of BTRFS filesystem by Rootcheck.
- Fixed compile errors on macOS.
- Fixed option -V for Integrator.
- Exclude symbolic links to directories when sending FIM diffs (by Stephan Joerrens).
- Fixed daemon list for service reloading at wazuh-control.
- Fixed socket waiting issue on Windows agents.
- Fixed PCI_DSS definitions grouping issue at Rootcheck controls.<|MERGE_RESOLUTION|>--- conflicted
+++ resolved
@@ -774,11 +774,8 @@
 %attr(750, root, wazuh) %{_localstatedir}/wodles/gcloud/*
 
 %changelog
-<<<<<<< HEAD
-* Wed Mar 26 2025 support <info@wazuh.com> - 4.12.0
+* Wed Apr 09 2025 support <info@wazuh.com> - 4.12.0
 - More info: https://documentation.wazuh.com/current/release-notes/release-4-12-0.html
-=======
->>>>>>> 7ddd0dec
 * Wed Mar 12 2025 support <info@wazuh.com> - 4.11.1
 - More info: https://documentation.wazuh.com/current/release-notes/release-4-11-1.html
 * Wed Feb 19 2025 support <info@wazuh.com> - 4.11.0
