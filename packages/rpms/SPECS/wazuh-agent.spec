--- conflicted
+++ resolved
@@ -764,13 +764,9 @@
 %attr(750, root, wazuh) %{_localstatedir}/wodles/gcloud/*
 
 %changelog
-<<<<<<< HEAD
 * Tue Jan 28 2025 support <info@wazuh.com> - 4.10.1
 - More info: https://documentation.wazuh.com/current/release-notes/release-4-10-1.html
-* Tue Nov 26 2024 support <info@wazuh.com> - 4.10.0
-=======
 * Thu Dec 19 2024 support <info@wazuh.com> - 4.10.0
->>>>>>> 9b0f5b17
 - More info: https://documentation.wazuh.com/current/release-notes/release-4-10-0.html
 * Wed Oct 30 2024 support <info@wazuh.com> - 4.9.2
 - More info: https://documentation.wazuh.com/current/release-notes/release-4-9-2.html
