# Copyright (C) 2015-2019, Wazuh Inc.
# Created by Wazuh, Inc. <info@wazuh.com>.
# This program is free software; you can redistribute it and/or modify it under the terms of GPLv2

from wazuh import common
from wazuh.agent import Agent
from wazuh.utils import plain_dict_to_nested_dict, get_fields_to_nest, WazuhDBQuery, WazuhDBBackend
from operator import itemgetter


class WazuhDBQuerySyscollector(WazuhDBQuery):

    nested_fields = ['scan', 'os', 'ram', 'cpu', 'local', 'remote']

    def __init__(self, array, nested, agent_id, *args, **kwargs):
        super().__init__(backend=WazuhDBBackend(agent_id), default_sort_field='scan_id', get_data=True, count=True,
                         *args, **kwargs)
        self.array = array
        self.nested = nested

    def _format_data_into_dictionary(self):
        if self.nested:
            fields_to_nest, non_nested = get_fields_to_nest(self.fields.keys(), self.nested_fields, '_')
            self._data = [plain_dict_to_nested_dict(d, fields_to_nest, non_nested, self.nested_fields, '_') for d in self._data]

        return super()._format_data_into_dictionary() if self.array else next(iter(self._data), {})


def get_item_agent(agent_id, offset, limit, select, search, sort, filters, valid_select_fields, query,
                   table, array=False, nested=True):
    db_query = WazuhDBQuerySyscollector(agent_id=agent_id, offset=offset, limit=limit, select=select, search=search,
                                        sort=sort, filters=filters, fields=valid_select_fields, table=table,
                                        array=array, nested=nested, query=query)
    return db_query.run()


def get_os_agent(agent_id, offset=0, limit=common.database_limit, select={}, search={}, sort={}, filters={}, q='',
                 nested=True):
    """
    Get info about an agent's OS
    """
    agent_obj = Agent(agent_id)
    agent_obj.get_basic_information()

    # The osinfo fields in database are different in Windows and Linux
    os_name = agent_obj.get_agent_attr('os_name')
    windows_fields = {'hostname': 'hostname', 'os_version': 'os_version', 'os_name': 'os_name',
                      'architecture': 'architecture', 'os_major': 'os_major', 'os_minor': 'os_minor',
                      'os_build': 'os_build', 'version': 'version', 'scan_time': 'scan_time',
                      'scan_id': 'scan_id'}
    linux_fields = {**windows_fields, **{'os_codename': 'os_codename', 'os_platform': 'os_platform',
                                         'sysname': 'sysname', 'release': 'release'}}

    valid_select_fields = windows_fields if 'Windows' in os_name else linux_fields

    return get_item_agent(agent_id=agent_id, offset=offset, limit=limit, select=select, nested=nested,
                          search=search, sort=sort, filters=filters, valid_select_fields=valid_select_fields,
                          table='sys_osinfo', query=q)


def get_hardware_agent(agent_id, offset=0, limit=common.database_limit, select={}, search={}, sort={}, filters={}, q='',
                       nested=True):
    """
    Get info about an agent's OS
    """
    valid_select_fields = {'board_serial': 'board_serial', 'cpu_name': 'cpu_name', 'cpu_cores': 'cpu_cores',
                           'cpu_mhz': 'cpu_mhz', 'ram_total': 'ram_total', 'ram_free': 'ram_free',
                           'ram_usage': 'ram_usage', 'scan_id': 'scan_id', 'scan_time': 'scan_time'}

    return get_item_agent(agent_id=agent_id, offset=offset, limit=limit, select=select, nested=nested,
                          search=search, sort=sort, filters=filters, valid_select_fields=valid_select_fields,
                          table='sys_hwinfo', query=q)


def get_packages_agent(agent_id, offset=0, limit=common.database_limit, select={}, search={}, sort={}, filters={}, q='',
                       nested=True):
    """
    Get info about an agent's programs
    """
    valid_select_fields = {'scan_id': 'scan_id', 'scan_time': 'scan_time', 'format': 'format', 'name': 'name',
                           'priority': 'priority', 'section': 'section', 'size': 'size', 'vendor': 'vendor',
                           'install_time': 'install_time', 'version': 'version', 'architecture': 'architecture',
                           'multiarch': 'multiarch', 'source': 'source', 'description': 'description',
                           'location': 'location'}

    return get_item_agent(agent_id=agent_id, offset=offset, limit=limit, select=select, nested=nested,
                          search=search, sort=sort, filters=filters, valid_select_fields=valid_select_fields,
                          table='sys_programs', array=True, query=q)


def get_processes_agent(agent_id, offset=0, limit=common.database_limit, select={}, search={}, sort={}, filters={},
                        q='', nested=True):
    """
    Get info about an agent's processes
    """
    valid_select_fields = {'scan_id': 'scan_id', 'scan_time': 'scan_time', 'pid': 'pid', 'name': 'name',
                           'state': 'state', 'ppid': 'ppid', 'utime': 'utime', 'stime': 'stime', 'cmd': 'cmd',
                           'argvs': 'argvs', 'euser': 'euser', 'ruser': 'ruser', 'suser': 'suser',
                           'egroup': 'egroup', 'rgroup': 'rgroup', 'sgroup': 'sgroup', 'fgroup': 'fgroup',
                           'priority': 'priority', 'nice': 'nice', 'size': 'size', 'vm_size': 'vm_size',
                           'resident': 'resident', 'share': 'share', 'start_time': 'start_time', 'pgrp': 'pgrp',
                           'session': 'session', 'nlwp': 'nlwp', 'tgid': 'tgid', 'tty': 'tty', 'processor': 'processor'}

    return get_item_agent(agent_id=agent_id, offset=offset, limit=limit, select=select, nested=nested,
                          search=search, sort=sort, filters=filters, valid_select_fields=valid_select_fields,
                          table='sys_processes', array=True, query=q)


def get_ports_agent(agent_id, offset=0, limit=common.database_limit, select={}, search={}, sort={}, filters={}, q='',
                    nested=True):
    """
    Get info about an agent's ports
    """
    valid_select_fields = {'scan_id': 'scan_id', 'scan_time': 'scan_time', 'protocol': 'protocol',
                           'local_port': 'local_port', 'remote_ip': 'remote_ip', 'remote_port': 'remote_port',
                           'tx_queue': 'tx_queue', 'rx_queue': 'rx_queue', 'inode': 'inode', 'state': 'state',
                           'pid': 'pid', 'process': 'process', 'local_ip': 'local_ip'}

    return get_item_agent(agent_id=agent_id, offset=offset, limit=limit, select=select, search=search, sort=sort,
                          filters=filters, valid_select_fields=valid_select_fields, table='sys_ports', array=True,
                          nested=nested, query=q)


def get_netaddr_agent(agent_id, offset=0, limit=common.database_limit, select={}, search={}, sort={}, filters={}, q='',
                      nested=True):
    """
    Get info about an agent's network address
    """
    valid_select_fields = {'scan_id': 'scan_id', 'iface': 'iface', 'proto': 'proto', 'address': 'address',
                           'netmask': 'netmask', 'broadcast': 'broadcast'}

    return get_item_agent(agent_id=agent_id, offset=offset, limit=limit, select=select, search=search, sort=sort,
                          filters=filters, valid_select_fields=valid_select_fields, table='sys_netaddr', array=True,
                          nested=nested, query=q)


def get_netproto_agent(agent_id, offset=0, limit=common.database_limit, select={}, search={}, sort={}, filters={}, q='',
                       nested=True):
    """
    Get info about an agent's network protocol
    """
    valid_select_fields = {'scan_id': 'scan_id', 'iface': 'iface', 'type': 'type', 'gateway': 'gateway', 'dhcp': 'dhcp'}

    return get_item_agent(agent_id=agent_id, offset=offset, limit=limit, select=select, search=search, sort=sort,
                          filters=filters, valid_select_fields=valid_select_fields, table='sys_netproto', array=True,
                          nested=nested, query=q)


def get_netiface_agent(agent_id, offset=0, limit=common.database_limit, select={}, search={}, sort={}, filters={}, q='',
                       nested=True):
    """
    Get info about an agent's network interface
    """
    valid_select_fields = {'scan_id': 'scan_id', 'scan_time': 'scan_time', 'name': 'name', 'adapter': 'adapter',
                           'type': 'type', 'state': 'state', 'mtu': 'mtu', 'mac': 'mac', 'tx_packets': 'tx_packets',
                           'rx_packets': 'rx_packets', 'tx_bytes': 'tx_bytes', 'rx_bytes': 'rx_bytes',
                           'tx_errors': 'tx_errors', 'rx_errors': 'rx_errors', 'tx_dropped': 'tx_dropped',
                           'rx_dropped': 'rx_dropped'}

    return get_item_agent(agent_id=agent_id, offset=offset, limit=limit, select=select, search=search, sort=sort,
                          filters=filters, valid_select_fields=valid_select_fields, table='sys_netiface', array=True,
                          nested=nested, query=q)


def _get_agent_items(func, offset, limit, select, filters, search, sort, array=False, query=''):
    agents, result = Agent.get_agents_overview(select={'fields': ['id']})['items'], []

    total = 0

    for agent in agents:
        items = func(agent_id=agent['id'], select=select, filters=filters, limit=limit, offset=offset, search=search,
                     sort=sort, nested=False, q=query)
        if items == {}:
            continue

        total += 1 if not array else items['totalItems']
        items = [items] if not array else items['items']

        for item in items:
            if 0 < limit <= len(result):
                break
            item['agent_id'] = agent['id']
            result.append(item)

    if result:
        if sort and sort['fields']:
            result = sorted(result, key=itemgetter(sort['fields'][0]),
                            reverse=True if sort['order'] == "desc" else False)

        fields_to_nest, non_nested = get_fields_to_nest(result[0].keys(), '_')
    else:
        fields_to_nest, non_nested = None, None

    return {'items': list(map(lambda x: plain_dict_to_nested_dict(x, fields_to_nest, non_nested,
                                                                  WazuhDBQuerySyscollector.nested_fields, '_'),
                              result)),
            'totalItems': total}


def get_packages(offset=0, limit=common.database_limit, select=None, filters={}, search={}, sort={}, q=''):
    return _get_agent_items(func=get_packages_agent, offset=offset, limit=limit, select=select,
                            filters=filters, search=search, sort=sort, array=True, query=q)


<<<<<<< HEAD
def get_os(filters={}, offset=0, limit=common.database_limit, select={}, search={}, sort={}, q=''):
=======
def get_os(offset=0, limit=common.database_limit, select={}, filters={}, search={}, sort={}):
>>>>>>> 3c1af65c
    return _get_agent_items(func=get_os_agent, offset=offset, limit=limit, select=select,
                            filters=filters, search=search, sort=sort, query=q)


<<<<<<< HEAD
def get_hardware(offset=0, limit=common.database_limit, select=None, sort=None, filters={}, search={}, q=''):
=======
def get_hardware(offset=0, limit=common.database_limit, select=None, filters={}, search={}, sort=None):
>>>>>>> 3c1af65c
    return _get_agent_items(func=get_hardware_agent, offset=offset, limit=limit, select=select,
                            filters=filters, search=search, sort=sort, query=q)


<<<<<<< HEAD
def get_processes(offset=0, limit=common.database_limit, select=None, sort=None, filters={}, search={}, q=''):
=======
def get_processes(offset=0, limit=common.database_limit, select=None, filters={}, search={}, sort=None):
>>>>>>> 3c1af65c
    return _get_agent_items(func=get_processes_agent, offset=offset, limit=limit, select=select,
                            filters=filters, search=search, sort=sort, array=True, query=q)


<<<<<<< HEAD
def get_ports(offset=0, limit=common.database_limit, select=None, sort=None, filters={}, search={}, q=''):
=======
def get_ports(offset=0, limit=common.database_limit, select=None, filters={}, search={}, sort=None):
>>>>>>> 3c1af65c
    return _get_agent_items(func=get_ports_agent, offset=offset, limit=limit, select=select,
                            filters=filters, search=search, sort=sort, array=True, query=q)


<<<<<<< HEAD
def get_netaddr(offset=0, limit=common.database_limit, select=None, sort=None, filters={}, search={}, q=''):
=======
def get_netaddr(offset=0, limit=common.database_limit, select=None, filters={}, search={}, sort=None):
>>>>>>> 3c1af65c
    return _get_agent_items(func=get_netaddr_agent, offset=offset, limit=limit, select=select,
                            filters=filters, search=search, sort=sort, array=True, query=q)


<<<<<<< HEAD
def get_netproto(offset=0, limit=common.database_limit, select=None, sort=None, filters={}, search={}, q=''):
=======
def get_netproto(offset=0, limit=common.database_limit, select=None, filters={}, search={}, sort=None):
>>>>>>> 3c1af65c
    return _get_agent_items(func=get_netproto_agent, offset=offset, limit=limit, select=select,
                            filters=filters, search=search, sort=sort, array=True, query=q)


<<<<<<< HEAD
def get_netiface(offset=0, limit=common.database_limit, select=None, sort=None, filters={}, search={}, q=''):
=======
def get_netiface(offset=0, limit=common.database_limit, select=None, filters={}, sort=None, search={}):
>>>>>>> 3c1af65c
    return _get_agent_items(func=get_netiface_agent, offset=offset, limit=limit, select=select,
                            filters=filters, search=search, sort=sort, array=True, query=q)<|MERGE_RESOLUTION|>--- conflicted
+++ resolved
@@ -202,64 +202,36 @@
                             filters=filters, search=search, sort=sort, array=True, query=q)
 
 
-<<<<<<< HEAD
-def get_os(filters={}, offset=0, limit=common.database_limit, select={}, search={}, sort={}, q=''):
-=======
-def get_os(offset=0, limit=common.database_limit, select={}, filters={}, search={}, sort={}):
->>>>>>> 3c1af65c
+def get_os(offset=0, limit=common.database_limit, select={}, filters={}, search={}, sort={}, q=''):
     return _get_agent_items(func=get_os_agent, offset=offset, limit=limit, select=select,
                             filters=filters, search=search, sort=sort, query=q)
 
 
-<<<<<<< HEAD
-def get_hardware(offset=0, limit=common.database_limit, select=None, sort=None, filters={}, search={}, q=''):
-=======
-def get_hardware(offset=0, limit=common.database_limit, select=None, filters={}, search={}, sort=None):
->>>>>>> 3c1af65c
+def get_hardware(offset=0, limit=common.database_limit, select=None, filters={}, search={}, sort=None, q=''):
     return _get_agent_items(func=get_hardware_agent, offset=offset, limit=limit, select=select,
                             filters=filters, search=search, sort=sort, query=q)
 
 
-<<<<<<< HEAD
-def get_processes(offset=0, limit=common.database_limit, select=None, sort=None, filters={}, search={}, q=''):
-=======
-def get_processes(offset=0, limit=common.database_limit, select=None, filters={}, search={}, sort=None):
->>>>>>> 3c1af65c
+def get_processes(offset=0, limit=common.database_limit, select=None, filters={}, search={}, sort=None, q=''):
     return _get_agent_items(func=get_processes_agent, offset=offset, limit=limit, select=select,
                             filters=filters, search=search, sort=sort, array=True, query=q)
 
 
-<<<<<<< HEAD
-def get_ports(offset=0, limit=common.database_limit, select=None, sort=None, filters={}, search={}, q=''):
-=======
-def get_ports(offset=0, limit=common.database_limit, select=None, filters={}, search={}, sort=None):
->>>>>>> 3c1af65c
+def get_ports(offset=0, limit=common.database_limit, select=None, filters={}, search={}, sort=None, q=''):
     return _get_agent_items(func=get_ports_agent, offset=offset, limit=limit, select=select,
                             filters=filters, search=search, sort=sort, array=True, query=q)
 
 
-<<<<<<< HEAD
-def get_netaddr(offset=0, limit=common.database_limit, select=None, sort=None, filters={}, search={}, q=''):
-=======
-def get_netaddr(offset=0, limit=common.database_limit, select=None, filters={}, search={}, sort=None):
->>>>>>> 3c1af65c
+def get_netaddr(offset=0, limit=common.database_limit, select=None, filters={}, search={}, sort=None, q=''):
     return _get_agent_items(func=get_netaddr_agent, offset=offset, limit=limit, select=select,
                             filters=filters, search=search, sort=sort, array=True, query=q)
 
 
-<<<<<<< HEAD
-def get_netproto(offset=0, limit=common.database_limit, select=None, sort=None, filters={}, search={}, q=''):
-=======
-def get_netproto(offset=0, limit=common.database_limit, select=None, filters={}, search={}, sort=None):
->>>>>>> 3c1af65c
+def get_netproto(offset=0, limit=common.database_limit, select=None, filters={}, search={}, sort=None, q=''):
     return _get_agent_items(func=get_netproto_agent, offset=offset, limit=limit, select=select,
                             filters=filters, search=search, sort=sort, array=True, query=q)
 
 
-<<<<<<< HEAD
-def get_netiface(offset=0, limit=common.database_limit, select=None, sort=None, filters={}, search={}, q=''):
-=======
-def get_netiface(offset=0, limit=common.database_limit, select=None, filters={}, sort=None, search={}):
->>>>>>> 3c1af65c
+def get_netiface(offset=0, limit=common.database_limit, select=None, filters={}, sort=None, search={}, q=''):
     return _get_agent_items(func=get_netiface_agent, offset=offset, limit=limit, select=select,
                             filters=filters, search=search, sort=sort, array=True, query=q)