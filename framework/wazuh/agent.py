--- conflicted
+++ resolved
@@ -154,15 +154,10 @@
 
         # Select
         if select:
-<<<<<<< HEAD
-            if not set(select['fields']).issubset(valid_select_fields):
-                incorrect_fields = list(map(lambda x: str(x), set(select['fields']) - valid_select_fields))
-=======
             select['fields'] = list(map(lambda x: self.fields[x] if x in self.fields else x, select['fields']))
             select_fields_set = set(select['fields'])
             if not select_fields_set.issubset(valid_select_fields):
                 incorrect_fields = list(map(lambda x: str(x), select_fields_set - valid_select_fields))
->>>>>>> 89892424
                 raise WazuhException(1724, "Allowed select fields: {0}. Fields {1}".\
                         format(self.fields.keys(), incorrect_fields))
 
@@ -810,19 +805,6 @@
 
 
     @staticmethod
-<<<<<<< HEAD
-    def get_agents_overview(status="all", os_platform="all", os_version="all", manager_host="all",
-                            node_name="all", offset=0, limit=common.database_limit, sort=None, search=None, select=None,
-                            version="all", older_than="all"):
-        """
-        Gets a list of available agents with basic attributes.
-        :param node_name: Filters by agents connected to the cluster node "node_name"
-        :param version: Filters by agent version.
-        :param status: Filters by agent status: Active, Disconnected or Never connected. Multiples statuses separated by commas.
-        :param os_platform: Filters by OS platform.
-        :param os_version: Filters by OS version.
-        :param manager_host: Filters by manager hostname to which agents are connected.
-=======
     def filter_agents_by_status(status, request, query):
         limit_seconds = 1830  # 600*3 + 30
         result = datetime.now() - timedelta(seconds=limit_seconds)
@@ -902,18 +884,12 @@
         """
         Gets a list of available agents with basic attributes.
 
->>>>>>> 89892424
         :param offset: First item to return.
         :param limit: Maximum number of items to return.
         :param sort: Sorts the items. Format: {"fields":["field1","field2"],"order":"asc|desc"}.
         :param select: Select fields to return. Format: {"fields":["field1","field2"]}.
-<<<<<<< HEAD
-        :param search: Looks for items with the specified string.
-        :param older_than:  Filters out disconnected agents for longer than specified. Time in seconds | "[n_days]d" | "[n_hours]h" | "[n_minutes]m" | "[n_seconds]s". For never connected agents, uses the register date.
-=======
         :param search: Looks for items with the specified string. Format: {"fields": ["field1","field2"]}
         :param filters: Defines field filters required by the user. Format: {"field1":"value1", "field2":["value2","value3"]}
->>>>>>> 89892424
 
         :return: Dictionary: {'items': array of items, 'totalItems': Number of items (without applying the limit)}
         """
@@ -949,63 +925,8 @@
         # save the fields that the user has selected
         user_select_fields = (set(select['fields']) if select else min_select_fields.copy()) | {'id'}
 
-<<<<<<< HEAD
-        if status != "all":
-            limit_seconds = 1830 # 600*3 + 30
-            result = datetime.now() - timedelta(seconds=limit_seconds)
-            request['time_active'] = result.strftime('%Y-%m-%d %H:%M:%S')
-            list_status = status.split(',')
-            query += ' AND ('
-
-            for status in list_status:
-                status = status.lower()
-                if status == 'active':
-                    query += '((last_keepalive >= :time_active AND version IS NOT NULL) or id = 0) OR '
-                elif status == 'disconnected':
-                    query += 'last_keepalive < :time_active OR '
-                elif status == "never connected" or status == "neverconnected":
-                    query += 'last_keepalive IS NULL AND id != 0 OR '
-                elif status == 'pending':
-                    query += 'last_keepalive IS NOT NULL AND version IS NULL OR '
-                else:
-                    raise WazuhException(1729, status)
-            query = query[:-3] + ")" #Remove the last OR from query
-
-        if older_than != 'all':
-            request['older_than'] = get_timeframe_in_seconds(older_than)
-            query += " AND ("
-            # If the status is not neverconnected, compare older_than with the last keepalive:
-            query += "(last_keepalive IS NOT NULL AND CAST(strftime('%s', last_keepalive) AS INTEGER) < CAST(strftime('%s', 'now', 'localtime') AS INTEGER) - :older_than) "
-            query += "OR "
-            # If the status is neverconnected, compare older_than with the date add:
-            query += "(last_keepalive IS NULL AND id != 0 AND CAST(strftime('%s', date_Add) AS INTEGER) < CAST(strftime('%s', 'now', 'localtime') AS INTEGER) - :older_than) "
-            query += ")"
-
-        if os_platform != "all":
-            request['os_platform'] = os_platform
-            query += ' AND os_platform = :os_platform'
-        if os_version != "all":
-            request['os_version'] = os_version
-            query += ' AND os_version = :os_version'
-        if manager_host != "all":
-            request['manager_host'] = manager_host
-            query += ' AND manager_host = :manager_host'
-        if version != "all":
-            request['version'] = re.sub( r'([a-zA-Z])([v])', r'\1 \2', version )
-            query += ' AND version = :version'
-        if node_name != "all":
-            if isinstance(node_name,list):
-                node_list = [name.lower() for name in node_name]
-                query += ' AND node_name COLLATE NOCASE IN ({})'.format(','.join([":node_name{}".format(x) for x in range(len(node_list))]))
-                key_list = [":node_name{}".format(x) for x in range(len(node_list))]
-                request.update({x[1:]: y for x, y in zip(key_list, node_list)})
-            else:
-                request['node_name'] = node_name.lower()
-                query += ' AND node_name = :node_name COLLATE NOCASE'
-=======
         # add special filters to the database query
         query = Agent.filter_query(filters, request, query)
->>>>>>> 89892424
 
         # Search
         if search:
@@ -1267,8 +1188,6 @@
         :param backup: Create backup before removing the agent.
         :param purge: Delete definitely from key store.
         :return: Dictionary with affected_agents (agents removed), failed_ids if it necessary (agents that cannot been removed), and a message.
-<<<<<<< HEAD
-=======
         """
 
         failed_ids = []
@@ -1303,56 +1222,15 @@
         :param older_than:  Filters out disconnected agents for longer than specified. Time in seconds | "[n_days]d" | "[n_hours]h" | "[n_minutes]m" | "[n_seconds]s". For never connected agents, uses the register date.
         :param status: Filters by agent status: Active, Disconnected or Never connected. Multiples statuses separated by commas.
         :return: Dictionary with affected_agents (agents removed), timeframe applied, failed_ids if it necessary (agents that cannot been removed), and a message.
->>>>>>> 89892424
         """
 
 
         agents = Agent.get_agents_overview(filters={'status':status, 'older_than': older_than}, limit = None)
-        
+
         id_purgeable_agents = [agent['id'] for agent in agents['items']]
 
         failed_ids = []
         affected_agents = []
-<<<<<<< HEAD
-        try:
-            Agent(agent_id).remove(backup, purge)
-            affected_agents.append(agent_id)
-        except Exception as e:
-            failed_ids.append(create_exception_dic(agent_id, e))
-
-        if not failed_ids:
-            message = 'All selected agents were removed'
-        else:
-            message = 'Some agents were not removed'
-
-        final_dict = {}
-        if failed_ids:
-            final_dict = {'msg': message, 'affected_agents': affected_agents, 'failed_ids': failed_ids}
-        else:
-            final_dict = {'msg': message, 'affected_agents': affected_agents}
-
-        return final_dict
-
-    @staticmethod
-    def remove_agents(list_agent_ids="all", backup=False, purge=False, status="all", older_than="7d"):
-        """
-        Removes an existing agent.
-
-        :param list_agent_ids: List of agents ID's.
-        :param backup: Create backup before removing the agent.
-        :param purge: Delete definitely from key store.
-        :param older_than:  Filters out disconnected agents for longer than specified. Time in seconds | "[n_days]d" | "[n_hours]h" | "[n_minutes]m" | "[n_seconds]s". For never connected agents, uses the register date.
-        :param status: Filters by agent status: Active, Disconnected or Never connected. Multiples statuses separated by commas.
-        :return: Dictionary with affected_agents (agents removed), timeframe applied, failed_ids if it necessary (agents that cannot been removed), and a message.
-        """
-
-        agents = Agent.get_agents_overview(status = status, older_than = older_than)
-        id_purgeable_agents = [agent['id'] for agent in agents['items']]
-
-        failed_ids = []
-        affected_agents = []
-=======
->>>>>>> 89892424
 
         if list_agent_ids != "all":
             for id in list_agent_ids:
@@ -1707,26 +1585,9 @@
             request['offset'] = offset
             request['limit'] = limit
 
-<<<<<<< HEAD
-        # Data query
-        conn.execute(query.format(','.join(db_select_fields)), request)
-
-        non_nested = [{field:tuple_elem for field,tuple_elem \
-                in zip(db_select_fields, tuple) if tuple_elem} for tuple in conn]
-
-        if 'id' in select_fields:
-            list(map(lambda x: setitem(x, 'id', str(x['id']).zfill(3)), non_nested))
-
-        if 'status' in select_fields:
-            try:
-                list(map(lambda x: setitem(x, 'status', Agent.calculate_status(x['last_keepalive'], x['version'] == None)), non_nested))
-            except KeyError:
-                pass
-=======
         if 'group' in select_fields:
             select_fields.remove('group')
             select_fields.add('`group`')
->>>>>>> 89892424
 
         # Data query
         conn.execute(query.format(','.join(select_fields)), request)
@@ -1751,101 +1612,6 @@
         return Agent.get_agent_group(group_id=None, offset=offset, limit=limit, sort=sort, search=search, select=select,
                                      filters=filters)
 
-<<<<<<< HEAD
-        # Connect DB
-        db_global = glob(common.database_path_global)
-        if not db_global:
-            raise WazuhException(1600)
-
-        conn = Connection(db_global[0])
-        valid_select_fiels = {"id", "name", "ip", "last_keepalive", "os_name",
-                             "os_version", "os_platform", "os_uname", "version",
-                             "config_sum", "merged_sum", "manager_host", "status"}
-        # fields like status need to retrieve others to be properly computed.
-        dependent_select_fields = {'status': {'last_keepalive','version'}}
-        search_fields = {"id", "name", "os_name", "ip", "status", "version", "os_platform", "manager_host"}
-
-        # Init query
-        query = "SELECT {0} FROM agent WHERE `group` IS NULL AND id != 0"
-        fields = {'id': 'id', 'name': 'name'}  # field: db_column
-        request = {}
-
-        # Select
-        if select:
-            select_fields_param = set(select['fields'])
-
-            if not select_fields_param.issubset(valid_select_fiels):
-                uncorrect_fields = select_fields_param - valid_select_fiels
-                raise WazuhException(1724, "Allowed select fields: {0}. Fields {1}".\
-                        format(', '.join(list(valid_select_fiels)), ', '.join(uncorrect_fields)))
-
-            select_fields = select_fields_param
-        else:
-            select_fields = valid_select_fiels
-
-        # add dependent select fields to the database select query
-        db_select_fields = set()
-        for dependent, dependent_fields in dependent_select_fields.items():
-            if dependent in select_fields:
-                db_select_fields |= dependent_fields
-        db_select_fields |= (select_fields - set(dependent_select_fields.keys()))
-
-        # Search
-        if search:
-            query += " AND NOT" if bool(search['negation']) else ' AND'
-            query += " (" + " OR ".join(x + ' LIKE :search' for x in search_fields) + " )"
-            request['search'] = '%{0}%'.format(int(search['value']) if search['value'].isdigit()
-                                                                    else search['value'])
-
-        # Count
-        conn.execute(query.format('COUNT(*)'), request)
-        data = {'totalItems': conn.fetch()[0]}
-
-        # Sorting
-        if sort:
-            if sort['fields']:
-                allowed_sort_fields = db_select_fields
-                # Check if every element in sort['fields'] is in allowed_sort_fields.
-                if not set(sort['fields']).issubset(allowed_sort_fields):
-                    raise WazuhException(1403, 'Allowed sort fields: {0}. Fields: {1}'.\
-                        format(allowed_sort_fields, sort['fields']))
-
-                order_str_fields = ['{0} {1}'.format(fields[i], sort['order']) for i in sort['fields']]
-                query += ' ORDER BY ' + ','.join(order_str_fields)
-            else:
-                query += ' ORDER BY id {0}'.format(sort['order'])
-        else:
-            query += ' ORDER BY id ASC'
-
-        # OFFSET - LIMIT
-        if limit:
-            query += ' LIMIT :offset,:limit'
-            request['offset'] = offset
-            request['limit'] = limit
-
-        # Data query
-        conn.execute(query.format(','.join(db_select_fields)), request)
-
-        non_nested = [{field:tuple_elem for field,tuple_elem \
-                in zip(db_select_fields, tuple) if tuple_elem} for tuple in conn]
-
-        if 'id' in select_fields:
-            list(map(lambda x: setitem(x, 'id', str(x['id']).zfill(3)), non_nested))
-
-        if 'status' in select_fields:
-            try:
-                list(map(lambda x: setitem(x, 'status', Agent.calculate_status(x['last_keepalive'], x['version'] == None)), non_nested))
-            except KeyError:
-                pass
-
-        # return only the fields requested by the user (saved in select_fields) and not the dependent ones
-        non_nested = [{k:v for k,v in d.items() if k in select_fields} for d in non_nested]
-
-        data['items'] = [plain_dict_to_nested_dict(d, ['os']) for d in non_nested]
-
-        return data
-=======
->>>>>>> 89892424
 
     @staticmethod
     def get_group_files(group_id=None, offset=0, limit=common.database_limit, sort=None, search=None):
