--- conflicted
+++ resolved
@@ -10,7 +10,8 @@
 with patch('wazuh.common.ossec_uid'):
     with patch('wazuh.common.ossec_gid'):
         from wazuh import WazuhException
-        from wazuh.cdb_list import get_lists, get_path_lists, get_list_from_file
+        from wazuh.cdb_list import get_lists, get_path_lists, get_list_from_file, get_list
+
 
 class TestCDBList(TestCase):
 
@@ -20,8 +21,6 @@
         self.assertIsInstance(result['totalItems'], int)
         self.assertIsInstance(result['items'], list)
 
-<<<<<<< HEAD
-=======
     def test_get_lists_limit(self):
         with self.assertRaises(WazuhException) as cm:
             get_lists(limit=0)
@@ -33,7 +32,6 @@
         result = get_lists(limit=3)
         self.assertEqual(result['totalItems'], 3)
 
->>>>>>> 91c2bd78
     def test_get_lists_offset(self):
         result_a = get_lists(offset=0)
         result_b = get_lists(offset=1)
@@ -90,12 +88,12 @@
         result_b = get_path_lists(sort={'fields': ['name'], 'order': 'desc'})
         self.assertNotEqual(result_a, result_b)
 
-<<<<<<< HEAD
     def test_get_list(self):
         result = get_list(file_path='etc/lists/audit-keys')
         self.assertIsInstance(result, dict)
         self.assertIsInstance(result['items'], list)
-=======
+
+
 @pytest.mark.parametrize('error_type, expected_exception', [
     (IOError, 1006),
     (ValueError, 1800),
@@ -104,5 +102,4 @@
 def test_failed_get_list_from_file(error_type, expected_exception):
     with patch("wazuh.cdb_list.open", side_effect=error_type):
         with pytest.raises(WazuhException, match=f'.* {expected_exception} .*'):
-            get_list_from_file('test')
->>>>>>> 91c2bd78
+            get_list_from_file('test')