#!/usr/bin/env python
# Copyright (C) 2015-2021, Wazuh Inc.
# Created by Wazuh, Inc. <info@wazuh.com>.
# This program is free software; you can redistribute it and/or modify it under the terms of GPLv2
import json
import operator
import os
import socket
import sys
from unittest.mock import patch, MagicMock

import pytest

with patch('wazuh.core.common.wazuh_uid'):
    with patch('wazuh.core.common.wazuh_gid'):
        with patch('wazuh.core.common.manager_conf',
                   new=os.path.join(os.path.dirname(os.path.realpath(__file__)), 'data', 'manager_base.conf')):
            sys.modules['wazuh.rbac.orm'] = MagicMock()
            import wazuh.rbac.decorators
            from wazuh.tests.util import RBAC_bypasser

            del sys.modules['wazuh.rbac.orm']
            wazuh.rbac.decorators.expose_resources = RBAC_bypasser

            from wazuh.manager import *
            from wazuh.core.tests.test_manager import get_logs
            from wazuh import WazuhInternalError

test_data_path = os.path.join(os.path.dirname(os.path.realpath(__file__)), 'data')
test_manager_conf = os.path.join(test_data_path, 'manager_base.conf')


@pytest.fixture(scope='module', autouse=True)
def mock_wazuh_path():
    with patch('wazuh.core.common.wazuh_path', new=test_data_path):
        yield


class InitManager:
    def __init__(self):
        """Sets up necessary environment to test manager functions"""
        # path for temporary API files
        self.api_tmp_path = os.path.join(test_data_path, 'tmp')
        # rules
        self.input_rules_file = 'test_rules.xml'
        self.output_rules_file = 'uploaded_test_rules.xml'
        # decoders
        self.input_decoders_file = 'test_decoders.xml'
        self.output_decoders_file = 'uploaded_test_decoders.xml'
        # CDB lists
        self.input_lists_file = 'test_lists'
        self.output_lists_file = 'uploaded_test_lists'


@pytest.fixture(scope='module')
def test_manager():
    # Set up
    test_manager = InitManager()
    return test_manager


manager_status = {'wazuh-agentlessd': 'running', 'wazuh-analysisd': 'running', 'wazuh-authd': 'running',
 'wazuh-csyslogd': 'running', 'wazuh-dbd': 'running', 'wazuh-monitord': 'running',
 'wazuh-execd': 'running', 'wazuh-integratord': 'running', 'wazuh-logcollector': 'running',
 'wazuh-maild': 'running', 'wazuh-remoted': 'running', 'wazuh-reportd': 'running',
 'wazuh-syscheckd': 'running', 'wazuh-clusterd': 'running', 'wazuh-modulesd': 'running',
 'wazuh-db': 'running', 'wazuh-apid': 'running'}


@patch('wazuh.core.manager.status', return_value=manager_status)
def test_get_status(mock_status):
    """Tests get_status() function works"""
    result = get_status()

    # Assert there are no errors and type returned
    assert isinstance(result, AffectedItemsWazuhResult), 'No expected result type'
    assert result.render()['data']['total_failed_items'] == 0


@pytest.mark.parametrize('tag, level, total_items, sort_by, sort_ascending', [
    (None, None, 13, None, None),
    ('wazuh-modulesd:database', None, 2, None, None),
    ('wazuh-modulesd:syscollector', None, 2, None, None),
    ('wazuh-modulesd:syscollector', None, 2, None, None),
    ('wazuh-modulesd:aws-s3', None, 5, None, None),
    ('wazuh-execd', None, 1, None, None),
    ('wazuh-csyslogd', None, 2, None, None),
    ('random', None, 0, ['timestamp'], True),
    (None, 'info', 7, ['timestamp'], False),
    (None, 'error', 2, ['level'], True),
    (None, 'debug', 2, ['level'], False),
    (None, None, 13, ['tag'], True),
    (None, 'random', 0, None, True),
    (None, 'warning', 2, None, False)
])

def test_wazuh_log(tag, level, total_items, sort_by, sort_ascending):
    """Test reading wazuh.log file contents.

    Parameters
    ----------
    level : str
        Filters by log type: all, error or info.
    tag : str
        Filters by log category (i.e. wazuh-remoted).
    total_items : int
        Expected items to be returned after calling wazuh_log.
    sort_by : list
        Fields to sort the items by.
    sort_ascending : boolean
        Sort in ascending (true) or descending (false) order.
    """
    with patch('wazuh.core.manager.tail') as tail_patch:
        # Return wazuh_log_file when calling tail() method
        wazuh_log_file = get_logs()
        tail_patch.return_value = wazuh_log_file.splitlines()

        result = wazuh_log(level=level, tag=tag, sort_by=sort_by, sort_ascending=sort_ascending)

        # Assert type, number of items and presence of trailing characters
        assert isinstance(result, AffectedItemsWazuhResult), 'No expected result type'
        assert result.render()['data']['total_affected_items'] == total_items
        assert all(log['description'][-1] != '\n' for log in result.render()['data']['affected_items'])
        if tag is not None and level != 'wazuh-modulesd:syscollector':
            assert all('\n' not in log['description'] for log in result.render()['data']['affected_items'])
        if sort_by:
            reversed_result = wazuh_log(level=level, tag=tag, sort_by=sort_by, sort_ascending=not sort_ascending)
            for i in range(total_items):
                assert result.render()['data']['affected_items'][i][sort_by[0]] == \
                       reversed_result.render()['data']['affected_items'][total_items - 1 - i][sort_by[0]]


<<<<<<< HEAD
=======
@pytest.mark.parametrize('q, field, operation, values', [
    ('level=debug,level=error', 'level', 'OR', 'debug, error'),
    ('timestamp=2019/03/26 19:49:15', 'timestamp', '=', '2019/03/26T19:49:15Z'),
    ('timestamp<2019/03/26 19:49:14', 'timestamp', '<', '2019/03/26T19:49:15Z'),
])
def test_wazuh_log_q(q, field, operation, values):
    """Check that the 'q' parameter is working correctly.

    Parameters
    ----------
    q : str
        Query to execute.
    field : str
        Field affected by the query.
    operation : str
        Operation type to be performed in the query.
    values : str
        Values used for the comparison.
    """
    with patch('wazuh.core.manager.tail') as tail_patch:
        ossec_log_file = get_logs()
        tail_patch.return_value = ossec_log_file.splitlines()

        result = wazuh_log(q=q)

        if operation != 'OR':
            operators = {'=': operator.eq, '!=': operator.ne, '<': operator.lt, '>': operator.gt}
            assert all(operators[operation](log[field], values) for log in result.render()['data']['affected_items'])
        else:
            assert all(log[field] in values for log in result.render()['data']['affected_items'])


>>>>>>> 3270b30b
def test_wazuh_log_summary():
    """Tests wazuh_log_summary function works and returned data match with expected"""
    expected_result = {
        'wazuh-csyslogd': {'all': 2, 'info': 2, 'error': 0, 'critical': 0, 'warning': 0, 'debug': 0},
        'wazuh-execd': {'all': 1, 'info': 0, 'error': 1, 'critical': 0, 'warning': 0, 'debug': 0},
        'wazuh-modulesd:aws-s3': {'all': 5, 'info': 2, 'error': 1, 'critical': 0, 'warning': 2, 'debug': 0},
        'wazuh-modulesd:database': {'all': 2, 'info': 0, 'error': 0, 'critical': 0, 'warning': 0, 'debug': 2},
        'wazuh-modulesd:syscollector': {'all': 2, 'info': 2, 'error': 0, 'critical': 0, 'warning': 0, 'debug': 0},
        'wazuh-rootcheck': {'all': 1, 'info': 1, 'error': 0, 'critical': 0, 'warning': 0, 'debug': 0}
    }

    logs = get_logs().splitlines()
    with patch('wazuh.core.manager.tail', return_value=logs):
        result = wazuh_log_summary()

        # Assert data match what was expected and type of the result.
        assert isinstance(result, AffectedItemsWazuhResult), 'No expected result type'
        assert result.render()['data']['total_affected_items'] == 6
        assert all(all(value == expected_result[key] for key, value in item.items())
                   for item in result.render()['data']['affected_items'])

def test_get_api_config():
    """Checks that get_api_config method is returning current api_conf dict."""
    result = get_api_config().render()

    assert 'node_api_config' in result['data']['affected_items'][0], 'node_api_config key not found in result'
    assert result['data']['affected_items'][0]['node_name'] == 'manager', 'Not expected node name'


@patch('socket.socket')
@patch('wazuh.core.cluster.utils.fcntl')
@patch('wazuh.core.cluster.utils.open')
@patch("wazuh.core.cluster.utils.exists", return_value=True)
def test_restart_ok(mock_exist, mock_path, mock_fcntl, mock_socket):
    """Tests restarting a manager"""
    result = restart()

    # Assert there are no errors and type of the result.
    assert isinstance(result, AffectedItemsWazuhResult), 'No expected result type'
    assert result.render()['data']['total_failed_items'] == 0


@patch('wazuh.core.cluster.utils.open')
@patch('wazuh.core.cluster.utils.fcntl')
@patch('wazuh.core.cluster.utils.exists', return_value=False)
def test_restart_ko_socket(mock_exist, mock_fcntl, mock_open):
    """Tests restarting a manager exceptions"""

    # Socket path not exists
    with pytest.raises(WazuhInternalError, match='.* 1901 .*'):
        restart()

    # Socket error
    with patch("wazuh.core.cluster.utils.exists", return_value=True):
        with patch('socket.socket', side_effect=socket.error):
            with pytest.raises(WazuhInternalError, match='.* 1902 .*'):
                restart()

        with patch('socket.socket.connect'):
            with patch('socket.socket.send', side_effect=socket.error):
                with pytest.raises(WazuhInternalError, match='.* 1014 .*'):
                    restart()


@pytest.mark.parametrize('error_flag, error_msg', [
    (0, ""),
    (1, "2019/02/27 11:30:07 wazuh-clusterd: ERROR: [Cluster] [Main] Error 3004 - Error in cluster configuration: "
        "Unspecified key"),
    (1, "2019/02/27 11:30:24 wazuh-authd: ERROR: (1230): Invalid element in the configuration: "
        "'use_source_i'.\n2019/02/27 11:30:24 wazuh-authd: ERROR: (1202): Configuration error at "
        "'/var/ossec/etc/manager.conf'.")
])
@patch('wazuh.core.manager.open')
@patch('wazuh.core.manager.fcntl')
@patch("wazuh.core.manager.exists", return_value=True)
def test_validation(mock_exists, mock_fcntl, mock_open, error_flag, error_msg):
    """Test validation() method works as expected

    Tests configuration validation function with multiple scenarios:
        * No errors found in configuration
        * Error found in cluster configuration
        * Error found in any other configuration

    Parameters
    ----------
    error_flag : int
        Error flag to be mocked in the socket response.
    error_msg : str
        Error message to be mocked in the socket response.
    """
    with patch('wazuh.core.manager.WazuhSocket') as sock:
        # Mock sock response
        json_response = json.dumps({'error': error_flag, 'message': error_msg}).encode()
        sock.return_value.receive.return_value = json_response
        result = validation()

        # Assert if error was returned
        assert isinstance(result, AffectedItemsWazuhResult), 'No expected result type'
        assert result.render()['data']['total_failed_items'] == error_flag


@pytest.mark.parametrize('exception', [
    WazuhInternalError(1013),
    WazuhError(1013)
])
@patch('wazuh.manager.validate_manager_conf')
def test_validation_ko(mock_validate, exception):
    mock_validate.side_effect = exception

    if isinstance(exception, WazuhInternalError):
        with pytest.raises(WazuhInternalError, match='.* 1013 .*'):
            validation()
    else:
        result = validation()
        assert not result.affected_items
        assert result.total_failed_items == 1


@patch('wazuh.core.configuration.get_active_configuration')
def test_get_config(mock_act_conf):
    """Tests get_config() method works as expected"""
    get_config('component', 'config')

    # Assert whether get_active_configuration() method receives the expected parameters.
    mock_act_conf.assert_called_once_with(agent_id='000', component='component', configuration='config')


def test_get_config_ko():
    """Tests get_config() function returns an error"""
    result = get_config()

    assert isinstance(result, AffectedItemsWazuhResult), 'No expected result type'
    assert result.render()['data']['failed_items'][0]['error']['code'] == 1307


@pytest.mark.parametrize('raw', [True, False])
@patch('wazuh.core.common.manager_conf', new=test_manager_conf)
def test_read_manager_conf(raw):
    """Tests read_manager_conf() function works as expected"""
    result = read_manager_conf(raw=raw)

    if raw:
        assert isinstance(result, str), 'No expected result type'
    else:
        assert isinstance(result, AffectedItemsWazuhResult), 'No expected result type'
        assert result.render()['data']['total_failed_items'] == 0


def test_read_manager_con_ko():
    """Tests read_manager_conf() function returns an error"""
    result = read_manager_conf(section='test')

    assert isinstance(result, AffectedItemsWazuhResult), 'No expected result type'
    assert result.render()['data']['failed_items'][0]['error']['code'] == 1102

@patch('builtins.open')
def test_get_basic_info(mock_open):
    """Tests get_basic_info() function works as expected"""
    result = get_basic_info()

    assert isinstance(result, AffectedItemsWazuhResult), 'No expected result type'
    assert result.render()['data']['total_failed_items'] == 0


@patch('wazuh.manager.validate_manager_conf', return_value={'status': 'OK'})
@patch('wazuh.manager.write_manager_conf')
@patch('wazuh.manager.validate_wazuh_xml')
@patch('wazuh.manager.copyfile')
@patch('wazuh.manager.exists', return_value=True)
@patch('wazuh.manager.remove')
@patch('wazuh.manager.safe_move')
def test_update_manager_conf(move_mock, remove_mock, exists_mock, copy_mock, prettify_mock, write_mock, validate_mock):
    """Test update_manager_conf works as expected."""
    result = update_manager_conf(new_conf="placeholder config")
    write_mock.assert_called_once()
    assert isinstance(result, AffectedItemsWazuhResult), 'No expected result type'
    assert result.render()['data']['total_failed_items'] == 0
    remove_mock.assert_called_once()


@pytest.mark.parametrize('new_conf', [
    None,
    "invalid configuration"
])
@patch('wazuh.manager.validate_manager_conf')
@patch('wazuh.manager.write_manager_conf')
@patch('wazuh.manager.validate_wazuh_xml')
@patch('wazuh.manager.copyfile')
@patch('wazuh.manager.exists', return_value=True)
@patch('wazuh.manager.remove')
@patch('wazuh.manager.safe_move')
def test_update_manager_conf_ko(move_mock, remove_mock, exists_mock, copy_mock, prettify_mock, write_mock, validate_mock, new_conf):
    """Test update_manager_conf() function return an error and restore the configuration if the provided configuration
    is not valid."""
    result = update_manager_conf(new_conf=new_conf)
    assert isinstance(result, AffectedItemsWazuhResult), 'No expected result type'
    assert result.render()['data']['failed_items'][0]['error']['code'] == 1125
    move_mock.assert_called_once()<|MERGE_RESOLUTION|>--- conflicted
+++ resolved
@@ -130,8 +130,6 @@
                        reversed_result.render()['data']['affected_items'][total_items - 1 - i][sort_by[0]]
 
 
-<<<<<<< HEAD
-=======
 @pytest.mark.parametrize('q, field, operation, values', [
     ('level=debug,level=error', 'level', 'OR', 'debug, error'),
     ('timestamp=2019/03/26 19:49:15', 'timestamp', '=', '2019/03/26T19:49:15Z'),
@@ -164,7 +162,6 @@
             assert all(log[field] in values for log in result.render()['data']['affected_items'])
 
 
->>>>>>> 3270b30b
 def test_wazuh_log_summary():
     """Tests wazuh_log_summary function works and returned data match with expected"""
     expected_result = {
