# Copyright (C) 2015-2021, Wazuh Inc.
# Created by Wazuh, Inc. <info@wazuh.com>.
# This program is a free software; you can redistribute it and/or modify it under the terms of GPLv2
import fcntl
import json
import logging
import os
import re
import socket
import typing
from contextvars import ContextVar
from functools import lru_cache
from glob import glob
from operator import setitem
from os.path import join, exists

from wazuh.core import common
from wazuh.core.configuration import get_manager_conf
from wazuh.core.exception import WazuhException, WazuhError, WazuhInternalError
from wazuh.core.results import WazuhResult
from wazuh.core.wazuh_socket import create_wazuh_socket_message
from wazuh.core.wlogging import WazuhLogger

logger = logging.getLogger('wazuh')
execq_lockfile = join(common.wazuh_path, "var/run/.api_execq_lock")


<<<<<<< HEAD
def read_cluster_config(config_file=common.manager_conf) -> typing.Dict:
    """Read cluster configuration from manager.conf.
=======
def read_cluster_config(config_file=common.ossec_conf, from_import=False) -> typing.Dict:
    """Read cluster configuration from ossec.conf.
>>>>>>> e1361124

    If some fields are missing in the manager.conf cluster configuration, they are replaced
    with default values.
    If there is no cluster configuration at all, the default configuration is marked as disabled.

    Parameters
    ----------
    config_file : str
        Path to configuration file.
    from_import : bool
        This flag indicates whether this function has been called from a module load (True) or from a function (False).

    Returns
    -------
    config_cluster : dict
        Dictionary with cluster configuration.
    """
    cluster_default_configuration = {
        'disabled': False,
        'node_type': 'master',
        'name': 'wazuh',
        'node_name': 'node01',
        'key': '',
        'port': 1516,
        'bind_addr': '0.0.0.0',
        'nodes': ['NODE_IP'],
        'hidden': 'no'
    }

    try:
<<<<<<< HEAD
        config_cluster = get_manager_conf(section='cluster', conf_file=config_file)['cluster']
=======
        config_cluster = get_ossec_conf(section='cluster', conf_file=config_file, from_import=from_import)['cluster']
>>>>>>> e1361124
    except WazuhException as e:
        if e.code == 1106:
            # If no cluster configuration is present in manager.conf, return default configuration but disabling it.
            cluster_default_configuration['disabled'] = True
            return cluster_default_configuration
        else:
            raise WazuhError(3006, extra_message=e.message)
    except Exception as e:
        raise WazuhError(3006, extra_message=str(e))

    # If any value is missing from user's cluster configuration, add the default one.
    for value_name in set(cluster_default_configuration.keys()) - set(config_cluster.keys()):
        config_cluster[value_name] = cluster_default_configuration[value_name]

    if isinstance(config_cluster['port'], str) and not config_cluster['port'].isdigit():
        raise WazuhError(3004, extra_message="Cluster port must be an integer.")

    config_cluster['port'] = int(config_cluster['port'])
    if config_cluster['disabled'] == 'no':
        config_cluster['disabled'] = False
    elif config_cluster['disabled'] == 'yes':
        config_cluster['disabled'] = True
    elif not isinstance(config_cluster['disabled'], bool):
        raise WazuhError(3004,
                         extra_message=f"Allowed values for 'disabled' field are 'yes' and 'no'. "
                                       f"Found: '{config_cluster['disabled']}'")

    if config_cluster['node_type'] == 'client':
        logger.info("Deprecated node type 'client'. Using 'worker' instead.")
        config_cluster['node_type'] = 'worker'

    return config_cluster


def get_manager_status() -> typing.Dict:
    """Get the current status of each process of the manager.

    Returns
    -------
    data : dict
        Dict whose keys are daemons and the values are the status.
    """
    processes = ['wazuh-agentlessd', 'wazuh-analysisd', 'wazuh-authd', 'wazuh-csyslogd', 'wazuh-dbd', 'wazuh-monitord',
                 'wazuh-execd', 'wazuh-integratord', 'wazuh-logcollector', 'wazuh-maild', 'wazuh-remoted',
                 'wazuh-reportd', 'wazuh-syscheckd', 'wazuh-clusterd', 'wazuh-modulesd', 'wazuh-db', 'wazuh-apid']

    data, pidfile_regex, run_dir = {}, re.compile(r'.+\-(\d+)\.pid$'), join(common.wazuh_path, 'var/run')
    for process in processes:
        pidfile = glob(join(run_dir, f"{process}-*.pid"))
        if exists(join(run_dir, f'{process}.failed')):
            data[process] = 'failed'
        elif exists(join(run_dir, f'.restart')):
            data[process] = 'restarting'
        elif exists(join(run_dir, f'{process}.start')):
            data[process] = 'starting'
        elif pidfile:
            # Iterate on pidfiles looking for the pidfile which has his pid in /proc,
            # if the loop finishes, all pidfiles exist but their processes are not running,
            # it means each process crashed and was not able to remove its own pidfile.
            data[process] = 'failed'
            for pid in pidfile:
                if exists(join('/proc', pidfile_regex.match(pid).group(1))):
                    data[process] = 'running'
                    break

        else:
            data[process] = 'stopped'

    return data


def get_cluster_status() -> typing.Dict:
    """Get cluster status.

    Returns
    -------
    dict
        Cluster status.
    """
    return {"enabled": "no" if read_cluster_config()['disabled'] else "yes",
            "running": "yes" if get_manager_status()['wazuh-clusterd'] == 'running' else "no"}


def manager_restart() -> WazuhResult:
    """Restart Wazuh manager.

    Send JSON message with the 'restart-wazuh' command to common.EXECQ socket.

    Raises
    ------
    WazuhInternalError(1901)
        If the socket path doesn't exist.
    WazuhInternalError(1902)
        If there is a socket connection error.
    WazuhInternalError(1014)
        If there is a socket communication error.

    Returns
    -------
    WazuhResult
        Confirmation message.
    """
    lock_file = open(execq_lockfile, 'a+')
    fcntl.lockf(lock_file, fcntl.LOCK_EX)
    try:
        # execq socket path
        socket_path = common.EXECQ
        # json msg for restarting Wazuh manager
        msg = json.dumps(create_wazuh_socket_message(origin={'module': 'api/framework'},
                                                     command=common.RESTART_WAZUH_COMMAND,
                                                     parameters={'extra_args': [], 'alert': {}}))
        # initialize socket
        if exists(socket_path):
            try:
                conn = socket.socket(socket.AF_UNIX, socket.SOCK_DGRAM)
                conn.connect(socket_path)
            except socket.error:
                raise WazuhInternalError(1902)
        else:
            raise WazuhInternalError(1901)

        try:
            conn.send(msg.encode())
            conn.close()
        except socket.error as e:
            raise WazuhInternalError(1014, extra_message=str(e))
    finally:
        fcntl.lockf(lock_file, fcntl.LOCK_UN)
        lock_file.close()
        read_config.cache_clear()

    return WazuhResult({'message': 'Restart request sent'})


@lru_cache()
def get_cluster_items():
    """Load and return the content of cluster.json file as a dict.

    Returns
    -------
    cluster_items : dict
        Dictionary with the information inside cluster.json file.
    """
    try:
        here = os.path.abspath(os.path.dirname(__file__))
        with open(os.path.join(common.wazuh_path, here, 'cluster.json')) as f:
            cluster_items = json.load(f)
        # Rebase permissions.
        list(map(lambda x: setitem(x, 'permissions', int(x['permissions'], base=0)),
                 filter(lambda x: 'permissions' in x, cluster_items['files'].values())))
        return cluster_items
    except Exception as e:
        raise WazuhError(3005, str(e))


@lru_cache()
def read_config(config_file=common.manager_conf):
    """Get the cluster configuration.

    Parameters
    ----------
    config_file : str
        Path to configuration file.

    Returns
    -------
    dict
        Dictionary with cluster configuration.
    """
    return read_cluster_config(config_file=config_file)


# Context vars
context_tag: ContextVar[str] = ContextVar('tag', default='')


class ClusterFilter(logging.Filter):
    """
    Add cluster related information into cluster logs.
    """

    def __init__(self, tag: str, subtag: str, name: str = ''):
        """Class constructor.

        Parameters
        ----------
        tag : str
            First tag to show in the log - Usually describes class.
        subtag : str
            Second tag to show in the log - Usually describes function.
        name : str
            If name is specified, it names a logger which, together with its children, will have its events
            allowed through the filter. If name is the empty string, allows every event.
        """
        super().__init__(name=name)
        self.tag = tag
        self.subtag = subtag

    def filter(self, record):
        record.tag = context_tag.get() if context_tag.get() != '' else self.tag
        record.subtag = self.subtag
        return True

    def update_tag(self, new_tag: str):
        self.tag = new_tag

    def update_subtag(self, new_subtag: str):
        self.subtag = new_subtag


class ClusterLogger(WazuhLogger):
    """
    Define the logger used by wazuh-clusterd.
    """

    def setup_logger(self):
        """
        Set ups cluster logger. In addition to super().setup_logger() this method adds:
            * A filter to add tag and subtags to cluster logs
            * Sets log level based on the "debug_level" parameter received from wazuh-clusterd binary.
        """
        super().setup_logger()
        self.logger.addFilter(ClusterFilter(tag='Cluster', subtag='Main'))
        debug_level = logging.DEBUG2 if self.debug_level == 2 else \
            logging.DEBUG if self.debug_level == 1 else logging.INFO

        self.logger.setLevel(debug_level)<|MERGE_RESOLUTION|>--- conflicted
+++ resolved
@@ -25,13 +25,8 @@
 execq_lockfile = join(common.wazuh_path, "var/run/.api_execq_lock")
 
 
-<<<<<<< HEAD
-def read_cluster_config(config_file=common.manager_conf) -> typing.Dict:
+def read_cluster_config(config_file=common.manager_conf, from_import=False) -> typing.Dict:
     """Read cluster configuration from manager.conf.
-=======
-def read_cluster_config(config_file=common.ossec_conf, from_import=False) -> typing.Dict:
-    """Read cluster configuration from ossec.conf.
->>>>>>> e1361124
 
     If some fields are missing in the manager.conf cluster configuration, they are replaced
     with default values.
@@ -62,11 +57,7 @@
     }
 
     try:
-<<<<<<< HEAD
-        config_cluster = get_manager_conf(section='cluster', conf_file=config_file)['cluster']
-=======
-        config_cluster = get_ossec_conf(section='cluster', conf_file=config_file, from_import=from_import)['cluster']
->>>>>>> e1361124
+        config_cluster = get_manager_conf(section='cluster', conf_file=config_file, from_import=from_import)['cluster']
     except WazuhException as e:
         if e.code == 1106:
             # If no cluster configuration is present in manager.conf, return default configuration but disabling it.
