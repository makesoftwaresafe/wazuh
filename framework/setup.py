--- conflicted
+++ resolved
@@ -40,11 +40,7 @@
 
 
 setup(name='wazuh',
-<<<<<<< HEAD
-      version='3.12.4',
-=======
       version='3.13.0',
->>>>>>> 0844402f
       description='Wazuh control with Python',
       url='https://github.com/wazuh',
       author='Wazuh',
