--- conflicted
+++ resolved
@@ -32,11 +32,7 @@
 
     ck_assert_int_ge((server_root_socket = OS_Bindporttcp(PORT, IPV4)), 0);
 
-<<<<<<< HEAD
-    ck_assert_int_ge((client_socket = OS_ConnectTCP(PORT, IPV4)) ,0);
-=======
-    ck_assert_int_ge((client_socket = OS_ConnectTCP(PORT, IPV4, 0)) , 0);
->>>>>>> 757435a6
+    ck_assert_int_ge((client_socket = OS_ConnectTCP(PORT, IPV4)) , 0);
 
     ck_assert_int_ge((server_client_socket = OS_AcceptTCP(server_root_socket, ipbuffer, BUFFERSIZE)), 0);
 
@@ -71,11 +67,7 @@
 
     ck_assert_int_ge((server_root_socket = OS_Bindporttcp(PORT, NULL)), 0);
 
-<<<<<<< HEAD
-    ck_assert_int_ge((client_socket = OS_ConnectTCP(PORT, IPV4)) ,0);
-=======
-    ck_assert_int_ge((client_socket = OS_ConnectTCP(PORT, IPV4, 0)) , 0);
->>>>>>> 757435a6
+    ck_assert_int_ge((client_socket = OS_ConnectTCP(PORT, IPV4)) , 0);
 
     ck_assert_int_ge((server_client_socket = OS_AcceptTCP(server_root_socket, ipbuffer, BUFFERSIZE)), 0);
 
@@ -110,11 +102,7 @@
 
     ck_assert_int_ge((server_root_socket = OS_Bindporttcp(PORT, IPV6)), 0);
 
-<<<<<<< HEAD
-    ck_assert_int_ge((client_socket = OS_ConnectTCP(PORT, IPV6)) ,0);
-=======
-    ck_assert_int_ge((client_socket = OS_ConnectTCP(PORT, IPV6, 1)) , 0);
->>>>>>> 757435a6
+    ck_assert_int_ge((client_socket = OS_ConnectTCP(PORT, IPV6)) , 0);
 
     ck_assert_int_ge((server_client_socket = OS_AcceptTCP(server_root_socket, ipbuffer, BUFFERSIZE)), 0);
 
@@ -165,11 +153,7 @@
 
     ck_assert_int_ge((server_socket = OS_Bindportudp(PORT, IPV4)), 0);
 
-<<<<<<< HEAD
-    ck_assert_int_ge((client_socket = OS_ConnectUDP(PORT, IPV4)) ,0);
-=======
-    ck_assert_int_ge((client_socket = OS_ConnectUDP(PORT, IPV4, 0)) , 0);
->>>>>>> 757435a6
+    ck_assert_int_ge((client_socket = OS_ConnectUDP(PORT, IPV4)) , 0);
 
     //TODO: ck_assert_int_eq(OS_SendUDP(client_socket, SENDSTRING), 0);
     ck_assert_int_eq(OS_SendUDPbySize(client_socket, strlen(SENDSTRING), SENDSTRING), 0);
@@ -200,11 +184,7 @@
 
     ck_assert_int_ge((server_socket = OS_Bindportudp(PORT, IPV6)), 0);
 
-<<<<<<< HEAD
-    ck_assert_int_ge((client_socket = OS_ConnectUDP(PORT, IPV6)) ,0);
-=======
-    ck_assert_int_ge((client_socket = OS_ConnectUDP(PORT, IPV6, 1)) , 0);
->>>>>>> 757435a6
+    ck_assert_int_ge((client_socket = OS_ConnectUDP(PORT, IPV6)) , 0);
 
     //TODO: ck_assert_int_eq(OS_SendUDP(client_socket, SENDSTRING), 0);
     ck_assert_int_eq(OS_SendUDPbySize(client_socket, strlen(SENDSTRING), SENDSTRING), 0);
