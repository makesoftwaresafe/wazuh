/* Copyright (C) 2015-2020, Wazuh Inc.
 * Copyright (C) 2009 Trend Micro Inc.
 * All right reserved.
 *
 * This program is free software; you can redistribute it
 * and/or modify it under the terms of the GNU General Public
 * License (version 2) as published by the FSF - Free Software
 * Foundation
 */

/* Logcollector daemon
 * Monitor some files and forward the output to our analysis system
 */

#include "shared.h"
#include <sys/types.h>
#include <sys/time.h>
#include <stdio.h>
#include <unistd.h>
#include <stdlib.h>
#include <string.h>
#include <fcntl.h>

#include "os_regex/os_regex.h"
#include "logcollector.h"

/* Prototypes */
static void help_logcollector(char * home_path) __attribute__((noreturn));


/* Print help statement */
static void help_logcollector(char * home_path)
{
    print_header();
    print_out("  %s: -[Vhdtf] [-c config]", ARGV0);
    print_out("    -V          Version and license message");
    print_out("    -h          This help message");
    print_out("    -d          Execute in debug mode. This parameter");
    print_out("                can be specified multiple times");
    print_out("                to increase the debug level.");
    print_out("    -t          Test configuration");
    print_out("    -f          Run in foreground");
<<<<<<< HEAD
    print_out("    -c <config> Configuration file to use (default: %s)", DEFAULTCPATH_AGENT);
=======
    print_out("    -c <config> Configuration file to use (default: %s)", OSSECCONF);
>>>>>>> 5a2c3b8d
    print_out(" ");
    os_free(home_path);
    exit(1);
}

int main(int argc, char **argv)
{
    int c;
    int debug_level = 0;
    int test_config = 0, run_foreground = 0;
<<<<<<< HEAD
    const char *cfg = DEFAULTCPATH_AGENT;
=======

    /* Set the name */
    OS_SetName(ARGV0);

    // Define current working directory
    char * home_path = w_homedir(argv[0]);
    if (chdir(home_path) == -1) {
        merror_exit(CHDIR_ERROR, home_path, errno, strerror(errno));
    }

    const char *cfg = OSSECCONF;
>>>>>>> 5a2c3b8d
    gid_t gid;
    const char *group = GROUPGLOBAL;
    lc_debug_level = getDefine_Int("logcollector", "debug", 0, 2);

    /* Setup random */
    srandom_init();

    while ((c = getopt(argc, argv, "Vtdhfc:")) != -1) {
        switch (c) {
            case 'V':
                print_version();
                break;
            case 'h':
                help_logcollector(home_path);
                break;
            case 'd':
                nowDebug();
                debug_level = 1;
                break;
            case 'f':
                run_foreground = 1;
                break;
            case 'c':
                if (!optarg) {
                    merror_exit("-c needs an argument");
                }
                cfg = optarg;
                break;
            case 't':
                test_config = 1;
                break;
            default:
                help_logcollector(home_path);
                break;
        }

    }

    /* Check if the group given is valid */
    gid = Privsep_GetGroup(group);
    if (gid == (gid_t) - 1) {
        merror_exit(USER_ERROR, "", group, strerror(errno), errno);
    }

    /* Privilege separation */
    if (Privsep_SetGroup(gid) < 0) {
        merror_exit(SETGID_ERROR, group, errno, strerror(errno));
    }

    /* Check current debug_level
     * Command line setting takes precedence
     */
    if (debug_level == 0) {
        /* Get debug level */
        debug_level = lc_debug_level;
        while (debug_level != 0) {
            nowDebug();
            debug_level--;
        }
    }

    mdebug1(WAZUH_HOMEDIR, home_path);
    os_free(home_path);

    /* Init message queue */
    w_msg_hash_queues_init();

    /* Read config file */
    if (LogCollectorConfig(cfg) < 0) {
        merror_exit(CONFIG_ERROR, cfg);
    }

    /* Exit if test config */
    if (test_config) {
        exit(0);
    }

    /* No file available to monitor -- continue */
    if (logff == NULL) {
        os_calloc(2, sizeof(logreader), logff);
        logff[0].file = NULL;
        logff[0].ffile = NULL;
        logff[0].logformat = NULL;
        logff[0].fp = NULL;
        logff[1].file = NULL;
        logff[1].logformat = NULL;

        minfo(NO_FILE);
    }

    /* No sockets defined */
    if (logsk == NULL) {
        os_calloc(2, sizeof(logsocket), logsk);
        logsk[0].name = NULL;
        logsk[0].location = NULL;
        logsk[0].mode = 0;
        logsk[0].prefix = NULL;
        logsk[1].name = NULL;
        logsk[1].location = NULL;
        logsk[1].mode = 0;
        logsk[1].prefix = NULL;
    }

    /* Start signal handler */
    StartSIG(ARGV0);

    // Set max open files limit
    struct rlimit rlimit = { nofile, nofile };

    if (setrlimit(RLIMIT_NOFILE, &rlimit) < 0) {
        merror("Could not set resource limit for file descriptors to %d: %s (%d)", (int)nofile, strerror(errno), errno);
    }

    if (!run_foreground) {
        /* Going on daemon mode */
        nowDaemon();
        goDaemon();
    }

    /* Create PID file */
    if (CreatePID(ARGV0, getpid()) < 0) {
        merror_exit(PID_ERROR);
    }

    minfo(STARTUP_MSG, (int)getpid());

    /* Start the queue */
    if ((logr_queue = StartMQ(DEFAULTQUEUE, WRITE, INFINITE_OPENQ_ATTEMPTS)) < 0) {
        merror_exit(QUEUE_FATAL, DEFAULTQUEUE);
    }

    /* Main loop */
    LogCollectorStart();

    return (0);
}<|MERGE_RESOLUTION|>--- conflicted
+++ resolved
@@ -40,11 +40,7 @@
     print_out("                to increase the debug level.");
     print_out("    -t          Test configuration");
     print_out("    -f          Run in foreground");
-<<<<<<< HEAD
-    print_out("    -c <config> Configuration file to use (default: %s)", DEFAULTCPATH_AGENT);
-=======
-    print_out("    -c <config> Configuration file to use (default: %s)", OSSECCONF);
->>>>>>> 5a2c3b8d
+    print_out("    -c <config> Configuration file to use (default: %s)", WAZUHCONF_AGENT);
     print_out(" ");
     os_free(home_path);
     exit(1);
@@ -55,9 +51,6 @@
     int c;
     int debug_level = 0;
     int test_config = 0, run_foreground = 0;
-<<<<<<< HEAD
-    const char *cfg = DEFAULTCPATH_AGENT;
-=======
 
     /* Set the name */
     OS_SetName(ARGV0);
@@ -68,8 +61,7 @@
         merror_exit(CHDIR_ERROR, home_path, errno, strerror(errno));
     }
 
-    const char *cfg = OSSECCONF;
->>>>>>> 5a2c3b8d
+    const char *cfg = WAZUHCONF_AGENT;
     gid_t gid;
     const char *group = GROUPGLOBAL;
     lc_debug_level = getDefine_Int("logcollector", "debug", 0, 2);
