--- conflicted
+++ resolved
@@ -44,7 +44,6 @@
 
 #endif // WIN32
 
-<<<<<<< HEAD
 char *w_get_timestamp(time_t time) {
     struct tm localtm;
     char *timestamp;
@@ -59,14 +58,14 @@
 
     return timestamp;
 }
-=======
+
 #ifdef WIN32
 #include <windows.h>
 #define EPOCH_DIFFERENCE 11644473600LL
 
 long long int get_windows_time_epoch() {
     FILETIME ft = {0};
-    LARGE_INTEGER li = {0};  
+    LARGE_INTEGER li = {0};
 
     GetSystemTimeAsFileTime(&ft);
     li.LowPart = ft.dwLowDateTime;
@@ -78,7 +77,7 @@
 }
 
 long long int get_windows_file_time_epoch(FILETIME ft) {
-    LARGE_INTEGER li = {0};  
+    LARGE_INTEGER li = {0};
 
     li.LowPart = ft.dwLowDateTime;
     li.HighPart = ft.dwHighDateTime;
@@ -88,5 +87,4 @@
     return file_time_epoch;
 }
 
-#endif
->>>>>>> 506f1fcf
+#endif