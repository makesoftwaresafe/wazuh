/*
 * Wazuh Module for System inventory for Windows
 * Copyright (C) 2015-2020, Wazuh Inc.
 * Aug, 2017.
 *
 * This program is free software; you can redistribute it
 * and/or modify it under the terms of the GNU General Public
 * License (version 2) as published by the FSF - Free Software
 * Foundation.
 */

#ifdef WIN32

#include <winternl.h>
#include <ntstatus.h>
#include "syscollector.h"
#include "file_op.h"

#define MAXSTR 1024

typedef interface_entry_data* (*CallFunc)(PIP_ADAPTER_ADDRESSES pCurrAddresses);  // interface_entry_data* get_network_vista(PIP_ADAPTER_ADDRESSES pCurrAddresses);
typedef int (*CallFunc1)(char **serial);                                          // int get_baseboard_serial(char **serial);

typedef struct _SYSTEM_PROCESS_IMAGE_NAME_INFORMATION
{
    HANDLE ProcessId;
    UNICODE_STRING ImageName;
} SYSTEM_PROCESS_IMAGE_NAME_INFORMATION, *PSYSTEM_PROCESS_IMAGE_NAME_INFORMATION;

typedef NTSTATUS(WINAPI *tNTQSI)(ULONG SystemInformationClass, PVOID SystemInformation, ULONG SystemInformationLength, PULONG ReturnLength);

<<<<<<< HEAD
void get_system_windows(hw_entry * info);
=======
static bool found_hotfix_error(HKEY hKey);
static bool valid_hotfix_status(HKEY hKey);
static char * parse_Rollup_hotfix(HKEY hKey, char *value);
hw_info *get_system_windows();
>>>>>>> 6b3cd15f
int set_token_privilege(HANDLE hdle, LPCTSTR privilege, int enable);

/* From process ID get its name */
char* get_process_name(DWORD pid){
    char read_buff[OS_MAXSTR];
    char *string = NULL, *ptr = NULL;

    /* Check if we are dealing with a system process */
    if (pid == 0 || pid == 4)
    {
        string = strdup(pid == 0 ? "System Idle Process" : "System");
        return string;
    }

    /* Get process handle */
    HANDLE hProcess = OpenProcess(PROCESS_QUERY_INFORMATION | PROCESS_VM_READ, FALSE, pid);
    if (hProcess == NULL && checkVista())
    {
        /* Try to open the process using PROCESS_QUERY_LIMITED_INFORMATION */
        hProcess = OpenProcess(PROCESS_QUERY_LIMITED_INFORMATION, FALSE, pid);
    }

    if (hProcess != NULL)
    {
        /* Get full Windows kernel path for the process */
        if (GetProcessImageFileName(hProcess, read_buff, OS_MAXSTR))
        {
            /* Get only the process name from the string */
            ptr = strrchr(read_buff, '\\');
            if (ptr)
            {
                int len = (strlen(read_buff) - (ptr - read_buff + 1));
                memcpy(read_buff, &(read_buff[ptr - read_buff + 1]), len);
                read_buff[len] = '\0';
            }

            /* Duplicate string */
            string = strdup(read_buff);
        } else {
            mtwarn(WM_SYS_LOGTAG, "Unable to retrieve name for process with PID %lu (%lu).", pid, GetLastError());
        }

        /* Close process handle */
        CloseHandle(hProcess);
    } else {
        if (checkVista())
        {
            /* Dinamically load the ntdll.dll library and the 'NtQuerySystemInformation' call to retrieve the process image name */
            /* Only works under Windows Vista and greater */
            /* References: */
            /* http://www.rohitab.com/discuss/topic/40626-list-processes-using-ntquerysysteminformation/ */
            /* http://wj32.org/wp/2010/03/30/get-the-image-file-name-of-any-process-from-any-user-on-vista-and-above/ */
            tNTQSI fpQSI = NULL;
            HANDLE hHeap = GetProcessHeap();
            HMODULE ntdll = LoadLibrary("ntdll.dll");
            if (ntdll == NULL)
            {
                DWORD error = GetLastError();
                LPSTR messageBuffer = NULL;
                LPSTR end;

                FormatMessage(FORMAT_MESSAGE_ALLOCATE_BUFFER | FORMAT_MESSAGE_FROM_SYSTEM | FORMAT_MESSAGE_IGNORE_INSERTS, NULL, error, 0, (LPTSTR) &messageBuffer, 0, NULL);

                if (end = strchr(messageBuffer, '\r'), end) *end = '\0';

                mterror(WM_SYS_LOGTAG, "Unable to load ntdll.dll: %s (%lu).", messageBuffer, error);
                LocalFree(messageBuffer);
            } else {
                fpQSI = (tNTQSI)GetProcAddress(ntdll, "NtQuerySystemInformation");
                if (fpQSI == NULL) mterror(WM_SYS_LOGTAG, "Unable to access 'NtQuerySystemInformation' on ntdll.dll.");
            }

            if (ntdll != NULL && fpQSI != NULL)
            {
                NTSTATUS Status;
                PVOID pBuffer;
                SYSTEM_PROCESS_IMAGE_NAME_INFORMATION procInfo;

                pBuffer = HeapAlloc(hHeap, HEAP_ZERO_MEMORY, 0x100);
                if (pBuffer == NULL)
                {
                    mterror(WM_SYS_LOGTAG, "Unable to allocate memory for 'NtQuerySystemInformation'.");
                } else {
                    procInfo.ProcessId = &pid;
                    procInfo.ImageName.Length = 0;
                    procInfo.ImageName.MaximumLength = (USHORT)0x100;
                    procInfo.ImageName.Buffer = pBuffer;

                    Status = fpQSI(88, &procInfo, sizeof(procInfo), NULL);

                    if (Status == STATUS_INFO_LENGTH_MISMATCH)
                    {
                        /* Our buffer was too small. The required buffer length is stored in MaximumLength */
                        HeapFree(hHeap, 0, pBuffer);
                        pBuffer = HeapAlloc(hHeap, HEAP_ZERO_MEMORY, procInfo.ImageName.MaximumLength);
                        if (pBuffer == NULL)
                        {
                            mterror(WM_SYS_LOGTAG, "Unable to allocate memory for 'NtQuerySystemInformation'.");
                        } else {
                            procInfo.ImageName.Buffer = pBuffer;
                            Status = fpQSI(88, &procInfo, sizeof(procInfo), NULL);
                        }
                    }

                    if (NT_SUCCESS(Status))
                    {
                        int size_needed = WideCharToMultiByte(CP_UTF8, 0, procInfo.ImageName.Buffer, procInfo.ImageName.Length / 2, NULL, 0, NULL, NULL);
                        if (!size_needed)
                        {
                            mterror(WM_SYS_LOGTAG, "'WideCharToMultiByte' failed (%lu).", GetLastError());
                        } else {
                            os_malloc(size_needed + 1, string);
                            if (WideCharToMultiByte(CP_UTF8, 0, procInfo.ImageName.Buffer, procInfo.ImageName.Length / 2, string, size_needed, NULL, NULL) != size_needed)
                            {
                                mterror(WM_SYS_LOGTAG, "'WideCharToMultiByte' failed (%lu).", GetLastError());
                                free(string);
                                string = NULL;
                            }
                        }
                    }

                    if (pBuffer != NULL) HeapFree(hHeap, 0, pBuffer);
                }
            }
            if(ntdll) {
                FreeLibrary(ntdll);
            }
        } else {
            mtwarn(WM_SYS_LOGTAG, "Unable to retrieve handle for process with PID %lu (%lu).", pid, GetLastError());
        }
    }

    if (string == NULL) string = strdup("unknown");
    return string;
}

void raw_ipv6_translate(unsigned char *ipv6_addr, char *output) {
    /* For some reason, WSAAddressToStringA() fails when dealing with loopback addresses (::1), unspecified addresses (::) and Neighbor Discovery Protocol (NDP) addresses */
    /* All we can do is perform a byte-per-byte translation of the IPv6 address. It's better than nothing */
    unsigned char ipv6_test_addr[16];
    memset(ipv6_test_addr, 0, 16);

    /* Check if we're dealing with an unspecified address (::) */
    if (memcmp(ipv6_addr, ipv6_test_addr, 16) == 0) {
        sprintf(output, "::");
    } else {
        /* Check if we're dealing with a loopback address (::1) */
        ipv6_test_addr[15] = 0x01;

        if (memcmp(ipv6_addr, ipv6_test_addr, 16) == 0) {
            sprintf(output, "::1");
        } else {
            /* Perform a byte-per-byte translation of the IPv6 address */
            char tmpAddr[128] = {'\0'}, tmpByte[4] = {'\0'};

            int i;
            for(i = 0; i < 16; i++) {
                sprintf(tmpByte, "%02x", ipv6_addr[i]);
                strcat(tmpAddr, tmpByte);
                if (((i + 1) % 2) == 0 && (i + 1) < 16) strcat(tmpAddr, ":");
            }

            snprintf(output, 128, "%s", tmpAddr);
        }
    }
}

void clean_wsa_conversion(char *ipv6_addr)
{
    /* Remove brackets (if available) */
    if (ipv6_addr[0] == '[') memmove(ipv6_addr, ipv6_addr + 1, strlen(ipv6_addr) - 1);
    char *pch = strrchr(ipv6_addr, ']');
    if (pch != NULL) *pch = '\0';

    /* Remove the scope ID from the IPv6 address (if available) */
    pch = strrchr(ipv6_addr, '%');
    if (pch != NULL) *pch = '\0';
}

// Get port state

char* get_port_state(int state){

    char *port_state;
    os_calloc(STATE_LENGTH, sizeof(char), port_state);

    switch (state) {
        case MIB_TCP_STATE_CLOSED:
            snprintf(port_state, STATE_LENGTH, "%s", "close");
            break;
        case MIB_TCP_STATE_LISTEN:
            snprintf(port_state, STATE_LENGTH, "%s", "listening");
            break;
        case MIB_TCP_STATE_SYN_SENT:
            snprintf(port_state, STATE_LENGTH, "%s", "syn_sent");
            break;
        case MIB_TCP_STATE_SYN_RCVD:
            snprintf(port_state, STATE_LENGTH, "%s", "syn_recv");
            break;
        case MIB_TCP_STATE_ESTAB:
            snprintf(port_state, STATE_LENGTH, "%s", "established");
            break;
        case MIB_TCP_STATE_FIN_WAIT1:
            snprintf(port_state, STATE_LENGTH, "%s", "fin_wait1");
            break;
        case MIB_TCP_STATE_FIN_WAIT2:
            snprintf(port_state, STATE_LENGTH, "%s", "fin_wait2");
            break;
        case MIB_TCP_STATE_CLOSE_WAIT:
            snprintf(port_state, STATE_LENGTH, "%s", "close_wait");
            break;
        case MIB_TCP_STATE_CLOSING:
            snprintf(port_state, STATE_LENGTH, "%s", "closing");
            break;
        case MIB_TCP_STATE_LAST_ACK:
            snprintf(port_state, STATE_LENGTH, "%s", "last_ack");
            break;
        case MIB_TCP_STATE_TIME_WAIT:
            snprintf(port_state, STATE_LENGTH, "%s", "time_wait");
            break;
        case MIB_TCP_STATE_DELETE_TCB:
            snprintf(port_state, STATE_LENGTH, "%s", "delete_tcp");
            break;
        default:
            snprintf(port_state, STATE_LENGTH, "%s", "unknown");
            break;
    }
    return port_state;
}

// Get opened ports inventory

void sys_ports_windows(const char* LOCATION, int check_all){
    /* Declare and initialize variables */
    PMIB_TCPTABLE_OWNER_PID pTcpTable = NULL;
    PMIB_TCP6TABLE_OWNER_PID pTcp6Table = NULL;
    PMIB_UDPTABLE_OWNER_PID pUdpTable = NULL;
    PMIB_UDP6TABLE_OWNER_PID pUdp6Table = NULL;
    DWORD dwSize = 0;
    BOOL bOrder = TRUE;
    DWORD dwRetVal = 0;
    int listening;
    int i = 0, j = 0;

    // Define time to sleep between messages sent
    int usec = 1000000 / wm_max_eps;

    // Set timestamp
    char *timestamp = w_get_timestamp(time(NULL));

	HANDLE hdle;
	int privilege_enabled = 0;

	/* Enable debug privilege */
	if (OpenProcessToken(GetCurrentProcess(), TOKEN_ADJUST_PRIVILEGES | TOKEN_QUERY, &hdle))
	{
		if (!set_token_privilege(hdle, SE_DEBUG_NAME, TRUE))
		{
			privilege_enabled = 1;
		} else {
			mtwarn(WM_SYS_LOGTAG, "Unable to unset debug privilege on current process (%lu).", GetLastError());
		}
	} else {
		mtwarn(WM_SYS_LOGTAG, "Unable to retrieve current process token (%lu).", GetLastError());
	}

    /* Initialize the Winsock DLL */
    WSADATA wsd;
    int wsa_enabled = 0;
    if (WSAStartup(MAKEWORD(2,2), &wsd) != 0) {
        mterror(WM_SYS_LOGTAG, "Unable to initialize Winsock DLL (%d).", WSAGetLastError());
        goto end;
    }
    wsa_enabled = 1;

	char local_addr[NI_MAXHOST];
    char rem_addr[NI_MAXHOST];
    struct in_addr ipaddress;
    struct in6_addr ipaddressv6;

    TCP_TABLE_CLASS TableClass = TCP_TABLE_OWNER_PID_ALL;
    UDP_TABLE_CLASS TableClassUdp = UDP_TABLE_OWNER_PID;

    mtdebug1(WM_SYS_LOGTAG, "Starting opened ports inventory.");

    /* TCP opened ports inventory */

    pTcpTable = (MIB_TCPTABLE_OWNER_PID *) win_alloc(sizeof(MIB_TCPTABLE_OWNER_PID));

    if (pTcpTable == NULL) {
        mterror(WM_SYS_LOGTAG, "Error allocating memory for 'pTcpTable'.");
        goto end;
    }

    dwSize = sizeof(MIB_TCPTABLE_OWNER_PID);

    /* Initial call to the function to get the necessary size into the dwSize variable */
    if (dwRetVal = GetExtendedTcpTable(pTcpTable, &dwSize, bOrder, AF_INET, TableClass, 0),
        dwRetVal == ERROR_INSUFFICIENT_BUFFER) {
        win_free(pTcpTable);
        pTcpTable = (MIB_TCPTABLE_OWNER_PID *) win_alloc(dwSize);
        if (pTcpTable == NULL){
            mterror(WM_SYS_LOGTAG, "Error allocating memory for 'pTcpTable'.");
            goto end;
        }
    }

    /* Second call with the right size of the returned table */
    if ((dwRetVal = GetExtendedTcpTable(pTcpTable, &dwSize, bOrder, AF_INET, TableClass, 0)) == NO_ERROR){

        for (i=0; i < (int) pTcpTable->dwNumEntries; i++){

            port_entry_data * entry_data = NULL;

            listening = 0;

            entry_data = init_port_data_entry();

            os_strdup("tcp", entry_data->protocol);

            ipaddress.S_un.S_addr = (u_long) pTcpTable->table[i].dwLocalAddr;
            snprintf(local_addr, NI_MAXHOST, "%s", inet_ntoa(ipaddress));

            os_strdup(local_addr, entry_data->local_ip);
            entry_data->local_port = ntohs((u_short)pTcpTable->table[i].dwLocalPort);

            ipaddress.S_un.S_addr = (u_long) pTcpTable->table[i].dwRemoteAddr;
            snprintf(rem_addr, NI_MAXHOST, "%s", inet_ntoa(ipaddress));
            os_strdup(rem_addr, entry_data->remote_ip);
            entry_data->remote_port = ntohs((u_short)pTcpTable->table[i].dwRemotePort);

            /* Get port state */
            char *port_state;
            port_state = get_port_state((int)pTcpTable->table[i].dwState);
            os_strdup(port_state, entry_data->state);
            if (strncmp(port_state, "listening", 9) == 0) {
                listening = 1;
            }
            free(port_state);

            /* Get PID and process name */
            entry_data->pid = pTcpTable->table[i].dwOwningPid;

            char *pid_name;
            pid_name = get_process_name(pTcpTable->table[i].dwOwningPid);
            os_strdup(pid_name, entry_data->process);
            free(pid_name);

            if (check_all || listening) {

                // Check if it is necessary to create a port event
                char * string = NULL;
                if (string = analyze_port(entry_data, timestamp), string) {
                    mtdebug2(WM_SYS_LOGTAG, "sys_ports_windows() sending '%s'", string);
                    wm_sendmsg(usec, 0, string, LOCATION, SYSCOLLECTOR_MQ);
                    free(string);
                }

            } else {
                free_port_data(entry_data);
            }
        }

    } else {
        switch(dwRetVal) {
            case ERROR_NOT_SUPPORTED:
                mtwarn(WM_SYS_LOGTAG, "TCP/IPv4 is not installed in any network interface. Unable to retrieve TCP/IPv4 port data.");
                break;
            case ERROR_NO_DATA:
                mtinfo(WM_SYS_LOGTAG, "No TCP/IPv4 network sockets open.");
                break;
            default:
                mterror(WM_SYS_LOGTAG, "Call to GetExtendedTcpTable failed with error: %lu", dwRetVal);
                break;
        }
        goto end;
    }

    /* TCP6 opened ports inventory */

    pTcp6Table = (MIB_TCP6TABLE_OWNER_PID *) win_alloc(sizeof(MIB_TCP6TABLE_OWNER_PID));

    if (pTcp6Table == NULL) {
        mterror(WM_SYS_LOGTAG, "Error allocating memory for 'pTcp6Table'.");
        goto end;
    }

    dwSize = sizeof(MIB_TCP6TABLE_OWNER_PID);

    /* Initial call to the function to get the necessary size into the dwSize variable */
    if (dwRetVal = GetExtendedTcpTable(pTcp6Table, &dwSize, bOrder, AF_INET6, TableClass, 0),
        dwRetVal == ERROR_INSUFFICIENT_BUFFER) {
        win_free(pTcp6Table);
        pTcp6Table = (MIB_TCP6TABLE_OWNER_PID *) win_alloc(dwSize);
        if (pTcp6Table == NULL){
            mterror(WM_SYS_LOGTAG, "Error allocating memory for 'pTcp6Table'.");
            goto end;
        }
    }

    /* Second call with the right size of the returned table */
    if ((dwRetVal = GetExtendedTcpTable(pTcp6Table, &dwSize, bOrder, AF_INET6, TableClass, 0)) == NO_ERROR){

        for (i=0; i < (int) pTcp6Table->dwNumEntries; i++){

            port_entry_data * entry_data = NULL;

            listening = 0;
            DWORD addresslen = 128;
            char laddress[128] = {'\0'};
            char raddress[128] = {'\0'};
            socklen_t socksize;

            entry_data = init_port_data_entry();

            os_strdup("tcp6", entry_data->protocol);

            struct sockaddr_in6 ipv6_local_sock;
            ipv6_local_sock.sin6_family = AF_INET6;
            for(j = 0; j < 16; j++) ipaddressv6.u.Byte[j] = pTcp6Table->table[i].ucLocalAddr[j];
            ipv6_local_sock.sin6_addr = ipaddressv6;
            ipv6_local_sock.sin6_port = (u_short)pTcp6Table->table[i].dwLocalPort;
            socksize = sizeof(ipv6_local_sock);

            if (WSAAddressToStringA((LPSOCKADDR)&ipv6_local_sock, socksize, NULL, laddress, &addresslen) == SOCKET_ERROR) {
                /* Alternate method in case of errors */
                raw_ipv6_translate(ipaddressv6.u.Byte, laddress);
            } else {
                /* Remove unnecessary data from the converted string */
                clean_wsa_conversion(laddress);
            }

            os_strdup(laddress, entry_data->local_ip);
            entry_data->local_port = ntohs((u_short)pTcp6Table->table[i].dwLocalPort);

            struct sockaddr_in6 ipv6_remote_sock;
            ipv6_remote_sock.sin6_family = AF_INET6;
            for(j = 0; j < 16; j++) ipaddressv6.u.Byte[j] = pTcp6Table->table[i].ucRemoteAddr[j];
            ipv6_remote_sock.sin6_addr = ipaddressv6;
            ipv6_remote_sock.sin6_port = (u_short)pTcp6Table->table[i].dwRemotePort;
            socksize = sizeof(ipv6_remote_sock);

            if (WSAAddressToStringA((LPSOCKADDR)&ipv6_remote_sock, socksize, NULL, raddress, &addresslen) == SOCKET_ERROR) {
                /* Alternate method in case of errors */
                raw_ipv6_translate(ipaddressv6.u.Byte, raddress);
            } else {
                /* Remove unnecessary data from the converted string */
                clean_wsa_conversion(raddress);
            }

            os_strdup(raddress, entry_data->remote_ip);
            entry_data->remote_port = ntohs((u_short)pTcp6Table->table[i].dwRemotePort);

            /* Get port state */
            char *port_state;
            port_state = get_port_state((int)pTcp6Table->table[i].dwState);
            os_strdup(port_state, entry_data->state);
            if (strncmp(port_state, "listening", 9) == 0) {
                listening = 1;
            }
            free(port_state);

            /* Get PID and process name */
            entry_data->pid = pTcp6Table->table[i].dwOwningPid;

            char *pid_name;
            pid_name = get_process_name(pTcp6Table->table[i].dwOwningPid);
            os_strdup(pid_name, entry_data->process);
            free(pid_name);

            if (check_all || listening) {

                // Check if it is necessary to create a port event
                char * string = NULL;
                if (string = analyze_port(entry_data, timestamp), string) {
                    mtdebug2(WM_SYS_LOGTAG, "sys_ports_windows() sending '%s'", string);
                    wm_sendmsg(usec, 0, string, LOCATION, SYSCOLLECTOR_MQ);
                    free(string);
                }

            } else {
                free_port_data(entry_data);
            }
        }

    } else {
        switch(dwRetVal) {
            case ERROR_NOT_SUPPORTED:
                mtwarn(WM_SYS_LOGTAG, "TCP/IPv6 is not installed in any network interface. Unable to retrieve TCP/IPv6 port data.");
                break;
            case ERROR_NO_DATA:
                mtdebug1(WM_SYS_LOGTAG, "No TCP/IPv6 network sockets open.");
                break;
            default:
                mterror(WM_SYS_LOGTAG, "Call to GetExtendedTcpTable failed with error: %lu", dwRetVal);
                break;
        }
        goto end;
    }

    if (!check_all) goto end;

    /* UDP opened ports inventory */

    pUdpTable = (MIB_UDPTABLE_OWNER_PID *) win_alloc(sizeof(MIB_UDPTABLE_OWNER_PID));

    if (pUdpTable == NULL) {
        mterror(WM_SYS_LOGTAG, "Error allocating memory for 'pUdpTable'.");
        goto end;
    }

    dwSize = sizeof(MIB_UDPTABLE_OWNER_PID);

    /* Initial call to the function to get the necessary size into the dwSize variable */
    if (dwRetVal = GetExtendedUdpTable(pUdpTable, &dwSize, bOrder, AF_INET, TableClassUdp, 0),
        dwRetVal == ERROR_INSUFFICIENT_BUFFER) {
        win_free(pUdpTable);
        pUdpTable = (MIB_UDPTABLE_OWNER_PID *) win_alloc(dwSize);
        if (pUdpTable == NULL){
            mterror(WM_SYS_LOGTAG, "Error allocating memory for 'pUdpTable'.");
            goto end;
        }
    }

    /* Second call with the right size of the returned table */
    if ((dwRetVal = GetExtendedUdpTable(pUdpTable, &dwSize, bOrder, AF_INET, TableClassUdp, 0)) == NO_ERROR){

        for (i=0; i < (int) pUdpTable->dwNumEntries; i++){

            port_entry_data * entry_data = NULL;

            entry_data = init_port_data_entry();

            os_strdup("udp", entry_data->protocol);

            ipaddress.S_un.S_addr = (u_long) pUdpTable->table[i].dwLocalAddr;
            snprintf(local_addr, NI_MAXHOST, "%s", inet_ntoa(ipaddress));

            os_strdup(local_addr, entry_data->local_ip);
            entry_data->local_port = ntohs((u_short)pUdpTable->table[i].dwLocalPort);

            /* Get PID and process name */
            entry_data->pid = pUdpTable->table[i].dwOwningPid;

            char *pid_name;
            pid_name = get_process_name(pUdpTable->table[i].dwOwningPid);
            os_strdup(pid_name, entry_data->process);
            free(pid_name);

            // Check if it is necessary to create a port event
            char * string = NULL;
            if (string = analyze_port(entry_data, timestamp), string) {
                mtdebug2(WM_SYS_LOGTAG, "sys_ports_windows() sending '%s'", string);
                wm_sendmsg(usec, 0, string, LOCATION, SYSCOLLECTOR_MQ);
                free(string);
            }
        }

    } else {
        switch(dwRetVal) {
            case ERROR_NO_DATA:
                mtinfo(WM_SYS_LOGTAG, "No UDP/IPv4 network sockets open.");
                break;
            default:
                mterror(WM_SYS_LOGTAG, "Call to GetExtendedUdpTable failed with error: %lu", dwRetVal);
                break;
        }
        goto end;
    }

    /* UDP6 opened ports inventory */

    pUdp6Table = (MIB_UDP6TABLE_OWNER_PID *) win_alloc(sizeof(MIB_UDP6TABLE_OWNER_PID));

    if (pUdp6Table == NULL) {
        mterror(WM_SYS_LOGTAG, "Error allocating memory for 'pUdp6Table'.");
        goto end;
    }

    dwSize = sizeof(MIB_UDP6TABLE_OWNER_PID);

    /* Initial call to the function to get the necessary size into the dwSize variable */
    if (dwRetVal = GetExtendedUdpTable(pUdp6Table, &dwSize, bOrder, AF_INET6, TableClassUdp, 0),
        dwRetVal == ERROR_INSUFFICIENT_BUFFER) {
        win_free(pUdp6Table);
        pUdp6Table = (MIB_UDP6TABLE_OWNER_PID *) win_alloc(dwSize);
        if (pUdp6Table == NULL){
            mterror(WM_SYS_LOGTAG, "Error allocating memory for 'pUdp6Table'.");
            goto end;
        }
    }

    /* Second call with the right size of the returned table */
    if ((dwRetVal = GetExtendedUdpTable(pUdp6Table, &dwSize, bOrder, AF_INET6, TableClassUdp, 0)) == NO_ERROR){

        for (i=0; i < (int) pUdp6Table->dwNumEntries; i++){

            DWORD addresslen = 128;
            char laddress[128] = {'\0'};
            socklen_t socksize;

            port_entry_data * entry_data = NULL;

            entry_data = init_port_data_entry();

            os_strdup("udp6", entry_data->protocol);

            struct sockaddr_in6 ipv6_local_sock;
            ipv6_local_sock.sin6_family = AF_INET6;
            for(j = 0; j < 16; j++) ipaddressv6.u.Byte[j] = pUdp6Table->table[i].ucLocalAddr[j];
            ipv6_local_sock.sin6_addr = ipaddressv6;
            ipv6_local_sock.sin6_port = (u_short)pUdp6Table->table[i].dwLocalPort;
            socksize = sizeof(ipv6_local_sock);

            if (WSAAddressToStringA((LPSOCKADDR)&ipv6_local_sock, socksize, NULL, laddress, &addresslen) == SOCKET_ERROR) {
                /* Alternate method in case of errors */
                raw_ipv6_translate(ipaddressv6.u.Byte, laddress);
            } else {
                /* Remove unnecessary data from the converted string */
                clean_wsa_conversion(laddress);
            }

            os_strdup(laddress, entry_data->local_ip);
            entry_data->local_port = ntohs((u_short)pUdp6Table->table[i].dwLocalPort);

            /* Get PID and process name */
            entry_data->pid = pUdp6Table->table[i].dwOwningPid;

            char *pid_name;
            pid_name = get_process_name(pUdp6Table->table[i].dwOwningPid);
            os_strdup(pid_name, entry_data->process);
            free(pid_name);

            // Check if it is necessary to create a port event
            char * string = NULL;
            if (string = analyze_port(entry_data, timestamp), string) {
                mtdebug2(WM_SYS_LOGTAG, "sys_ports_windows() sending '%s'", string);
                wm_sendmsg(usec, 0, string, LOCATION, SYSCOLLECTOR_MQ);
                free(string);
            }
        }

    } else {
        switch(dwRetVal) {
            case ERROR_NO_DATA:
                mtdebug1(WM_SYS_LOGTAG, "No UDP/IPv6 network sockets open.");
                break;
            default:
                mterror(WM_SYS_LOGTAG, "Call to GetExtendedUdpTable failed with error: %lu", dwRetVal);
                break;
        }
        goto end;
    }

end:
	/* Disable debug privilege */
	if (privilege_enabled)
	{
		if (set_token_privilege(hdle, SE_DEBUG_NAME, FALSE)) mtwarn(WM_SYS_LOGTAG, "Unable to unset debug privilege on current process (%lu).", GetLastError());
	}

	if (hdle) CloseHandle(hdle);

    if (wsa_enabled) WSACleanup();

    if (pTcpTable != NULL) win_free(pTcpTable);
    if (pTcp6Table != NULL) win_free(pTcp6Table);
    if (pUdpTable != NULL) win_free(pUdpTable);
    if (pUdp6Table != NULL) win_free(pUdp6Table);

    free(timestamp);

    // Checking for closed ports
    check_closed_ports();
}

// Get installed programs inventory

void sys_programs_windows(const char* LOCATION){

    // Define time to sleep between messages sent
    int usec = 1000000 / wm_max_eps;

    // Set timestamp
    char *timestamp = w_get_timestamp(time(NULL));

    mtdebug1(WM_SYS_LOGTAG, "Starting installed programs inventory.");

    HKEY main_key;
    int arch;

    // Detect Windows architecture

    os_info *info;
    if (info = get_win_version(), info) {
        mtdebug1(WM_SYS_LOGTAG, "System arch: %s", info->machine);
        if (strcmp(info->machine, "unknown") == 0 || strcmp(info->machine, "x86_64") == 0) {

            // Read 64 bits programs only in 64 bits systems

            arch = ARCH64;

            if( RegOpenKeyEx( HKEY_LOCAL_MACHINE,
                 TEXT("SOFTWARE\\Microsoft\\Windows\\CurrentVersion\\Uninstall"),
                 0,
                 KEY_READ| KEY_WOW64_64KEY,
                 &main_key) == ERROR_SUCCESS
               ){
               mtdebug2(WM_SYS_LOGTAG, "Reading 64 bits programs from registry.");
               list_programs(main_key, arch, NULL, usec, timestamp, LOCATION);
            }
            RegCloseKey(main_key);
        }
    }
    free_osinfo(info);

    // Read 32 bits programs

    arch = ARCH32;

    if( RegOpenKeyEx( HKEY_LOCAL_MACHINE,
         TEXT("SOFTWARE\\Microsoft\\Windows\\CurrentVersion\\Uninstall"),
         0,
         KEY_READ| KEY_WOW64_32KEY,
         &main_key) == ERROR_SUCCESS
       ){
       mtdebug2(WM_SYS_LOGTAG, "Reading 32 bits programs from registry.");
       list_programs(main_key, arch, NULL, usec, timestamp, LOCATION);
    }
    RegCloseKey(main_key);

    // Get users list and their particular programs

    if( RegOpenKeyEx( HKEY_USERS,
         NULL,
         0,
         KEY_READ,
         &main_key) == ERROR_SUCCESS
       ){
       list_users(main_key, usec, timestamp, LOCATION);
    }
    RegCloseKey(main_key);

    free(timestamp);

    // Checking for uninstalled programs
    check_uninstalled_programs();
}

// Get installed hotfixes inventory

void sys_hotfixes(const char* LOCATION){
    int usec = 1000000 / wm_max_eps;
    char *timestamp = w_get_timestamp(time(NULL));
    HKEY main_key;
    long unsigned int result;
    const char *HOTFIXES_REG;

    HOTFIXES_REG = isVista ? WIN_REG_HOTFIX : VISTA_REG_HOTFIX;

    mtdebug1(WM_SYS_LOGTAG, "Starting installed hotfixes inventory.");

    if(result = RegOpenKeyEx(HKEY_LOCAL_MACHINE, TEXT(HOTFIXES_REG), 0, KEY_READ | KEY_WOW64_64KEY, &main_key), result == ERROR_SUCCESS) {
        mtdebug2(WM_SYS_LOGTAG, "Reading hotfixes from the registry.");
        list_hotfixes(main_key,usec, timestamp, LOCATION);
    } else {
        mterror(WM_SYS_LOGTAG, "Could not open the registry '%s'. Error: %lu.", HOTFIXES_REG, result);
    }

    free(timestamp);
    RegCloseKey(main_key);

    // Checking for uninstalled hotfixes
    check_uninstalled_hotfixes();
}

// List installed programs from the registry
void list_programs(HKEY hKey, int arch, const char * root_key, int usec, const char * timestamp, const char * LOCATION) {

    TCHAR    achKey[KEY_LENGTH];   // buffer for subkey name
    DWORD    cbName;                   // size of name string
    TCHAR    achClass[MAX_PATH] = TEXT("");  // buffer for class name
    DWORD    cchClassName = MAX_PATH;  // size of class string
    DWORD    cSubKeys=0;               // number of subkeys
    DWORD    cbMaxSubKey;              // longest subkey size
    DWORD    cchMaxClass;              // longest class string
    DWORD    cValues;              // number of values for key
    DWORD    cchMaxValue;          // longest value name
    DWORD    cbMaxValueData;       // longest value data
    DWORD    cbSecurityDescriptor; // size of security descriptor
    FILETIME ftLastWriteTime;      // last write time

    DWORD i, retCode;

    // Get the class name and the value count
    RegQueryInfoKey(
        hKey,                    // key handle
        achClass,                // buffer for class name
        &cchClassName,           // size of class string
        NULL,                    // reserved
        &cSubKeys,               // number of subkeys
        &cbMaxSubKey,            // longest subkey size
        &cchMaxClass,            // longest class string
        &cValues,                // number of values for this key
        &cchMaxValue,            // longest value name
        &cbMaxValueData,         // longest value data
        &cbSecurityDescriptor,   // security descriptor
        &ftLastWriteTime);       // last write time

    // Enumerate the subkeys, until RegEnumKeyEx fails

    if (cSubKeys) {
        for (i=0; i<cSubKeys; i++) {

            cbName = KEY_LENGTH;
            retCode = RegEnumKeyEx(hKey, i,
                     achKey,
                     &cbName,
                     NULL,
                     NULL,
                     NULL,
                     &ftLastWriteTime);
            if (retCode == ERROR_SUCCESS) {

                char * full_key;
                os_calloc(KEY_LENGTH, sizeof(char), full_key);

                if (root_key) {
                    snprintf(full_key, KEY_LENGTH - 1, "%s\\%s", root_key, achKey);
                    read_win_program(full_key, arch, U_KEY, usec, timestamp, LOCATION);
                } else {
                    snprintf(full_key, KEY_LENGTH - 1, "SOFTWARE\\Microsoft\\Windows\\CurrentVersion\\Uninstall\\%s", achKey);
                    read_win_program(full_key, arch, LM_KEY, usec, timestamp, LOCATION);
                }

                free(full_key);
            } else {
                mterror(WM_SYS_LOGTAG, "Error reading key '%s'. Error code: %lu", achKey, retCode);
            }
        }
    }
}

void list_hotfixes(HKEY hKey, int usec, const char *timestamp, const char *LOCATION) {
    static OSRegex *hotfix_regex = NULL;
    HKEY subKey;
    // This table is used to discard already reported hotfixes (same key and same timestamp)
    // It does not need to be released between iterations (static variable)
    static OSHash *hotfixes_table;
    char achKey[KEY_LENGTH];   // buffer for subkey name
    long unsigned int cbName;                   // size of name string
    char achClass[MAX_PATH] = TEXT("");  // buffer for class name
    long unsigned int cchClassName = MAX_PATH;  // size of class string
    long unsigned int cSubKeys=0;               // number of subkeys
    long unsigned int cbMaxSubKey;              // longest subkey size
    long unsigned int cchMaxClass;              // longest class string
    long unsigned int cValues;              // number of values for key
    long unsigned int cchMaxValue;          // longest value name
    long unsigned int cbMaxValueData;       // longest value data
    long unsigned int cbSecurityDescriptor; // size of security descriptor
    FILETIME ftLastWriteTime;      // last write time
    long unsigned int i, result;

    result = RegQueryInfoKey(
        hKey,                    // key handle
        achClass,                // buffer for class name
        &cchClassName,           // size of class string
        NULL,                    // reserved
        &cSubKeys,               // number of subkeys
        &cbMaxSubKey,            // longest subkey size
        &cchMaxClass,            // longest class string
        &cValues,                // number of values for this key
        &cchMaxValue,            // longest value name
        &cbMaxValueData,         // longest value data
        &cbSecurityDescriptor,   // security descriptor
        &ftLastWriteTime);       // last write time

    // Exit if the number of subkeys is 0 or if not success
    if (cSubKeys == 0 || result != ERROR_SUCCESS) {
        return;
    }

    char prev_hotfix[50 + 1] = "x";

    if (!hotfix_regex) {
        const char *hotfix_pattern = "Package_\\d*\\w*for_(\\w+)~";

        os_calloc(1, sizeof(OSRegex), hotfix_regex);
        if (!OSRegex_Compile(hotfix_pattern, hotfix_regex, OS_RETURN_SUBSTRING)) {
            merror(REGEX_COMPILE, hotfix_pattern, hotfix_regex->error);
            os_free(hotfix_regex);
            return;
        }

        if (hotfixes_table = OSHash_Create(), !hotfixes_table) {
            merror_exit(MEM_ERROR, errno, strerror(errno));
        }
    }

    for (i = 0; i < cSubKeys; i++) {
        cbName = KEY_LENGTH;
        if (result = RegEnumKeyEx(hKey, i, achKey, &cbName, NULL, NULL, NULL, &ftLastWriteTime), result == ERROR_SUCCESS) {
            if (isVista) {
                //  Open the hotfix key
                result = RegOpenKeyEx(hKey, achKey, 0, KEY_READ, &subKey);
                if (result != ERROR_SUCCESS) {
                    mterror(WM_SYS_LOGTAG, "Error opening Windows registry.");
                    continue;
                }

                // Check basic stats
                if (!OSRegex_Execute(achKey, hotfix_regex) ||
                    found_hotfix_error(subKey) ||
                    !valid_hotfix_status(subKey)) {
                    RegCloseKey(subKey);
                    continue;
                }

                char *hotfix = *hotfix_regex->d_sub_strings;
                char *extension;

                // Parse hotfix
                if (strstr(hotfix, "RollupFix")) {
                    char value[MAXSTR + 1] = {0};
                    if (hotfix = parse_Rollup_hotfix(subKey, value), hotfix == NULL) {
                        RegCloseKey(subKey);
                        continue;
                    }
                
                } else if (extension = strchr(hotfix, '_'), extension) {
                    *extension = '\0';
                }

                RegCloseKey(subKey);

                // Ignore the hotfix if it is the same as the previous one
                if (!strcmp(hotfix, prev_hotfix)) {
                    continue;
                }
                snprintf(prev_hotfix, 50, hotfix);

                char *saved_timestamp;
                if (saved_timestamp = OSHash_Get(hotfixes_table, hotfix), !saved_timestamp) {
                    os_strdup(timestamp, saved_timestamp);
                    if (OSHash_Add(hotfixes_table, hotfix, saved_timestamp) != 2) {
                        free(saved_timestamp);
                        mterror(WM_SYS_LOGTAG, "Could not add '%s' to the hotfixes hash table.", hotfix);
                        return;
                    }
                } else {
                    if (!strcmp(timestamp, saved_timestamp)) {
                        // It has been reported with this timestamp
                        continue;
                    } else {
                        free(saved_timestamp);
                        os_strdup(timestamp, saved_timestamp);
                        OSHash_Update(hotfixes_table, hotfix, (char *) saved_timestamp);
                    }
                }

                send_hotfix(hotfix, usec, timestamp, LOCATION);
            } else {
                // Ignore the hotfix if it is the same as the previous one
                if (!strcmp(achKey, prev_hotfix)) {
                    continue;
                }
                snprintf(prev_hotfix, KEY_LENGTH, achKey);
                send_hotfix(achKey, usec, timestamp, LOCATION);
            }
        } else {
            mterror(WM_SYS_LOGTAG, "Error reading key '%s'. Error code: %lu", achKey, result);
            // Avoid infinite loops
            break;

        }
    }
}

// Retrieve the respective KB for those hotfixes which come as Rollup.
// ex -> Package_for_RollupFix~31bf3856ad364e35~amd64~~18362.959.1.9
char * parse_Rollup_hotfix(HKEY hKey, char *value) {
    DWORD dataSize = MAXSTR;
    LONG result;
    
    result = RegQueryValueEx(hKey, "InstallLocation", NULL, NULL, (LPBYTE)value, &dataSize);  
    if (result != ERROR_SUCCESS ) {
        mterror(WM_SYS_LOGTAG, "Error reading 'InstallLocation' from Windows registry. (Error %u)",(unsigned int)result);
        return NULL;
    }

    char *hotfix = NULL;
    char *start = NULL;
    char *end = NULL;

    // Parse the 'InstallLocation' field -> "Windows10.0-KB4565483-x64.cab"
    if ((start = strstr(value, "KB")) != NULL && (end = strstr(start, "-")) != NULL) {
        *end = '\0';
        hotfix = start;
    }

    return hotfix;
}

// Check if any error ocurred at installation time.
bool found_hotfix_error(HKEY hKey) {
    LONG result;
    
    // The Value only exists when an arror occurred.
    result = RegQueryValueEx(hKey, "LastError", NULL, NULL, 0, 0);  

    return (result != ERROR_SUCCESS)? false : true;
}

// Check that the hotfix is installed correctly.
bool valid_hotfix_status(HKEY hKey) {
    DWORD dataSize = sizeof(DWORD);
    DWORD value;
    LONG result;
    
    result = RegQueryValueEx(hKey, "CurrentState", NULL, NULL, (LPBYTE)&value, &dataSize);  
    if (result != ERROR_SUCCESS ) {
        mterror(WM_SYS_LOGTAG, "Error reading 'CurrentState' from Windows registry. (Error %u)",(unsigned int)result);
        return false;
    }

    if (value != HOTFIX_INSTALLED && 
        value != HOTFIX_SUPERSEDED && 
        value != HOTFIX_STAGED) {
        mtdebug2(WM_SYS_LOGTAG, "Invalid hotfix status: %ld", value);
        return false;
    }

    return true;  
}

// List Windows users from the registry
void list_users(HKEY hKey, int usec, const char * timestamp, const char * LOCATION) {

    TCHAR    achKey[KEY_LENGTH];   // buffer for subkey name
    DWORD    cbName;                   // size of name string
    TCHAR    achClass[MAX_PATH] = TEXT("");  // buffer for class name
    DWORD    cchClassName = MAX_PATH;  // size of class string
    DWORD    cSubKeys=0;               // number of subkeys
    DWORD    cbMaxSubKey;              // longest subkey size
    DWORD    cchMaxClass;              // longest class string
    DWORD    cValues;              // number of values for key
    DWORD    cchMaxValue;          // longest value name
    DWORD    cbMaxValueData;       // longest value data
    DWORD    cbSecurityDescriptor; // size of security descriptor
    FILETIME ftLastWriteTime;      // last write time

    int arch = NOARCH;
    DWORD i, retCode;

    // Get the class name and the value count
    RegQueryInfoKey(
        hKey,                    // key handle
        achClass,                // buffer for class name
        &cchClassName,           // size of class string
        NULL,                    // reserved
        &cSubKeys,               // number of subkeys
        &cbMaxSubKey,            // longest subkey size
        &cchMaxClass,            // longest class string
        &cValues,                // number of values for this key
        &cchMaxValue,            // longest value name
        &cbMaxValueData,         // longest value data
        &cbSecurityDescriptor,   // security descriptor
        &ftLastWriteTime);       // last write time

    // Enumerate the subkeys, until RegEnumKeyEx fails

    if (cSubKeys) {
        for (i=0; i<cSubKeys; i++) {

            // Get subkey name

            cbName = KEY_LENGTH;
            retCode = RegEnumKeyEx(hKey, i,
                     achKey,
                     &cbName,
                     NULL,
                     NULL,
                     NULL,
                     &ftLastWriteTime);
            if (retCode == ERROR_SUCCESS) {

                // For each user list its registered programs

                HKEY uKey;
                char * user_key;
                os_calloc(KEY_LENGTH, sizeof(char), user_key);
                snprintf(user_key, KEY_LENGTH - 1, "%s\\SOFTWARE\\Microsoft\\Windows\\CurrentVersion\\Uninstall", achKey);

                if( RegOpenKeyEx( HKEY_USERS,
                     user_key,
                     0,
                     KEY_READ,
                     &uKey) == ERROR_SUCCESS
                   ){
                   list_programs(uKey, arch, user_key, usec, timestamp, LOCATION);
                }

                RegCloseKey(uKey);
                free(user_key);

            } else {
                mterror(WM_SYS_LOGTAG, "Error reading key '%s'. Error code: %lu", achKey, retCode);
            }
        }
    }
}

// Get values about a single program from the registry
void read_win_program(const char * sec_key, int arch, int root_key, int usec, const char * timestamp, const char * LOCATION) {

    HKEY primary_key;
    HKEY program_key;
    DWORD cbData, ret;
    DWORD buffer_size = TOTALBYTES;
    const char * format = "win";
    char * program_name;
    char * version;
    char * vendor;
    char * date;
    char * location;

    program_entry_data * entry_data = NULL;

    if (root_key == LM_KEY)
        primary_key = HKEY_LOCAL_MACHINE;
    else
        primary_key = HKEY_USERS;

    if (arch == NOARCH)
        ret = RegOpenKeyEx(primary_key, sec_key, 0, KEY_READ, &program_key);
    else
        ret = RegOpenKeyEx(primary_key, sec_key, 0, KEY_READ | (arch == ARCH32 ? KEY_WOW64_32KEY : KEY_WOW64_64KEY), &program_key);

    if( ret == ERROR_SUCCESS) {

        // Get name of program

        os_calloc(TOTALBYTES, 1, program_name);
        cbData = buffer_size;

        ret = RegQueryValueEx(program_key, "DisplayName", NULL, NULL, (LPBYTE)program_name, &cbData);
        while (ret == ERROR_MORE_DATA) {

            // Increase buffer length

            buffer_size += BYTEINCREMENT;
            os_realloc(program_name, buffer_size, program_name);
            cbData = buffer_size;
            ret = RegQueryValueEx(program_key, "DisplayName", NULL, NULL, (LPBYTE)program_name, &cbData);
        }

        if (ret == ERROR_SUCCESS && program_name[0] != '\0') {

            entry_data = init_program_data_entry();

            os_strdup(format, entry_data->format);
            os_strdup(program_name, entry_data->name);
            free(program_name);

            if (arch == ARCH32)
                os_strdup("i686", entry_data->architecture);
            else if (arch == ARCH64)
                os_strdup("x86_64", entry_data->architecture);
            else
                os_strdup("unknown", entry_data->architecture);

            // Get version

            os_calloc(TOTALBYTES, 1, version);
            cbData = buffer_size;

            ret = RegQueryValueEx(program_key, "DisplayVersion", NULL, NULL, (LPBYTE)version, &cbData);
            while (ret == ERROR_MORE_DATA) {

                // Increase buffer length

                buffer_size += BYTEINCREMENT;
                os_realloc(version, buffer_size, version);
                cbData = buffer_size;
                ret = RegQueryValueEx(program_key, "DisplayVersion", NULL, NULL, (LPBYTE)version, &cbData);
            }

            if (ret == ERROR_SUCCESS && version[0] != '\0') {
                os_strdup(version, entry_data->version);
            }

            free(version);

            // Get vendor

            os_calloc(TOTALBYTES, 1, vendor);
            cbData = buffer_size;

            ret = RegQueryValueEx(program_key, "Publisher", NULL, NULL, (LPBYTE)vendor, &cbData);
            while (ret == ERROR_MORE_DATA) {

                // Increase buffer length

                buffer_size += BYTEINCREMENT;
                os_realloc(vendor, buffer_size, vendor);
                cbData = buffer_size;
                ret = RegQueryValueEx(program_key, "Publisher", NULL, NULL, (LPBYTE)vendor, &cbData);
            }

            if (ret == ERROR_SUCCESS && vendor[0] != '\0') {
                os_strdup(vendor, entry_data->vendor);
            }

            free(vendor);

            // Get install date

            os_calloc(TOTALBYTES, 1, date);
            cbData = buffer_size;

            ret = RegQueryValueEx(program_key, "InstallDate", NULL, NULL, (LPBYTE)date, &cbData);
            while (ret == ERROR_MORE_DATA) {

                // Increase buffer length

                buffer_size += BYTEINCREMENT;
                os_realloc(date, buffer_size, date);
                cbData = buffer_size;
                ret = RegQueryValueEx(program_key, "InstallDate", NULL, NULL, (LPBYTE)date, &cbData);
            }

            if (ret == ERROR_SUCCESS && date[0] != '\0') {
                os_strdup(date, entry_data->install_time);
            }

            free(date);

            // Get install location

            os_calloc(TOTALBYTES, 1, location);
            cbData = buffer_size;

            ret = RegQueryValueEx(program_key, "InstallLocation", NULL, NULL, (LPBYTE)location, &cbData);
            while (ret == ERROR_MORE_DATA) {

                // Increase buffer length

                buffer_size += BYTEINCREMENT;
                os_realloc(location, buffer_size, location);
                cbData = buffer_size;
                ret = RegQueryValueEx(program_key, "InstallLocation", NULL, NULL, (LPBYTE)location, &cbData);
            }

            if (ret == ERROR_SUCCESS && location[0] != '\0') {
                os_strdup(location, entry_data->location);
            }

            free(location);

            // Check if it is necessary to create a program event
            char * string = NULL;
            if (string = analyze_program(entry_data, timestamp), string) {
                mtdebug2(WM_SYS_LOGTAG, "sys_programs_windows() sending '%s'", string);
                wm_sendmsg(usec, 0, string, LOCATION, SYSCOLLECTOR_MQ);
                free(string);
            }

        } else
            free(program_name);

    } else {
        mterror(WM_SYS_LOGTAG, "Unable to read key: (Error code %lu)", ret);
    }

    RegCloseKey(program_key);
}

void send_hotfix(const char *hotfix, int usec, const char *timestamp, const char *LOCATION) {
    if (!strcmp(hotfix, "RollupFix")) {
        return;
    }

    hotfix_entry_data * entry_data = init_hotfix_data_entry();

    os_strdup(hotfix, entry_data->hotfix);

    // Check if it is necessary to create a hotfix event
    char * string = NULL;
    if (string = analyze_hotfix(entry_data, timestamp), string) {
        mtdebug2(WM_SYS_LOGTAG, "sys_hotfixes() sending '%s'", string);
        wm_sendmsg(usec, 0, string, LOCATION, SYSCOLLECTOR_MQ);
        free(string);
    }
}

void sys_hw_windows(const char* LOCATION){
    // Set timestamp
    char *timestamp = w_get_timestamp(time(NULL));

    hw_entry * hw_data = NULL;

    mtdebug1(WM_SYS_LOGTAG, "Starting hardware inventory.");

    hw_data = init_hw_data();

    /* Call get_baseboard_serial function through syscollector DLL */
    char *serial = NULL;

    if(checkVista()) {

        CallFunc1 _get_baseboard_serial;
        HMODULE sys_library = LoadLibrary("syscollector_win_ext.dll");
        if (sys_library == NULL)
        {
            DWORD error = GetLastError();
            LPSTR messageBuffer = NULL;
            LPSTR end;

            FormatMessage(FORMAT_MESSAGE_ALLOCATE_BUFFER | FORMAT_MESSAGE_FROM_SYSTEM | FORMAT_MESSAGE_IGNORE_INSERTS, NULL, error, 0, (LPTSTR) &messageBuffer, 0, NULL);

            if (end = strchr(messageBuffer, '\r'), end) *end = '\0';

            mterror(WM_SYS_LOGTAG, "Unable to load syscollector_win_ext.dll: %s (%lu).", messageBuffer, error);
            LocalFree(messageBuffer);

        } else {
            _get_baseboard_serial = (CallFunc1)GetProcAddress(sys_library, "get_baseboard_serial");
            if (!_get_baseboard_serial) {
                mterror(WM_SYS_LOGTAG, "Unable to access 'get_baseboard_serial' on syscollector_win_ext.dll.");
            } else {
                int ret = _get_baseboard_serial(&serial);
                switch(ret)
                {
                    case 1:
                        mtwarn(WM_SYS_LOGTAG, "Unable to get raw SMBIOS firmware table size.");
                        break;
                    case 2:
                        mtwarn(WM_SYS_LOGTAG, "Unable to allocate memory for the SMBIOS firmware table.");
                        break;
                    case 3:
                        mtwarn(WM_SYS_LOGTAG, "Unable to get the SMBIOS firmware table.");
                        break;
                    case 4:
                        mtdebug1(WM_SYS_LOGTAG, "Serial Number not available in SMBIOS firmware table.");
                        break;
                    default:
                        break;
                }
            }
        }
        if(sys_library) {
            FreeLibrary(sys_library);
        }
    } else {

        char *command;
        char *end;
        FILE *output;
        char read_buff[SERIAL_LENGTH];
        int status;

        memset(read_buff, 0, SERIAL_LENGTH);
        command = "wmic baseboard get SerialNumber";
        output = popen(command, "r");
        if (!output){
            mtwarn(WM_SYS_LOGTAG, "Unable to execute command '%s'.", command);
        } else {
            if (fgets(read_buff, SERIAL_LENGTH, output)) {
                if (strncmp(read_buff ,"SerialNumber", 12) == 0) {
                    if (!fgets(read_buff, SERIAL_LENGTH, output)){
                        mtwarn(WM_SYS_LOGTAG, "Unable to get Motherboard Serial Number.");
                    }
                    else if (end = strpbrk(read_buff,"\r\n"), end) {
                        *end = '\0';
                        int i = strlen(read_buff) - 1;
                        while(read_buff[i] == 32){
                            read_buff[i] = '\0';
                            i--;
                        }
                        os_strdup(read_buff, serial);
                    }
                }
            } else {
                mtdebug1(WM_SYS_LOGTAG, "Unable to get Motherboard Serial Number (bad header).");
            }

            if (status = pclose(output), status) {
                mtwarn(WM_SYS_LOGTAG, "Command 'wmic' returned %d getting board serial.", status);
            }
        }
    }

    if (serial) {
        os_strdup(serial, hw_data->board_serial);
        free(serial);
    }

    /* Get CPU and memory information */
    get_system_windows(hw_data);

    // Check if it is necessary to create a hardware event
    char * string = NULL;
    if (string = analyze_hw(hw_data, timestamp), string) {
        mtdebug2(WM_SYS_LOGTAG, "sys_hw_windows() sending '%s'", string);
        SendMSG(0, string, LOCATION, SYSCOLLECTOR_MQ);
        free(string);
    }

    free(timestamp);
}

void sys_os_windows(const char* LOCATION){

    os_entry * os_data = NULL;

    // Set timestamp

    char *timestamp = w_get_timestamp(time(NULL));

    mtdebug1(WM_SYS_LOGTAG, "Starting Operating System inventory.");

    os_data = init_os_data();

    os_info * info = get_win_version();
    if (info->nodename && (strcmp(info->nodename, "unknown") != 0)) {
        os_strdup(info->nodename, os_data->hostname);
    }
    if (info->machine && (strcmp(info->machine, "unknown") != 0)) {
        os_strdup(info->machine, os_data->architecture);
    }
    if (info->os_name && (strcmp(info->os_name, "unknown") != 0)) {
        os_strdup(info->os_name, os_data->os_name);
    }
    if (info->os_release) {
        os_strdup(info->os_release, os_data->os_release);
    }
    if (info->os_version && (strcmp(info->os_version, "unknown") != 0)) {
        os_strdup(info->os_version, os_data->os_version);
    }
    if (info->os_codename) {
        os_strdup(info->os_codename, os_data->os_codename);
    }
    if (info->os_major) {
        os_strdup(info->os_major, os_data->os_major);
    }
    if (info->os_minor) {
        os_strdup(info->os_minor, os_data->os_minor);
    }
    if (info->os_build) {
        os_strdup(info->os_build, os_data->os_build);
    }
    if (info->os_platform) {
        os_strdup(info->os_platform, os_data->os_platform);
    }
    if (info->sysname) {
        os_strdup(info->sysname, os_data->sysname);
    }
    if (info->release) {
        os_strdup(info->release, os_data->release);
    }
    if (info->version) {
        os_strdup(info->version, os_data->version);
    }
    free_osinfo(info);

    // Check if it is necessary to create a operative system event
    char * string = NULL;
    if (string = analyze_os(os_data, timestamp), string) {
        mtdebug2(WM_SYS_LOGTAG, "sys_os_windows() sending '%s'", string);
        SendMSG(0, string, LOCATION, SYSCOLLECTOR_MQ);
        free(string);
    }

    free(timestamp);
}

/* Get broadcast address from IPv4 address and netmask */
/* WSAAddressToStringA() and WSAStringToAddressA() are used to provide compatibility with XP */
char* get_broadcast_addr_xp(char* ip, char* netmask) {
    socklen_t socksize;
    struct sockaddr_in host, mask, broadcast;
    DWORD addresslen = NI_MAXHOST;

    socksize = sizeof(host);
    if (WSAStringToAddressA(ip, AF_INET, NULL, (LPSOCKADDR)&host, &socksize) == SOCKET_ERROR) {
        mterror(WM_SYS_LOGTAG, "WSAStringToAddressA() failed with IPv4 address (%d).", WSAGetLastError());
        return NULL;
    }

    socksize = sizeof(mask);
    if (WSAStringToAddressA(netmask, AF_INET, NULL, (LPSOCKADDR)&mask, &socksize) == SOCKET_ERROR) {
        mterror(WM_SYS_LOGTAG, "WSAStringToAddressA() failed with IPv4 netmask (%d).", WSAGetLastError());
        return NULL;
    }

    broadcast.sin_family = AF_INET;
    broadcast.sin_addr.S_un.S_addr = (host.sin_addr.S_un.S_addr | ~(mask.sin_addr.S_un.S_addr));
    socksize = sizeof(broadcast);

    char* broadcast_addr = calloc(addresslen, sizeof(char));
    if (!broadcast_addr) {
        mterror(WM_SYS_LOGTAG, "Cannot allocate memory for address conversion.");
        return NULL;
    }

    if (WSAAddressToStringA((LPSOCKADDR)&broadcast, socksize, NULL, broadcast_addr, &addresslen) == SOCKET_ERROR) {
        mterror(WM_SYS_LOGTAG, "Cannot allocate memory for address conversion.");
        sprintf(broadcast_addr, "unknown");
    } else {
        /* Remove port from output address */
        char *pch = strrchr(broadcast_addr, ':');
        if (pch != NULL) *pch = '\0';
    }

    return broadcast_addr;
}

interface_entry_data * get_network_xp(PIP_ADAPTER_ADDRESSES pCurrAddresses, PIP_ADAPTER_INFO AdapterInfo) {
    PIP_ADAPTER_UNICAST_ADDRESS pUnicast = NULL;
    PIP_ADAPTER_INFO currAdapterInfo = NULL;
    PIP_ADDR_STRING currIP = NULL;

    unsigned int i = 0;
    char host[NI_MAXHOST];
    char ipv4addr[NI_MAXHOST];
    DWORD addresslen = NI_MAXHOST;

    struct in_addr ipaddress;
    struct sockaddr_in6 *addr6;
    socklen_t socksize;

    interface_entry_data * entry_data = init_interface_data_entry();

    /* Iface Name */
    char iface_name[MAXSTR];
    snprintf(iface_name, MAXSTR, "%S", pCurrAddresses->FriendlyName);
    os_strdup(iface_name, entry_data->name);

    /* Iface adapter */
    char description[MAXSTR];
    snprintf(description, MAXSTR, "%S", pCurrAddresses->Description);
    os_strdup(description, entry_data->adapter);

    /* Type of interface */
    switch (pCurrAddresses->IfType){
        case IF_TYPE_ETHERNET_CSMACD:
            os_strdup("ethernet", entry_data->type);
            break;
        case IF_TYPE_ISO88025_TOKENRING:
            os_strdup("token ring", entry_data->type);
            break;
        case IF_TYPE_PPP:
            os_strdup("point-to-point", entry_data->type);
            break;
        case IF_TYPE_ATM:
            os_strdup("ATM", entry_data->type);
            break;
        case IF_TYPE_IEEE80211:
            os_strdup("wireless", entry_data->type);
            break;
        case IF_TYPE_TUNNEL:
            os_strdup("tunnel", entry_data->type);
            break;
        case IF_TYPE_IEEE1394:
            os_strdup("firewire", entry_data->type);
            break;
        default:
            os_strdup("unknown", entry_data->type);
            break;
    }

    /* Operational status */
    switch (pCurrAddresses->OperStatus){
        case IfOperStatusUp:
            os_strdup("up", entry_data->state);
            break;
        case IfOperStatusDown:
            os_strdup("down", entry_data->state);
            break;
        case IfOperStatusTesting:
            os_strdup("testing", entry_data->state);
            break;
        case IfOperStatusUnknown:
            os_strdup("unknown", entry_data->state);
            break;
        case IfOperStatusDormant:
            os_strdup("dormant", entry_data->state);
            break;
        case IfOperStatusNotPresent:
            os_strdup("notpresent", entry_data->state);
            break;
        case IfOperStatusLowerLayerDown:
            os_strdup("lowerlayerdown", entry_data->state);
            break;
        default:
            os_strdup("unknown", entry_data->state);
            break;
    }

    /* MAC Address */
    char MAC[30] = {'\0'};

    if (pCurrAddresses->PhysicalAddressLength != 0) {
        for (i = 0; i < pCurrAddresses->PhysicalAddressLength; i++) {
            snprintf(MAC + strlen(MAC), 3, "%.2X", pCurrAddresses->PhysicalAddress[i]);
            if (i < (pCurrAddresses->PhysicalAddressLength - 1)) MAC[strlen(MAC)] = ':';
        }
        os_strdup(MAC, entry_data->mac);
    }

    /* MTU */
    int mtu = (int) pCurrAddresses->Mtu;
    entry_data->mtu = mtu;

    entry_data->ipv4 = init_net_addr();
    os_malloc(sizeof(char *), entry_data->ipv4->address);
    os_malloc(sizeof(char *), entry_data->ipv4->netmask);
    os_malloc(sizeof(char *), entry_data->ipv4->broadcast);
    int address4 = 0, nmask4 = 0, bcast4 = 0;

    entry_data->ipv6 = init_net_addr();
    os_malloc(sizeof(char *), entry_data->ipv6->address);
    int address6 = 0;

    /* Get network stats */
    DWORD retVal = 0;

    /* XP SP3 or less: uses 32-bit unsigned integers */
    MIB_IFROW ifRow;
    SecureZeroMemory((PVOID) &ifRow, sizeof(MIB_IFROW));

    ifRow.dwIndex = pCurrAddresses->IfIndex;
    if (ifRow.dwIndex == 0) ifRow.dwIndex = pCurrAddresses->Ipv6IfIndex;

    /* Only get this information if we have a valid interface index */
    if (ifRow.dwIndex != 0) {
        retVal = GetIfEntry(&ifRow);
        if (retVal == NO_ERROR) {
            ULONG64 tx_packets = ifRow.dwOutUcastPkts + ifRow.dwOutNUcastPkts;
            ULONG64 rx_packets = ifRow.dwInUcastPkts + ifRow.dwInNUcastPkts;

            entry_data->tx_packets = tx_packets;
            entry_data->rx_packets = rx_packets;
            entry_data->tx_bytes = ifRow.dwOutOctets;
            entry_data->rx_bytes = ifRow.dwInOctets;
            entry_data->tx_errors = ifRow.dwOutErrors;
            entry_data->rx_errors = ifRow.dwInErrors;
            entry_data->tx_dropped = ifRow.dwOutDiscards;
            entry_data->rx_dropped = ifRow.dwInDiscards;
        }
    }

    /* Initialize the Winsock DLL */
    WSADATA wsd;
    int wsa_enabled = 0;
    if (WSAStartup(MAKEWORD(2,2), &wsd) != 0) {
        mterror(WM_SYS_LOGTAG, "Unable to initialize Winsock DLL (%d).", WSAGetLastError());
        goto finish;
    }
    wsa_enabled = 1;

    /* Extract IPv4 and IPv6 addresses */
	char *broadcast = NULL;
    pUnicast = pCurrAddresses->FirstUnicastAddress;

    if (pUnicast){
        for (i=0; pUnicast != NULL; i++){
            if (pUnicast->Address.lpSockaddr->sa_family == AF_INET){
                /* We use the output from GetAdaptersInfo() to collect the network mask from IPv4 interfaces retrieved using GetAdaptersAddresses() */
                /* Under XP, it isn't possible to retrieve IP prefix values (to calculate network masks) nor gateway addresses using GetAdaptersAddresses() */
                /* However, the FriendlyName field is not returned by GetAdaptersInfo(), hence why both functions are used */

                /* A lookup is performed on the IP_ADAPTER_INFO struct array retrieved using GetAdaptersInfo() */
                /* We need to find a struct in that array that matches both the interface index from our current IP_ADAPTER_ADDRESSES struct, and the IPv4 address from our current IP_ADAPTER_UNICAST_ADDRESS struct */
                /* If such element is found, we can use the network mask from that struct right away. Afterwards, get_broadcast_addr_xp() is used to get the broadcast address */
                /* Otherwise, network mask retrieval is skipped under Windows XP, along with the broadcast address */

                /* Convert the IPv4 address to a string */
                /* inet_ntoa() is used to provide compatibility with XP */
                ipaddress = ((struct sockaddr_in*)(pUnicast->Address.lpSockaddr))->sin_addr;
                snprintf(host, NI_MAXHOST, "%s", inet_ntoa(ipaddress));
                os_strdup(host, entry_data->ipv4->address[address4]);
                os_realloc(entry_data->ipv4->address, (address4 + 2) * sizeof(char *), entry_data->ipv4->address);
                address4++;
                snprintf(ipv4addr, NI_MAXHOST, "%s", host);

                /* Locate this network interface in the IP_ADAPTER_INFO struct array */
                currAdapterInfo = AdapterInfo;
                while(currAdapterInfo) {
                    /* Ignore Loopback interface */
                    if (currAdapterInfo->Type == MIB_IF_TYPE_LOOPBACK){
                        currAdapterInfo = currAdapterInfo->Next;
                        continue;
                    }

                    /* Ignore interfaces that don't match the index from our current one */
                    if (currAdapterInfo->Index == pCurrAddresses->IfIndex) {
                        /* Found an interface match. Now let's look for an IPv4 address match */
                        currIP = &(currAdapterInfo->IpAddressList);

                        while(currIP) {
                            if (!strncmp(ipv4addr, currIP->IpAddress.String, strlen(ipv4addr))) break;
                            currIP = currIP->Next;
                        }

                        break;
                    }

                    currAdapterInfo = currAdapterInfo->Next;
                }

                if (currIP) {
                    /* We found a full match. Let's get the network mask right away */
                    snprintf(host, NI_MAXHOST, "%s", currIP->IpMask.String);
                    os_strdup(host, entry_data->ipv4->netmask[nmask4]);
                    os_realloc(entry_data->ipv4->netmask, (nmask4 + 2) * sizeof(char *), entry_data->ipv4->netmask);
                    nmask4++;

                    /* Get the broadcast address only if we already retrieved the network mask */
                    broadcast = get_broadcast_addr_xp(ipv4addr, host);
                    if (broadcast) {
                        os_strdup(broadcast, entry_data->ipv4->broadcast[bcast4]);
                        os_realloc(entry_data->ipv4->broadcast, (bcast4 + 2) * sizeof(char *), entry_data->ipv4->broadcast);
                        bcast4++;
                        free(broadcast);
                        broadcast = NULL;
                    }
                } else {
                    mtwarn(WM_SYS_LOGTAG, "Unable to locate network interface with index '%lu' and IP '%s' in IPv4 addresses table. Network mask and broadcast address cannot be retrieved.", pCurrAddresses->IfIndex, ipv4addr);
                }

                currIP = NULL;
                currAdapterInfo = NULL;
            } else if (pUnicast->Address.lpSockaddr->sa_family == AF_INET6) {
                /* GetIpAddrTable() is not capable of retrieving data from IPv6 interfaces under XP */
                /* In this case, we can't get a lookup table from any other function */
                /* We can only get the IPv6 address under XP at leave it at that */
                addr6 = (struct sockaddr_in6 *) pUnicast->Address.lpSockaddr;
                socksize = sizeof(addr6);

                /* WSAAddressToStringA() is used to provide compatibility with XP */
                if (WSAAddressToStringA((LPSOCKADDR)addr6, socksize, NULL, host, &addresslen) == SOCKET_ERROR) {
                    /* Alternate method in case of errors */
                    raw_ipv6_translate(addr6->sin6_addr.u.Byte, host);
                } else {
                    /* Remove unnecessary data from the converted string */
                    clean_wsa_conversion(host);
                }

                os_strdup(host, entry_data->ipv6->address[address6]);
                os_realloc(entry_data->ipv6->address, (address6 + 2) * sizeof(char *), entry_data->ipv6->address);
                address6++;
            }

            pUnicast = pUnicast->Next;
        }
    }

    /* Under Windows XP, the only way to retrieve IPv4 gateway addresses is through GetAdaptersInfo() */
    /* We'll use its data as another lookup table */
    currAdapterInfo = AdapterInfo;
    while (currAdapterInfo) {
        /* Ignore Loopback interface */
        if (currAdapterInfo->Type == MIB_IF_TYPE_LOOPBACK){
            currAdapterInfo = currAdapterInfo->Next;
            continue;
        }

        /* Ignore interfaces that don't match the index from our current one */
        if (currAdapterInfo->Index == pCurrAddresses->IfIndex) {
            /* Found an interface match. Now let's retrieve all the gateway addresses for this interface */
            currIP = &(currAdapterInfo->GatewayList);

            while(currIP) {
                snprintf(host, NI_MAXHOST, "%s", currIP->IpAddress.String);
                os_strdup(host, entry_data->ipv4->gateway);
                currIP = currIP->Next;
            }

            break;
        }

        currAdapterInfo = currAdapterInfo->Next;
    }

finish:
    if (wsa_enabled) WSACleanup();

    if ((pCurrAddresses->Flags & IP_ADAPTER_DHCP_ENABLED) && (pCurrAddresses->IfIndex != 0)) {
        os_strdup("enabled", entry_data->ipv4->dhcp);
    }else{
        os_strdup("disabled", entry_data->ipv4->dhcp);
    }

    if ((pCurrAddresses->Flags & IP_ADAPTER_DHCP_ENABLED) && (pCurrAddresses->Ipv6IfIndex != 0)){\
        os_strdup("enabled", entry_data->ipv6->dhcp);
    }else{\
        os_strdup("disabled", entry_data->ipv6->dhcp);
    }

    entry_data->ipv4->address[address4] = NULL;
    entry_data->ipv4->netmask[nmask4] = NULL;
    entry_data->ipv4->broadcast[bcast4] = NULL;
    entry_data->ipv6->address[address6] = NULL;

    return entry_data;
}

/* Network inventory for Windows systems */
void sys_network_windows(const char* LOCATION){
    mtdebug1(WM_SYS_LOGTAG, "Starting network inventory.");

    DWORD dwRetVal = 0;

    /* Load DLL with network inventory functions */
    HMODULE sys_library = NULL;
    CallFunc _get_network_vista = NULL;

    if (checkVista()) {
        sys_library = LoadLibrary("syscollector_win_ext.dll");
        if (sys_library != NULL){
            _get_network_vista = (CallFunc)(void *)GetProcAddress(sys_library, "get_network_vista");
            if (!_get_network_vista){
                dwRetVal = GetLastError();
                mterror(WM_SYS_LOGTAG, "Unable to access 'get_network_vista' on syscollector_win_ext.dll.");
            }
            FreeLibrary(sys_library);
        } else {
            dwRetVal = GetLastError();
            LPSTR messageBuffer = NULL;
            LPSTR end;

            FormatMessage(FORMAT_MESSAGE_ALLOCATE_BUFFER | FORMAT_MESSAGE_FROM_SYSTEM | FORMAT_MESSAGE_IGNORE_INSERTS, NULL, dwRetVal, 0, (LPTSTR) &messageBuffer, 0, NULL);

            if (end = strchr(messageBuffer, '\r'), end) {
                *end = '\0';
            }

            mterror(WM_SYS_LOGTAG, "Unable to load syscollector_win_ext.dll: %s (%lu)", messageBuffer, dwRetVal);
            LocalFree(messageBuffer);
        }
    }

    if (dwRetVal != NO_ERROR) return;

    // Define time to sleep between messages sent
    int usec = 1000000 / wm_max_eps;

    char *timestamp = w_get_timestamp(time(NULL));

    /* Set the flags to pass to GetAdaptersAddresses() */
    ULONG flags = (checkVista() ? (GAA_FLAG_INCLUDE_PREFIX | GAA_FLAG_INCLUDE_GATEWAYS) : 0);

    LPVOID lpMsgBuf = NULL;

    PIP_ADAPTER_ADDRESSES pAddresses = NULL;
    ULONG outBufLen = 0;
    ULONG Iterations = 0;

    PIP_ADAPTER_ADDRESSES pCurrAddresses = NULL;

    PIP_ADAPTER_INFO AdapterInfo = NULL;

    /* Allocate a 15 KB buffer to start with */
    outBufLen = WORKING_BUFFER_SIZE;

    do {
        pAddresses = (IP_ADAPTER_ADDRESSES *) win_alloc(outBufLen);

        if (pAddresses == NULL) {
            mterror_exit(WM_SYS_LOGTAG, "Memory allocation failed for IP_ADAPTER_ADDRESSES struct.");
        }

        dwRetVal = GetAdaptersAddresses(AF_UNSPEC, flags, NULL, pAddresses, &outBufLen);

        if (dwRetVal == ERROR_BUFFER_OVERFLOW) {
            win_free(pAddresses);
            pAddresses = NULL;
        } else {
            break;
        }

        Iterations++;
    } while ((dwRetVal == ERROR_BUFFER_OVERFLOW) && (Iterations < MAX_TRIES));

    if (dwRetVal == NO_ERROR) {
        if (!checkVista()) {
            /* Retrieve additional data from IPv4 interfaces using GetAdaptersInfo() (under XP) */
            Iterations = 0;
            outBufLen = WORKING_BUFFER_SIZE;

            do {
                AdapterInfo = (IP_ADAPTER_INFO *) win_alloc(outBufLen);

                if (AdapterInfo == NULL) {
                    mterror_exit(WM_SYS_LOGTAG, "Memory allocation failed for IP_ADAPTER_INFO struct.");
                }

                dwRetVal = GetAdaptersInfo(AdapterInfo, &outBufLen);

                if (dwRetVal == ERROR_BUFFER_OVERFLOW) {
                    win_free(AdapterInfo);
                    AdapterInfo = NULL;
                } else {
                    break;
                }

                Iterations++;
            } while ((dwRetVal == ERROR_BUFFER_OVERFLOW) && (Iterations < MAX_TRIES));

            if (dwRetVal != NO_ERROR) {
                mterror(WM_SYS_LOGTAG, "Extracting network adapter information (%lu).", dwRetVal);
                if (FormatMessage(FORMAT_MESSAGE_ALLOCATE_BUFFER |
                        FORMAT_MESSAGE_FROM_SYSTEM | FORMAT_MESSAGE_IGNORE_INSERTS,
                        NULL, dwRetVal, MAKELANGID(LANG_NEUTRAL, SUBLANG_DEFAULT),
                        // Default language
                        (LPTSTR) & lpMsgBuf, 0, NULL)) {
                    mterror(WM_SYS_LOGTAG, "%s", (char *)lpMsgBuf);
                    LocalFree(lpMsgBuf);
                }
            }
        }

        if (dwRetVal == NO_ERROR) {
            pCurrAddresses = pAddresses;
            while (pCurrAddresses) {
                /* Ignore Loopback interface */
                if (pCurrAddresses->IfType == IF_TYPE_SOFTWARE_LOOPBACK) {
                    pCurrAddresses = pCurrAddresses->Next;
                    continue;
                }

                /* Ignore interfaces without valid IPv4/IPv6 indexes */
                if (pCurrAddresses->IfIndex == 0 && pCurrAddresses->Ipv6IfIndex == 0) {
                    pCurrAddresses = pCurrAddresses->Next;
                    continue;
                }

                interface_entry_data * entry_data = NULL;

                if (checkVista()) {
                    /* Call function get_network_vista() in syscollector_win_ext.dll */
                    if(_get_network_vista) {
                        entry_data = _get_network_vista(pCurrAddresses);
                    }
                    else {
                        continue;
                    }
                } else {
                    /* Call function get_network_xp() */
                    entry_data = get_network_xp(pCurrAddresses, AdapterInfo);
                }

                if (!entry_data) {
                    mdebug2("Couldn't get the data of the interface: '%S'", pCurrAddresses->FriendlyName);
                    continue;
                }

                // Check if it is necessary to create an interface event
                char * string = NULL;
                if (string = analyze_interface(entry_data, timestamp), string) {
                    mtdebug2(WM_SYS_LOGTAG, "sys_network_windows() sending '%s'", string);
                    wm_sendmsg(usec, 0, string, LOCATION, SYSCOLLECTOR_MQ);
                    free(string);
                }

                pCurrAddresses = pCurrAddresses->Next;
            }
        }
    } else {
        mterror(WM_SYS_LOGTAG, "Extraction of network adresses failed (%lu).", dwRetVal);
        if (dwRetVal == ERROR_NO_DATA) {
            mterror(WM_SYS_LOGTAG, "No addresses were found for the requested parameters.");
        } else {
            if (FormatMessage(FORMAT_MESSAGE_ALLOCATE_BUFFER |
                    FORMAT_MESSAGE_FROM_SYSTEM | FORMAT_MESSAGE_IGNORE_INSERTS,
                    NULL, dwRetVal, MAKELANGID(LANG_NEUTRAL, SUBLANG_DEFAULT),
                    // Default language
                    (LPTSTR) & lpMsgBuf, 0, NULL)) {
                mterror(WM_SYS_LOGTAG, "Error: %s", (char *)lpMsgBuf);
                LocalFree(lpMsgBuf);
            }
        }
    }

    if (AdapterInfo) {
        win_free(AdapterInfo);
    }

    if (pAddresses) {
        win_free(pAddresses);
    }

    free(timestamp);

    // Checking for disabled interfaces
    check_disabled_interfaces();
}

void get_system_windows(hw_entry * info) {

    DWORD retVal;
    HKEY RegistryKey;
    char subkey[KEY_LENGTH];
    TCHAR name[MAX_VALUE_NAME];
    DWORD frequency = 0;
    DWORD dwCount = MAX_VALUE_NAME;

    // Get CPU name and frequency

    snprintf(subkey, KEY_LENGTH - 1, "%s", "HARDWARE\\DESCRIPTION\\System\\CentralProcessor\\0");

    if (RegOpenKeyEx(HKEY_LOCAL_MACHINE, subkey, 0, KEY_READ, &RegistryKey) != ERROR_SUCCESS) {
        info->cpu_name = strdup("unknown");
        mterror(WM_SYS_LOGTAG, SK_REG_OPEN, subkey);
    } else {
        retVal = RegQueryValueEx(RegistryKey, TEXT("ProcessorNameString"), NULL, NULL, (LPBYTE)&name, &dwCount);
        if (retVal != ERROR_SUCCESS) {
            info->cpu_name = strdup("unknown");
            mterror(WM_SYS_LOGTAG, "Reading 'CPU name' from Windows registry. (Error %u)",(unsigned int)retVal);
        } else {
            info->cpu_name = strdup(name);
        }
        retVal = RegQueryValueEx(RegistryKey, TEXT("~MHz"), NULL, NULL, (LPBYTE)&frequency, &dwCount);
        if (retVal != ERROR_SUCCESS) {
            mterror(WM_SYS_LOGTAG, "Reading 'CPU frequency' from Windows registry. (Error %u)",(unsigned int)retVal);
        } else {
            info->cpu_MHz = (unsigned int)frequency;
        }
        RegCloseKey(RegistryKey);
    }

    // Get number of cores

    SYSTEM_INFO siSysInfo;

    GetSystemInfo(&siSysInfo);
    info->cpu_cores = (int)siSysInfo.dwNumberOfProcessors;

    // RAM memory

    MEMORYSTATUSEX statex;
    statex.dwLength = sizeof (statex);

    if (!GlobalMemoryStatusEx(&statex)) {
        DWORD error = GetLastError();
        LPSTR messageBuffer = NULL;
        LPSTR end;

        FormatMessage(FORMAT_MESSAGE_ALLOCATE_BUFFER | FORMAT_MESSAGE_FROM_SYSTEM | FORMAT_MESSAGE_IGNORE_INSERTS, NULL, error, 0, (LPTSTR) &messageBuffer, 0, NULL);

        if (end = strchr(messageBuffer, '\r'), end) {
            *end = '\0';
        }

        mterror(WM_SYS_LOGTAG, "Unable to call GlobalMemoryStatusEx(): %s (%lu)", messageBuffer, error);
        LocalFree(messageBuffer);
    } else {
        info->ram_total = statex.ullTotalPhys/1024;
        info->ram_free = statex.ullAvailPhys/1024;
        info->ram_usage = statex.dwMemoryLoad;
    }
}

int ntpath_to_win32path(char *ntpath, char **outbuf)
{
	int success = 0;
	DWORD res = 0, len = 0;
	char *SingleDrive = NULL;
	char LogicalDrives[OS_MAXSTR] = {0}, read_buff[OS_MAXSTR] = {0}, msdos_drive[3] = { '\0', ':', '\0' };

	if (ntpath == NULL) return success;

	/* Get the total amount of available logical drives */
	/* The input size must not include the NULL terminator */
	res = GetLogicalDriveStrings(OS_MAXSTR - 1, LogicalDrives);
	if (res <= 0 || res > OS_MAXSTR)
	{
		mtwarn(WM_SYS_LOGTAG, "Unable to parse logical drive strings. Error '%lu'.", GetLastError());
		return success;
	}

	/* Perform a loop of the retrieved drive list */
	SingleDrive = LogicalDrives;
	while(*SingleDrive)
	{
		/* Get the MS-DOS drive letter */
		*msdos_drive = *SingleDrive;

		/* Retrieve the Windows kernel path for this drive */
		res = QueryDosDevice(msdos_drive, read_buff, OS_MAXSTR);
		if (res)
		{
			/* Check if this is the drive we're looking for */
			if (!strncmp(ntpath, read_buff, strlen(read_buff)))
			{
				/* Calculate new string length (making sure there's space left for the NULL terminator) */
				len = (strlen(ntpath) - strlen(read_buff) + 3);

				/* Allocate memory */
                os_calloc(len, 1, *outbuf);

                /* Copy the new filepath */
                snprintf(*outbuf, len, "%s%s", msdos_drive, ntpath + strlen(read_buff));
                success = 1;

				break;
			}
		} else {
			mtwarn(WM_SYS_LOGTAG, "Unable to retrieve Windows kernel path for drive '%s\\'. Error '%lu'", msdos_drive, GetLastError());
		}

		/* Get the next drive */
		SingleDrive += (strlen(SingleDrive) + 1);
	}

	if (!success) mtwarn(WM_SYS_LOGTAG, "Unable to find a matching Windows kernel drive path for '%s'", ntpath);

	return success;
}

void sys_proc_windows(const char* LOCATION) {
    char read_buff[OS_MAXSTR];

    // Define time to sleep between messages sent
    int usec = 1000000 / wm_max_eps;

    // Set timestamp

    char *timestamp = w_get_timestamp(time(NULL));

    mtdebug1(WM_SYS_LOGTAG, "Starting running processes inventory.");

	PROCESSENTRY32 pe = { 0 };
	pe.dwSize = sizeof(PROCESSENTRY32);

    HANDLE hSnapshot, hProcess;
    FILETIME lpCreationTime, lpExitTime, lpKernelTime, lpUserTime;
    PROCESS_MEMORY_COUNTERS ppsmemCounters;

    LONG priority;
    char *exec_path, *name;
    ULARGE_INTEGER kernel_mode_time, user_mode_time;
    DWORD pid, parent_pid, session_id, thread_count, page_file_usage, virtual_size;

	HANDLE hdle;
	int privilege_enabled = 0;

	/* Enable debug privilege */
	if (OpenProcessToken(GetCurrentProcess(), TOKEN_ADJUST_PRIVILEGES | TOKEN_QUERY, &hdle))
	{
		if (!set_token_privilege(hdle, SE_DEBUG_NAME, TRUE))
		{
			privilege_enabled = 1;
		} else {
			mtwarn(WM_SYS_LOGTAG, "Unable to set debug privilege on current process (%lu).", GetLastError());
		}
	} else {
		mtwarn(WM_SYS_LOGTAG, "Unable to retrieve current process token (%lu).", GetLastError());
	}

	/* Create a snapshot of all current processes */
	hSnapshot = CreateToolhelp32Snapshot(TH32CS_SNAPPROCESS, 0);
	if (hSnapshot != INVALID_HANDLE_VALUE)
	{
		if (Process32First(hSnapshot, &pe))
		{
			do {
                process_entry_data * entry_data = NULL;

                /* Get process ID */
                pid = pe.th32ProcessID;

                /* Get thread count */
                thread_count = pe.cntThreads;

                /* Get parent process ID */
                parent_pid = pe.th32ParentProcessID;

                /* Get process base priority */
                priority = pe.pcPriClassBase;

                /* Initialize variables */
                name = exec_path = NULL;
                kernel_mode_time.QuadPart = user_mode_time.QuadPart = 0;
                session_id = page_file_usage = virtual_size = 0;

                /* Check if we are dealing with a system process */
                if (pid == 0 || pid == 4)
                {
                    name = strdup(pid == 0 ? "System Idle Process" : "System");
                    exec_path = strdup("none");
                } else {
                    /* Get process name */
                    name = strdup(pe.szExeFile);

                    /* Get process handle */
                    hProcess = OpenProcess(PROCESS_QUERY_INFORMATION | PROCESS_VM_READ, FALSE, pid);
                    if (hProcess != NULL)
                    {
                        /* Get full Windows kernel path for the process */
                        if (GetProcessImageFileName(hProcess, read_buff, OS_MAXSTR))
                        {
                            /* Convert Windows kernel path to a valid Win32 filepath */
                            /* E.g.: "\Device\HarddiskVolume1\Windows\system32\notepad.exe" -> "C:\Windows\system32\notepad.exe" */
                            /* This requires hotfix KB931305 in order to work under XP/Server 2003, so the conversion will be skipped if we're not running under Vista or greater */
                            if (!checkVista() || !ntpath_to_win32path(read_buff, &exec_path))
                            {
                                /* If there were any errors, the read_buff array will remain intact */
                                /* In that case, let's just use the Windows kernel path. It's better than nothing */
                                exec_path = strdup(read_buff);
                            }
                        } else {
                            mtwarn(WM_SYS_LOGTAG, "Unable to retrieve executable path from process with PID %lu (%lu).", pid, GetLastError());
                            exec_path = strdup("unknown");
                        }

                        /* Get kernel mode and user mode times */
                        if (GetProcessTimes(hProcess, &lpCreationTime, &lpExitTime, &lpKernelTime, &lpUserTime))
                        {
                            /* Copy the kernel mode filetime high and low parts and convert it to seconds */
                            kernel_mode_time.LowPart = lpKernelTime.dwLowDateTime;
                            kernel_mode_time.HighPart = lpKernelTime.dwHighDateTime;
                            kernel_mode_time.QuadPart /= 10000000ULL;

                            /* Copy the user mode filetime high and low parts and convert it to seconds */
                            user_mode_time.LowPart = lpUserTime.dwLowDateTime;
                            user_mode_time.HighPart = lpUserTime.dwHighDateTime;
                            user_mode_time.QuadPart /= 10000000ULL;
                        } else {
                            mtwarn(WM_SYS_LOGTAG, "Unable to retrieve kernel mode and user mode times from process with PID %lu (%lu).", pid, GetLastError());
                        }

                        /* Get page file usage and virtual size */
                        /* Reference: https://stackoverflow.com/a/1986486 */
                        if (GetProcessMemoryInfo(hProcess, &ppsmemCounters, sizeof(ppsmemCounters)))
                        {
                            page_file_usage = ppsmemCounters.PagefileUsage;
                            virtual_size = (ppsmemCounters.WorkingSetSize + ppsmemCounters.PagefileUsage);
                        } else {
                            mtwarn(WM_SYS_LOGTAG, "Unable to retrieve page file usage from process with PID %lu (%lu).", pid, GetLastError());
                        }

                        /* Get session ID */
                        if (!ProcessIdToSessionId(pid, &session_id)) mtwarn(WM_SYS_LOGTAG, "Unable to retrieve session ID from process with PID %lu (%lu).", pid, GetLastError());

                        /* Close process handle */
                        CloseHandle(hProcess);
                    } else {
                        /* Silence access denied errors under Windows Vista or greater */
                        DWORD lastError = GetLastError();
                        if (!checkVista() || lastError != ERROR_ACCESS_DENIED)
                        {
                            mtwarn(WM_SYS_LOGTAG, "Unable to retrieve process handle for PID %lu (%lu).", pid, lastError);
                            exec_path = strdup("unknown");
                        }
                    }
                }

                entry_data = init_process_data_entry();

                entry_data->pid = pid;
                entry_data->ppid = parent_pid;

                if (name) {
                    os_strdup(name, entry_data->name);
                    free(name);
                }

                if (exec_path) {
                    os_strdup(exec_path, entry_data->cmd);
                    free(exec_path);
                }

                entry_data->priority = priority;

                entry_data->size = page_file_usage;
                entry_data->vm_size = virtual_size;

                entry_data->utime = user_mode_time.QuadPart;
                entry_data->stime = kernel_mode_time.QuadPart;

                entry_data->session = session_id;
                entry_data->nlwp = thread_count;

                // Check if it is necessary to create a process event
                char * string = NULL;
                if (string = analyze_process(entry_data, timestamp), string) {
                    mtdebug2(WM_SYS_LOGTAG, "sys_proc_windows() sending '%s'", string);
                    wm_sendmsg(usec, 0, string, LOCATION, SYSCOLLECTOR_MQ);
                    free(string);
                }
			} while(Process32Next(hSnapshot, &pe));

		} else {
			mtwarn(WM_SYS_LOGTAG, "Unable to retrieve process information from the snapshot.");
		}

		/* Close snapshot handle */
		CloseHandle(hSnapshot);
	} else {
		mtwarn(WM_SYS_LOGTAG, "Unable to create process snapshot.");
	}

	/* Disable debug privilege */
	if (privilege_enabled)
	{
		if (set_token_privilege(hdle, SE_DEBUG_NAME, FALSE)) mtwarn(WM_SYS_LOGTAG, "Unable to unset debug privilege on current process (%lu).", GetLastError());
	}

	if (hdle) CloseHandle(hdle);

    free(timestamp);

    // Checking for terminated processes
    check_terminated_processes();
}

int set_token_privilege(HANDLE hdle, LPCTSTR privilege, int enable) {
	TOKEN_PRIVILEGES tp;
	LUID pr_uid;
    TOKEN_PRIVILEGES tpPrevious;
    DWORD cbPrevious = sizeof(TOKEN_PRIVILEGES);
    DWORD errorInfo;

	// Get the privilege UID
	if (!LookupPrivilegeValue(NULL, privilege, &pr_uid)) {
		merror("Could not find the '%s' privilege. Error: %lu", privilege, GetLastError());
		return 1;
	}

    // Get current privilege setting
	tp.PrivilegeCount = 1;
	tp.Privileges[0].Luid = pr_uid;
    tp.Privileges[0].Attributes = 0;

    AdjustTokenPrivileges(hdle, FALSE, &tp, sizeof(TOKEN_PRIVILEGES), &tpPrevious, &cbPrevious);
    errorInfo = GetLastError();
    if (errorInfo != ERROR_SUCCESS) {
		merror("AdjustTokenPrivileges() failed (first call). Error: '%lu'", errorInfo);
		return 1;
    }

    // Set privilege based on previous setting
    tpPrevious.PrivilegeCount = 1;
    tpPrevious.Privileges[0].Luid = pr_uid;

    if (enable) {
        tpPrevious.Privileges[0].Attributes |= (SE_PRIVILEGE_ENABLED);
	} else {
        tpPrevious.Privileges[0].Attributes ^= (SE_PRIVILEGE_ENABLED & tpPrevious.Privileges[0].Attributes);
	}

    AdjustTokenPrivileges(hdle, FALSE, &tpPrevious, cbPrevious, NULL, NULL);
    errorInfo = GetLastError();
    if (errorInfo != ERROR_SUCCESS) {
		merror("AdjustTokenPrivileges() failed (second call). Error: '%lu'", errorInfo);
		return 1;
    }

    if (enable) {
        mdebug2("The '%s' privilege has been added.", privilege);
    } else {
        mdebug2("The '%s' privilege has been removed.", privilege);
    }

	return 0;
}

#endif<|MERGE_RESOLUTION|>--- conflicted
+++ resolved
@@ -29,14 +29,10 @@
 
 typedef NTSTATUS(WINAPI *tNTQSI)(ULONG SystemInformationClass, PVOID SystemInformation, ULONG SystemInformationLength, PULONG ReturnLength);
 
-<<<<<<< HEAD
-void get_system_windows(hw_entry * info);
-=======
 static bool found_hotfix_error(HKEY hKey);
 static bool valid_hotfix_status(HKEY hKey);
 static char * parse_Rollup_hotfix(HKEY hKey, char *value);
-hw_info *get_system_windows();
->>>>>>> 6b3cd15f
+void get_system_windows(hw_entry * info);
 int set_token_privilege(HANDLE hdle, LPCTSTR privilege, int enable);
 
 /* From process ID get its name */
