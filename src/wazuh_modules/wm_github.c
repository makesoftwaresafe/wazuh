/*
 * Wazuh Module for GitHub logs
 * Copyright (C) 2015, Wazuh Inc.
 * May 3, 2021.
 *
 * This program is free software; you can redistribute it
 * and/or modify it under the terms of the GNU General Public
 * License (version 2) as published by the FSF - Free Software
 * Foundation.
 */
#if defined(WIN32) || defined(__linux__) || defined(__MACH__)

#ifdef WAZUH_UNIT_TESTING
// Remove static qualifier when unit testing
#define STATIC
#ifdef WIN32
    #include "unit_tests/wrappers/wazuh/shared/url_wrappers.h"
#endif
#else
#define STATIC static
#endif

#include "wmodules.h"

#ifdef WIN32
#ifdef WAZUH_UNIT_TESTING
#define gmtime_r(x, y)
#else
#define gmtime_r(x, y) gmtime_s(y, x)
#endif
#endif

<<<<<<< HEAD
#ifdef WIN32
STATIC DWORD WINAPI wm_github_main(void* arg);              // Module main function. It won't return
STATIC DWORD WINAPI wm_github_destroy(void* github_config);
#else
=======
static char* event_types[] = {
    EVENT_TYPE_GIT,
    EVENT_TYPE_WEB
};

>>>>>>> 403cd11d
STATIC void* wm_github_main(wm_github* github_config);    // Module main function. It won't return
STATIC void wm_github_destroy(wm_github* github_config);
#endif
STATIC void wm_github_auth_destroy(wm_github_auth* github_auth);
STATIC void wm_github_fail_destroy(wm_github_fail* github_fails);
cJSON *wm_github_dump(const wm_github* github_config);

/**
 * @brief Execute a scan
 * @param github_config GitHub configuration structure
 * @param initial_scan Whether it is the first scan or not
 */
STATIC void wm_github_execute_scan(wm_github *github_config, int initial_scan);

/**
 * @brief Get organization node from organizations failure list
 * @param fails Organizations failure list
 * @param org_name Organization name to search
 * @param subscription_name Event type to search
 * @return Pointer to organization node if exists, NULL otherwise
 */
STATIC wm_github_fail* wm_github_get_fail_by_org_and_type(wm_github_fail *fails, char *org_name, char* event_type);

/**
 * @brief Increase failure counter for organization node and send failure message to manager if necessary
 * @param current_fails Organizations failure list
 * @param org_name Organization name to search
 * @param subscription_name Event type to search
 * @param error_msg Error message to send
 * @param queue_fd Socket ID
 */
STATIC void wm_github_scan_failure_action(wm_github_fail **current_fails, char *org_name, char* event_type, char *error_msg, int queue_fd);

/* Context definition */
const wm_context WM_GITHUB_CONTEXT = {
    GITHUB_WM_NAME,
    (wm_routine)wm_github_main,
    (wm_routine)(void *)wm_github_destroy,
    (cJSON * (*)(const void *))wm_github_dump,
    NULL,
    NULL
};

#ifdef WIN32
DWORD WINAPI wm_github_main(void* arg) {
    wm_github* github_config = (wm_github *)arg;
#else
void * wm_github_main(wm_github* github_config) {
#endif
    if (github_config->enabled) {
        mtinfo(WM_GITHUB_LOGTAG, "Module GitHub started.");

#ifndef WIN32
        // Connect to queue
        github_config->queue_fd = StartMQ(DEFAULTQUEUE, WRITE, INFINITE_OPENQ_ATTEMPTS);
        if (github_config->queue_fd < 0) {
            mterror(WM_GITHUB_LOGTAG, "Can't connect to queue. Closing module.");
#ifdef WIN32
            return 0;
#else
            return NULL;
#endif
        }
#endif

        // Execute initial scan
        wm_github_execute_scan(github_config, 1);

        while (1) {
            sleep(github_config->interval);
            wm_github_execute_scan(github_config, 0);
            #ifdef WAZUH_UNIT_TESTING
                break;
            #endif
        }
    } else {
        mtinfo(WM_GITHUB_LOGTAG, "Module GitHub disabled.");
    }

#ifdef WIN32
    return 0;
#else
    return NULL;
#endif
}

#ifdef WIN32
STATIC DWORD WINAPI wm_github_destroy(void* ptr_github_config) {
    wm_github *github_config = (wm_github *)ptr_github_config;
#else
void wm_github_destroy(wm_github* github_config) {
#endif
    mtinfo(WM_GITHUB_LOGTAG, "Module GitHub finished.");
    wm_github_auth_destroy(github_config->auth);
    wm_github_fail_destroy(github_config->fails);
    os_free(github_config->event_type);
    os_free(github_config);
    #ifdef WIN32
    return 0;
    #endif
}

void wm_github_auth_destroy(wm_github_auth* github_auth)
{
    wm_github_auth* current = github_auth;
    wm_github_auth* next = NULL;
    while (current != NULL)
    {
        next = current->next;
        os_free(current->api_token);
        os_free(current->org_name);
        os_free(current);
        current = next;
    }
    github_auth = NULL;
}

void wm_github_fail_destroy(wm_github_fail* github_fails)
{
    wm_github_fail* current = github_fails;
    wm_github_fail* next = NULL;
    while (current != NULL)
    {
        next = current->next;
        os_free(current->org_name);
        os_free(current->event_type);
        os_free(current);
        current = next;
    }
    github_fails = NULL;
}

cJSON *wm_github_dump(const wm_github* github_config) {
    cJSON *root = cJSON_CreateObject();
    cJSON *wm_info = cJSON_CreateObject();

    if (github_config->enabled) {
        cJSON_AddStringToObject(wm_info, "enabled", "yes");
    } else {
        cJSON_AddStringToObject(wm_info, "enabled", "no");
    }
    if (github_config->only_future_events) {
        cJSON_AddStringToObject(wm_info, "only_future_events", "yes");
    } else {
        cJSON_AddStringToObject(wm_info, "only_future_events", "no");
    }
    if (github_config->interval) {
        cJSON_AddNumberToObject(wm_info, "interval", github_config->interval);
    }
    if (github_config->time_delay) {
        cJSON_AddNumberToObject(wm_info, "time_delay", github_config->time_delay);
    }
    if (github_config->curl_max_size) {
        cJSON_AddNumberToObject(wm_info, "curl_max_size", github_config->curl_max_size);
    }
    if (github_config->auth) {
        wm_github_auth *iter;
        cJSON *arr_auth = cJSON_CreateArray();
        for (iter = github_config->auth; iter; iter = iter->next) {
            cJSON *api_auth = cJSON_CreateObject();
            if (iter->org_name) {
                cJSON_AddStringToObject(api_auth, "org_name", iter->org_name);
            }
            if (iter->api_token) {
                cJSON_AddStringToObject(api_auth, "api_token", iter->api_token);
            }
            cJSON_AddItemToArray(arr_auth, api_auth);
        }
        if (cJSON_GetArraySize(arr_auth) > 0) {
            cJSON_AddItemToObject(wm_info, "api_auth", arr_auth);
        } else {
            cJSON_free(arr_auth);
        }
    }
    if (github_config->event_type) {
        cJSON_AddStringToObject(wm_info, "event_type", github_config->event_type);
    }
    cJSON_AddItemToObject(root, "github", wm_info);

    return root;
}

STATIC void wm_github_execute_scan(wm_github *github_config, int initial_scan) {
    int scan_finished = 0;
    int fail = 0;
    unsigned int event_types_len = 0;
    unsigned int event_types_it = 0;
    char **headers = NULL;
    char *payload = NULL;
    char *error_msg = NULL;
    char *next_page = NULL;
    char url[OS_SIZE_8192];
    char org_state_name[OS_SIZE_1024];
    time_t last_scan_time;
    time_t new_scan_time;
    curl_response *response;
    wm_github_auth* next = NULL;
    wm_github_fail *org_fail;
    wm_github_state org_state_struc;
    wm_github_auth* current = github_config->auth;

    while (current != NULL)
    {
        next = current->next;

        mtdebug1(WM_GITHUB_LOGTAG, "Scanning organization: '%s'", current->org_name);

        event_types_len = array_size(event_types);

        for (event_types_it = 0; event_types_it < event_types_len; ++event_types_it) {

            if (!strcmp(github_config->event_type, EVENT_TYPE_ALL) || !strcmp(event_types[event_types_it], github_config->event_type)) {
                scan_finished = 0;
                fail = 0;

                memset(org_state_name, '\0', OS_SIZE_1024);
                snprintf(org_state_name, OS_SIZE_1024 -1, "%s-%s-%s", WM_GITHUB_CONTEXT.name, current->org_name, event_types[event_types_it]);

                memset(&org_state_struc, 0, sizeof(org_state_struc));

                // Load state for organization
                if (wm_state_io(org_state_name, WM_IO_READ, &org_state_struc, sizeof(org_state_struc)) < 0) {
                    memset(&org_state_struc, 0, sizeof(org_state_struc));
                }

                new_scan_time = time(0) - github_config->time_delay;

                if (initial_scan && (!org_state_struc.last_log_time || github_config->only_future_events)) {
                    org_state_struc.last_log_time = new_scan_time;
                    if (wm_state_io(org_state_name, WM_IO_WRITE, &org_state_struc, sizeof(org_state_struc)) < 0) {
                        mterror(WM_GITHUB_LOGTAG, "Couldn't save running state.");
                    }
                    continue;
                }

                last_scan_time = (time_t)org_state_struc.last_log_time + 1;

                char last_scan_time_str[80];
                memset(last_scan_time_str, '\0', 80);
                struct tm tm_last_scan = { .tm_sec = 0 };
                gmtime_r(&last_scan_time, &tm_last_scan);
                strftime(last_scan_time_str, sizeof(last_scan_time_str), "%Y-%m-%dT%H:%M:%SZ", &tm_last_scan);

                char new_scan_time_str[80];
                memset(new_scan_time_str, '\0', 80);
                struct tm tm_new_scan = { .tm_sec = 0 };
                gmtime_r(&new_scan_time, &tm_new_scan);
                strftime(new_scan_time_str, sizeof(new_scan_time_str), "%Y-%m-%dT%H:%M:%SZ", &tm_new_scan);

                memset(url, '\0', OS_SIZE_8192);
                snprintf(url, OS_SIZE_8192 -1, GITHUB_API_URL, current->org_name, last_scan_time_str, new_scan_time_str, event_types[event_types_it], ITEM_PER_PAGE);

                mtdebug1(WM_GITHUB_LOGTAG, "GitHub API URL: '%s'", url);

                char auth_header[OS_SIZE_8192];
                snprintf(auth_header, OS_SIZE_8192 -1, "Authorization: token %s", current->api_token);

                os_calloc(2, sizeof(char*), headers);
                headers[0] = auth_header;
                headers[1] = NULL;

                while (!scan_finished) {
                    response = wurl_http_request(WURL_GET_METHOD, headers, url, NULL, github_config->curl_max_size);

                    if (response) {
                        if (response->max_size_reached) {
                            mtdebug1(WM_GITHUB_LOGTAG, "Libcurl error, reached maximum response size.");
                            scan_finished = 1;
                        } else if (response->status_code == 200) {
                            // Load body to json and sent as localfile
                            cJSON *array_logs_json = NULL;

                            if (array_logs_json = cJSON_Parse(response->body), !array_logs_json) {
                                mtdebug1(WM_GITHUB_LOGTAG, "Error parsing response body.");
                                scan_finished = 1;
                                fail = 1;
                            } else {
                                int response_lenght = cJSON_GetArraySize(array_logs_json);

                                for (int i = 0 ; i < response_lenght ; i++) {
                                    cJSON * subitem = cJSON_GetArrayItem(array_logs_json, i);

                                    if (subitem) {
                                        cJSON * github = cJSON_CreateObject();

                                        cJSON_AddStringToObject(github, "integration", WM_GITHUB_CONTEXT.name);
                                        cJSON_AddItemToObject(github, "github", cJSON_Duplicate(subitem, true));

                                        payload = cJSON_PrintUnformatted(github);

                                        mtdebug2(WM_GITHUB_LOGTAG, "Sending GitHub log: '%s'", payload);

                                        if (wm_sendmsg(WM_GITHUB_MSG_DELAY, github_config->queue_fd, payload, WM_GITHUB_CONTEXT.name, LOCALFILE_MQ) < 0) {
                                            mterror(WM_GITHUB_LOGTAG, QUEUE_ERROR, DEFAULTQUEUE, strerror(errno));
                                        }

                                        os_free(payload);
                                        cJSON_Delete(github);
                                    }
                                }

                                if (response_lenght == ITEM_PER_PAGE) {
                                    next_page = wm_read_http_header_element(response->header, GITHUB_NEXT_PAGE_REGEX);
                                    if ((next_page == NULL) || (strlen(next_page) >= OS_SIZE_8192)) {
                                        scan_finished = 1;
                                    } else {
                                        memset(url, '\0', OS_SIZE_8192);
                                        strncpy(url, next_page, strlen(next_page));
                                        os_free(next_page);
                                    }
                                } else {
                                    scan_finished = 1;
                                }

<<<<<<< HEAD
                        if (response_lenght == ITEM_PER_PAGE) {
                            next_page = wm_read_http_header_element(response->header, GITHUB_NEXT_PAGE_REGEX);
                            if ((next_page == NULL) || (strlen(next_page) >= OS_SIZE_8192)) {
                                scan_finished = 1;
                            } else {
                                snprintf(url, sizeof(url), "%s", next_page);
                                os_free(next_page);
=======
                                cJSON_Delete(array_logs_json);
>>>>>>> 403cd11d
                            }
                        } else {
                            if (response->body) {
                                os_strdup(response->body, error_msg);
                            }
                            scan_finished = 1;
                            fail = 1;
                        }

                        wurl_free_response(response);
                    } else {
                        scan_finished = 1;
                        fail = 1;
                    }
                }

                if (fail) {
                    wm_github_scan_failure_action(&github_config->fails, current->org_name, event_types[event_types_it], error_msg, github_config->queue_fd);
                } else {
                    org_state_struc.last_log_time = new_scan_time;
                    if (wm_state_io(org_state_name, WM_IO_WRITE, &org_state_struc, sizeof(org_state_struc)) < 0) {
                        mterror(WM_GITHUB_LOGTAG, "Couldn't save running state.");
                    }

                    org_fail = wm_github_get_fail_by_org_and_type(github_config->fails, current->org_name, event_types[event_types_it]);
                    if (org_fail != NULL) {
                        org_fail->fails = 0;
                    }
                }

                os_free(error_msg);
                os_free(headers);
            }
        }

        current = next;
    }
}

STATIC wm_github_fail* wm_github_get_fail_by_org_and_type(wm_github_fail *fails, char *org_name, char* event_type) {
    wm_github_fail* current;
    current = fails;
    int target_org = 0;

    while (!target_org)
    {
        if (current == NULL) {
            target_org = 1;
            continue;
        }

        if (!strncmp(current->org_name, org_name, strlen(org_name)) && ((!event_type && !current->event_type) ||
            (event_type && current->event_type && !strncmp(current->event_type, event_type, strlen(event_type))))) {
            target_org = 1;
        } else {
            current = current->next;
        }

    }

    return current;
}

STATIC void wm_github_scan_failure_action(wm_github_fail **current_fails, char *org_name, char* event_type, char *error_msg, int queue_fd) {
    char *payload;
    wm_github_fail *org_fail;

    org_fail = wm_github_get_fail_by_org_and_type(*current_fails, org_name, event_type);

    if (org_fail == NULL) {
        os_calloc(1, sizeof(wm_github_fail), org_fail);

        if (*current_fails) {
            wm_github_fail *aux = *current_fails;

            while (aux->next) {
                aux = aux->next;
            }
            aux->next = org_fail;
        } else {
            // First wm_github_fail
            *current_fails = org_fail;
        }

        os_strdup(org_name, org_fail->org_name);
        if (event_type) {
            os_strdup(event_type, org_fail->event_type);
        }

        org_fail->fails = 1;
    } else {
        org_fail->fails = org_fail->fails + 1;

        if (org_fail->fails == RETRIES_TO_SEND_ERROR) {
            // Send fail message
            cJSON *msg_obj = cJSON_Parse(error_msg);
            cJSON *fail_object = cJSON_CreateObject();
            cJSON *fail_github = cJSON_CreateObject();

            cJSON_AddStringToObject(fail_object, "actor", "wazuh");
            cJSON_AddStringToObject(fail_object, "organization", org_name);
            if (event_type) {
                cJSON_AddStringToObject(fail_object, "event_type", event_type);
            }

            if (msg_obj) {
                payload = cJSON_PrintUnformatted(msg_obj);
                cJSON_AddStringToObject(fail_object, "response", payload);
                os_free(payload);
            } else {
                cJSON_AddStringToObject(fail_object, "response", "Unknown error");
            }

            cJSON_AddStringToObject(fail_github, "integration", WM_GITHUB_CONTEXT.name);
            cJSON_AddItemToObject(fail_github, "github", fail_object);

            payload = cJSON_PrintUnformatted(fail_github);

            mtwarn(WM_GITHUB_LOGTAG, "Sending GitHub internal message: '%s'", payload);

            if (wm_sendmsg(WM_GITHUB_MSG_DELAY, queue_fd, payload, WM_GITHUB_CONTEXT.name, LOCALFILE_MQ) < 0) {
                mterror(WM_GITHUB_LOGTAG, QUEUE_ERROR, DEFAULTQUEUE, strerror(errno));
            }

            os_free(payload);
            cJSON_Delete(fail_github);
            cJSON_Delete(msg_obj);
        }
    }
}
#endif<|MERGE_RESOLUTION|>--- conflicted
+++ resolved
@@ -30,18 +30,15 @@
 #endif
 #endif
 
-<<<<<<< HEAD
-#ifdef WIN32
-STATIC DWORD WINAPI wm_github_main(void* arg);              // Module main function. It won't return
-STATIC DWORD WINAPI wm_github_destroy(void* github_config);
-#else
-=======
 static char* event_types[] = {
     EVENT_TYPE_GIT,
     EVENT_TYPE_WEB
 };
 
->>>>>>> 403cd11d
+#ifdef WIN32
+STATIC DWORD WINAPI wm_github_main(void* arg);              // Module main function. It won't return
+STATIC DWORD WINAPI wm_github_destroy(void* github_config);
+#else
 STATIC void* wm_github_main(wm_github* github_config);    // Module main function. It won't return
 STATIC void wm_github_destroy(wm_github* github_config);
 #endif
@@ -348,25 +345,14 @@
                                     if ((next_page == NULL) || (strlen(next_page) >= OS_SIZE_8192)) {
                                         scan_finished = 1;
                                     } else {
-                                        memset(url, '\0', OS_SIZE_8192);
-                                        strncpy(url, next_page, strlen(next_page));
+                                        snprintf(url, sizeof(url), "%s", next_page);
                                         os_free(next_page);
                                     }
                                 } else {
                                     scan_finished = 1;
                                 }
 
-<<<<<<< HEAD
-                        if (response_lenght == ITEM_PER_PAGE) {
-                            next_page = wm_read_http_header_element(response->header, GITHUB_NEXT_PAGE_REGEX);
-                            if ((next_page == NULL) || (strlen(next_page) >= OS_SIZE_8192)) {
-                                scan_finished = 1;
-                            } else {
-                                snprintf(url, sizeof(url), "%s", next_page);
-                                os_free(next_page);
-=======
                                 cJSON_Delete(array_logs_json);
->>>>>>> 403cd11d
                             }
                         } else {
                             if (response->body) {
