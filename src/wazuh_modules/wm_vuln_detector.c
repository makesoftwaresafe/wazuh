/*
 * Wazuh Module to analyze system vulnerabilities
 * Copyright (C) 2015-2019, Wazuh Inc.
 * January 4, 2018.
 *
 * This program is a free software; you can redistribute it
 * and/or modify it under the terms of the GNU General Public
 * License (version 2) as published by the FSF - Free Software
 * Foundation.
 */

#ifndef WIN32

#include "../wmodules.h"
#include "wm_vuln_detector_db.h"
#include "addagent/manage_agents.h"
#include "wazuh_db/wdb.h"
#include <netinet/tcp.h>
#include <openssl/ssl.h>
#include <os_net/os_net.h>

#if defined(__MACH__) || defined(__FreeBSD__) || defined(__OpenBSD__)
#define SOL_TCP     6
#endif

static void * wm_vuldet_main(wm_vuldet_t * vuldet);
static void wm_vuldet_destroy(wm_vuldet_t * vuldet);
static int wm_vuldet_updatedb(update_node **updates);
static char * wm_vuldet_oval_xml_preparser(char *path, vu_feed dist);
static int wm_vuldet_index_feed(update_node *update);
static int wm_vuldet_fetch_feed(update_node *update, int *need_update);
static int wm_vuldet_oval_xml_parser(OS_XML *xml, XML_NODE node, wm_vuldet_db *parsed_oval, update_node *update, vu_logic condition);
static int wm_vuldet_json_parser(cJSON *json_feed, wm_vuldet_db *uparsed_vulnerabilities, update_node *update);
static void wm_vuldet_add_rvulnerability(wm_vuldet_db *ctrl_block);
static void wm_vuldet_add_vulnerability_info(wm_vuldet_db *ctrl_block);
static char *wm_vuldet_extract_advisories(cJSON *advisories);
static const char *wm_vuldet_decode_package_version(char *raw, const char **OS, char **OS_minor, char **package_name, char **package_version);
static int wm_vuldet_check_db();
static int wm_vuldet_insert(wm_vuldet_db *parsed_oval, update_node *update);
static int wm_vuldet_remove_target_table(sqlite3 *db, char *TABLE, const char *target);
static int wm_vuldet_get_software_info(agent_software *agent, sqlite3 *db, OSHash *agents_triag, unsigned long ignore_time);
static int wm_vuldet_report_agent_vulnerabilities(sqlite3 *db, agent_software *agents, wm_vuldet_flags *flags, int max);
static int wm_vuldet_check_agent_vulnerabilities(agent_software *agents, wm_vuldet_flags *flags, OSHash *agents_triag, unsigned long ignore_time);
static int wm_vuldet_create_file(const char *path, const char *source);
static int wm_vuldet_check_update_period(update_node *upd);
static int wm_vuldet_check_feed(update_node *upd);
static int wm_vuldet_sync_feed(update_node *upd);
static int wm_vuldet_run_update(update_node *upd, char *success_upd);
static int wm_vuldet_compare(char *version_it, char *cversion_it);
static vu_feed wm_vuldet_set_oval(const char *os_name, const char *os_version, update_node **updates, vu_feed *agent_dist);
static int wm_vuldet_set_agents_info(agent_software **agents_software, update_node **updates);
static cJSON *wm_vuldet_dump(const wm_vuldet_t * vuldet);
static char *wm_vuldet_build_url(char *pattern, char *value);
static void wm_vuldet_adapt_title(char *title, char *cve);
static char *vu_get_version();
static int wm_vuldet_fetch_redhat(update_node *update);
static int wm_vuldet_fetch_oval(update_node *update, char *repo);
static int wm_vuldet_oval_process(update_node *update, char *path, wm_vuldet_db *parsed_vulnerabilities);
static int wm_vuldet_json_rh_parser(cJSON *json_feed, wm_vuldet_db *parsed_vulnerabilities);
static int wm_vuldet_db_empty();
static const char *wm_vuldet_get_unified_severity(char *severity);
static void wm_vuldet_generate_os_cpe(agent_software *agent);
static void wm_vuldet_generate_win_cpe(agent_software *agent);
static vu_feed wm_vuldet_decode_win_os(char *os_raw);
static int wm_vuldet_insert_agent_data(sqlite3 *db, char *agent_id, int *cpe_index, char *vendor, char *product, char *version, char *arch, char *cpe_raw, cpe_list **node_list);
static void wm_vuldet_free_agent_software(agent_software *agent);
static int wm_vuldet_fetch_msb();
static int wm_vuldet_fetch_wazuh_cpe(update_node *update);
static int wm_vuldet_json_wcpe_parser(cJSON *json_feed, wm_vuldet_db *parsed_vulnerabilities);
static int wm_vuldet_json_dic_parser(cJSON *json_feed, vu_cpe_dic *wcpes);
static int wm_vuldet_fill_dic_section(cJSON *json_feed, vu_cpe_dic_section **wcpes);
static unsigned int wm_vuldet_fill_get_action_mask(cJSON *json_feed);
static int wm_vuldet_json_msb_parser(cJSON *json_feed, wm_vuldet_db *parsed_vulnerabilities);
static int wm_vuldet_insert_cpe_dic(sqlite3 *db, vu_cpe_dic *w_cpes);
static int wm_vuldet_insert_cpe_dic_array(sqlite3 *db, vu_query query, int id, vu_cpe_dic_section *section);
static vu_cpe_dic_node *wm_vuldet_free_dic_node(vu_cpe_dic_node *dic_node);
static int wm_vuldet_insert_msb(sqlite3 *db, vu_msb_entry *msb);
static vu_msb_entry *wm_vuldet_free_msb_node(vu_msb_entry *node);
static int wm_vuldet_clean_agent_cpes(int sock, char *agent_id);
static int wm_vuldet_get_oswindows_info(int sock, agent_software *agent);
static int wm_vuldet_request_hotfixes(sqlite3 *db, int sock, char *agent_id);
static void wm_vuldet_reset_tables(sqlite3 *db);
static int wm_vuldet_index_json(wm_vuldet_db *parsed_vulnerabilities, update_node *update, char *path, char multi_path);
static int wm_vuldet_index_nvd(sqlite3 *db, update_node *upd, nvd_vulnerability *nvd_it);
static int wm_vuldet_index_redhat(sqlite3 *db, update_node *upd, rh_vulnerability *r_it);
static int wm_vuldet_clean_rh(sqlite3 *db);
static int wm_vuldet_clean_wcpe(sqlite3 *db);
static void wm_vuldet_get_package_os(char *version, const char **os_major, char **os_minor);
static void wm_vuldet_set_subversion(char *version, char **os_minor);
static void wm_vuldet_queue_report(vu_processed_alerts **alerts_queue, char *cve, char *package, char *header, int send_queue, char *package_version, char *package_arch, char *version_compare, char *alert_body, vu_report *report);
static void wm_vuldet_queue_report_higher(vu_processed_alerts **alerts_queue);
static void wm_vuldet_queue_report_add(vu_processed_alerts **alerts_queue, char *version_compare, char *alert_body, vu_report *report);
static void wm_vuldet_queue_report_clean(vu_processed_alerts **alerts_queue);

int *vu_queue;
// Define time to sleep between messages sent
int usec;

const wm_context WM_VULNDETECTOR_CONTEXT = {
    "vulnerability-detector",
    (wm_routine)wm_vuldet_main,
    (wm_routine)(void *)wm_vuldet_destroy,
    (cJSON * (*)(const void *))wm_vuldet_dump
};

const char *vu_package_dist[] = {
    ".el",
    ".el7",
    ".el6",
    ".el5",
    "ubuntu",
    ".amzn"
};

const char *vu_feed_tag[] = {
    "UBUNTU",
    "CANONICAL",
    "DEBIAN",
    "REDHAT",
    "CENTOS",
    "AMAZLINUX",
    "WIN",
    // Ubuntu versions
    "PRECISE",
    "TRUSTY",
    "XENIAL",
    "BIONIC",
    // Debian versions
    "JESSIE",
    "STRETCH",
    "WHEEZY",
    // RedHat versions
    "RHEL5",
    "RHEL6",
    "RHEL7",
    // NVD
    "NVD",
    "CPED",
    // WINDOWS
    "WS2003",
    "WS2003R2",
    "WXP",
    "WVISTA",
    "W7",
    "W8",
    "W81",
    "W10",
    "WS2008",
    "WS2008R2",
    "WS2012",
    "WS2012R2",
    "WS2016",
    "WS2019",
    // OTHER
    "CPEW",
    "MICROSOFT",
    "UNKNOWN"
};

const char *vu_feed_ext[] = {
    "Ubuntu",
    "Canonical",
    "Debian",
    "Red Hat Enterprise Linux",
    "CentOS",
    "Amazon Linux",
    "Microsoft Windows",
    // Ubuntu versions
    "Ubuntu Precise",
    "Ubuntu Trusty",
    "Ubuntu Xenial",
    "Ubuntu Bionic",
    // Debian versions
    "Debian Jessie",
    "Debian Stretch",
    "Debian Wheezy",
    // RedHat versions
    "Red Hat Enterprise Linux 5",
    "Red Hat Enterprise Linux 6",
    "Red Hat Enterprise Linux 7",
    // NVD
    "National Vulnerability Database",
    "Common Platform Enumeration Dictionary",
    // WINDOWS
    "Windows Server 2003",
    "Windows Server 2003 R2",
    "Windows XP",
    "Windows Vista",
    "Windows 7",
    "Windows 8",
    "Windows 8.1",
    "Windows 10",
    "Windows Server 2008",
    "Windows Server 2008 R2",
    "Windows Server 2012",
    "Windows Server 2012 R2",
    "Windows Server 2016",
    "Windows Server 2019",
    // OTHER
    "Wazuh CPE dictionary",
    "Microsoft Security Bulletins",
    "Unknown OS"
};

const char *vu_package_comp[] = {
    "less than",
    "less than or equal",
    "greater than",
    "greater than or equal",
    "equal",
    "exists"
};

const char *vu_severities[] = {
    "Low",
    "Medium",
    "Moderate",
    "Unknown",
    "High",
    "Important",
    "Critical",
    "None",
    "Negligible",
    "Untriaged",
    "-"
};

const char *vu_cpe_dic_option[] = {
    "replace_vendor",
    "replace_product",
    "replace_vendor_if_match",
    "replace_product_if_match",
    "replace_version_if_match",
    "replace_sw_edition_if_product_match",
    "ignore",
    "check_hotfix"
};

vu_feed wm_vuldet_set_oval(const char *os_name, const char *os_version, update_node **updates, vu_feed *agent_dist) {
    vu_feed retval = FEED_UNKNOW;
    int i;

    for (i = 0; i < OS_SUPP_SIZE; i++) {
        if (updates[i] && updates[i]->allowed_OS_list) {
            int j;
            char *allowed_os;
            char *allowed_ver;
            for (allowed_os = *updates[i]->allowed_OS_list, allowed_ver = *updates[i]->allowed_ver_list, j = 0; allowed_os; ++j) {
                if (strcasestr(os_name, allowed_os) && strcasestr(os_version, allowed_ver)) {
                    retval = updates[i]->dist_ref;
                    *agent_dist = updates[i]->dist_ref;
                    i = OS_SUPP_SIZE;
                    break;
                }
                allowed_os = updates[i]->allowed_OS_list[j];
                allowed_ver = updates[i]->allowed_ver_list[j];
            }
        }
    }

    return retval;
}

int wm_vuldet_check_update_period(update_node *upd) {
    return upd && (!upd->last_update || (upd->interval != WM_VULNDETECTOR_ONLY_ONE_UPD && (upd->last_update + (time_t) upd->interval) < time(NULL)));
}
int wm_vuldet_sync_feed(update_node *upd) {
    int need_update = 1;
    return wm_vuldet_fetch_feed(upd, &need_update) == OS_INVALID || (need_update && wm_vuldet_index_feed(upd));
}

int wm_vuldet_create_file(const char *path, const char *source) {
    const char *ROOT = "root";
    const char *sql;
    const char *tail;
    sqlite3 *db;
    sqlite3_stmt *stmt = NULL;
    int result;
    uid_t uid;
    gid_t gid;

    if (sqlite3_open_v2(path, &db, SQLITE_OPEN_READWRITE | SQLITE_OPEN_CREATE, NULL)) {
        mterror(WM_VULNDETECTOR_LOGTAG, VU_CREATE_DB_ERROR);
        return wm_vuldet_sql_error(db, stmt);
    }

    for (sql = source; sql && *sql; sql = tail) {
        if (sqlite3_prepare_v2(db, sql, -1, &stmt, &tail) != SQLITE_OK) {
            mterror(WM_VULNDETECTOR_LOGTAG, VU_CREATE_DB_ERROR);
            return wm_vuldet_sql_error(db, stmt);
        }

        result = wm_vuldet_step(stmt);

        switch (result) {
        case SQLITE_MISUSE:
        case SQLITE_ROW:
        case SQLITE_DONE:
            break;
        default:
            mterror(WM_VULNDETECTOR_LOGTAG, VU_CREATE_DB_ERROR);
            return wm_vuldet_sql_error(db, stmt);
        }

        sqlite3_finalize(stmt);
    }

    // Add the database version
    if (sqlite3_prepare_v2(db, vu_queries[VU_INSERT_METADATA_DB], -1, &stmt, &tail) != SQLITE_OK) {
        return wm_vuldet_sql_error(db, stmt);
    }

    sqlite3_bind_text(stmt, 1, vu_get_version(), -1, NULL);

    if (wm_vuldet_step(stmt) != SQLITE_DONE) {
        return wm_vuldet_sql_error(db, stmt);
    }
    sqlite3_finalize(stmt);

    sqlite3_close_v2(db);

    uid = Privsep_GetUser(ROOT);
    gid = Privsep_GetGroup(GROUPGLOBAL);

    if (uid == (uid_t) - 1 || gid == (gid_t) - 1) {
        mterror(WM_VULNDETECTOR_LOGTAG, USER_ERROR, ROOT, GROUPGLOBAL);
        return OS_INVALID;
    }

    if (chown(path, uid, gid) < 0) {
        mterror(WM_VULNDETECTOR_LOGTAG, CHOWN_ERROR, path, errno, strerror(errno));
        return OS_INVALID;
    }

    if (chmod(path, 0660) < 0) {
        mterror(WM_VULNDETECTOR_LOGTAG, CHMOD_ERROR, path, errno, strerror(errno));
        return OS_INVALID;
    }

    return 0;
}

int wm_vuldet_step(sqlite3_stmt *stmt) {
    int attempts;
    int result;
    for (attempts = 0; (result = sqlite3_step(stmt)) == SQLITE_BUSY; attempts++) {
        if (attempts == MAX_SQL_ATTEMPTS) {
            mterror(WM_VULNDETECTOR_LOGTAG, VU_MAX_ACC_EXC);
            return OS_INVALID;
        }
    }
    return result;
}

int wm_checks_package_vulnerability(char *version, const char *operation, char *operation_value) {
    int size;
    int v_result, r_result;
    int epoch, c_epoch;
    char version_cl[KEY_SIZE];
    char cversion_cl[KEY_SIZE];
    char *version_it, *release_it;
    char *cversion_it, *crelease_it;

    if (operation_value) {
        // Copy the original values
        if (size = snprintf(version_cl, KEY_SIZE, "%s", version), size >= KEY_SIZE) {
            return OS_INVALID;
        }
        if (size = snprintf(cversion_cl, KEY_SIZE, "%s", operation_value), size >= KEY_SIZE) {
            return OS_INVALID;
        }

        // Check EPOCH
        if (version_it = strchr(version_cl, ':'), version_it) {
            *(version_it++) = '\0';
            epoch = strtol(version_cl, NULL, 10);
        } else {
            version_it = version_cl;
            epoch = 0;
        }
        if (cversion_it = strchr(cversion_cl, ':'), cversion_it) {
            *(cversion_it++) = '\0';
            c_epoch = strtol(cversion_cl, NULL, 10);
        } else {
            cversion_it = cversion_cl;
            c_epoch = 0;
        }

        // Separate the version from the revision
        if (release_it = strchr(version_it, '-'), release_it) {
            if (*(release_it++) = '\0', *release_it == '\0') {
                release_it = NULL;
            }
        }

        if (crelease_it = strchr(cversion_it, '-'), crelease_it) {
            if (*(crelease_it++) = '\0', *crelease_it == '\0') {
                crelease_it = NULL;
            }
        }

        // Check version
        if (v_result = wm_vuldet_compare(version_it, cversion_it), v_result == VU_ERROR_CMP) {
            return VU_ERROR_CMP;
        }
        // Check release
        if (r_result = wm_vuldet_compare(release_it, crelease_it), r_result == VU_ERROR_CMP) {
            return VU_ERROR_CMP;
        }

        if (!strncmp(operation, vu_package_comp[VU_COMP_L], strlen(vu_package_comp[VU_COMP_L]))) {
            // Check for "less than" and "less than or equal"
            if (epoch > c_epoch) {
                return VU_NOT_VULNERABLE;
            } else if (epoch < c_epoch) {
                return VU_VULNERABLE;
            }

            if (v_result == VU_LESS) {
                return VU_VULNERABLE;
            } else if (v_result == VU_HIGHER) {
                return VU_NOT_VULNERABLE;
            }

            if (r_result == VU_LESS) {
                return VU_VULNERABLE;
            } else if (r_result == VU_EQUAL && !strcmp(operation, vu_package_comp[VU_COMP_LE])) {
                return VU_VULNERABLE;
            }
        } else if (!strncmp(operation, vu_package_comp[VU_COMP_G], strlen(vu_package_comp[VU_COMP_G]))) {
            // Check for "greater than" and "greater than or equal"
            if (epoch > c_epoch) {
                return VU_VULNERABLE;
            } else if (epoch < c_epoch) {
                return VU_NOT_VULNERABLE;
            }

            if (v_result == VU_LESS) {
                return VU_NOT_VULNERABLE;
            } else if (v_result == VU_HIGHER) {
                return VU_VULNERABLE;
            }

            if (r_result == VU_HIGHER) {
                return VU_VULNERABLE;
            } else if (r_result == VU_EQUAL && !strcmp(operation, vu_package_comp[VU_COMP_GE])) {
                return VU_VULNERABLE;
            }
        } else if (!strncmp(operation, vu_package_comp[VU_COMP_EQ], strlen(vu_package_comp[VU_COMP_EQ]))) {
            // Check for "equal"
            if (epoch != c_epoch) {
                return VU_NOT_VULNERABLE;
            }

            if (v_result != VU_EQUAL) {
                return VU_NOT_VULNERABLE;
            }

            if (r_result == VU_EQUAL) {
                return VU_VULNERABLE;
            }
        } else if (!strcmp(operation, vu_package_comp[VU_COMP_EX])) {
            // Check for "exists"
            return VU_VULNERABLE;
        } else {
            mtdebug1(WM_VULNDETECTOR_LOGTAG, VU_OPERATION_NOT_REC, operation);
            return VU_NOT_VULNERABLE;
        }

        return VU_NOT_VULNERABLE;
    }
    return VU_NOT_FIXED;
}

int wm_vuldet_compare(char *version_it, char *cversion_it) {
    char *found;
    int i, j, it;
    int version_found, cversion_found;
    int version_value, cversion_value;

    if (version_it && !cversion_it) {
        return VU_HIGHER;
    } else if (!version_it && cversion_it) {
        return VU_LESS;
    } else if (!version_it && !cversion_it) {
        return VU_EQUAL;
    }

    (found = strchr(version_it, '~')) ? *found = '\0' : 0;
    (found = strchr(version_it, '-')) ? *found = '\0' : 0;
    (found = strchr(version_it, '+')) ? *found = '\0' : 0;
    (found = strchr(cversion_it, '~')) ? *found = '\0' : 0;
    (found = strchr(cversion_it, '-')) ? *found = '\0' : 0;
    (found = strchr(cversion_it, '+')) ? *found = '\0' : 0;

    // For RedHat/CentOS packages
    (found = strstr(version_it, vu_package_dist[VU_RH_EXT_BASE])) ? *found = '\0' : 0;
    (found = strstr(cversion_it, vu_package_dist[VU_RH_EXT_BASE])) ? *found = '\0' : 0;

    // For Ubuntu packages
    (found = strstr(version_it, vu_package_dist[VU_UB_EXT]))? *found = '\0' : 0;
    (found = strstr(cversion_it, vu_package_dist[VU_UB_EXT]))? *found = '\0' : 0;

    // For Amazon Linux packages
    (found = strstr(version_it, vu_package_dist[VU_AMAZ_EXT])) ? *found = '\0' : 0;
    (found = strstr(cversion_it, vu_package_dist[VU_AMAZ_EXT])) ? *found = '\0' : 0;

    // Check version
    if (strcmp(version_it, cversion_it)) {
        for (it = 0, i = 0, j = 0, version_found = 0, cversion_found = 0; it < VU_MAX_VER_COMP_IT; it++) {
            if (!version_found) {
                if (version_it[i] == '\0') {
                    version_found = 3;
                } else if (!isdigit(version_it[i])) {
                    if (i) {
                        // There is a number to compare
                        version_found = 1;
                    } else {
                        if (isalpha(version_it[i]) && !isalpha(version_it[i + 1])) {
                            // There is an individual letter to compare
                            version_found = 2;
                        } else {
                            // Skip characters that are not comparable
                            for (; *version_it != '\0' && !isdigit(*version_it); version_it++);
                            i = 0;
                        }
                    }
                } else {
                    i++;
                }
            }

            if (!cversion_found) {
                if (cversion_it[j] == '\0') {
                    cversion_found = 3;
                } else if (!isdigit(cversion_it[j])) {
                    if (j) {
                        // There is a number to compare
                        cversion_found = 1;
                    } else {
                        if (isalpha(cversion_it[j]) && !isalpha(cversion_it[j + 1])) {
                            // There is an individual letter to compare
                            cversion_found = 2;
                        } else {
                            // Skip characters that are not comparable
                            for (; *cversion_it != '\0' && !isdigit(*cversion_it); cversion_it++);
                            j = 0;
                        }
                    }
                } else {
                    j++;
                }
            }

            if (version_found && cversion_found) {
                if (version_found == 2 && version_found == cversion_found) {
                    // Check version letter
                    version_value = *version_it;
                    cversion_value = *cversion_it;
                } else {
                    version_value = strtol(version_it, NULL, 10);
                    cversion_value = strtol(cversion_it, NULL, 10);
                }
                if (version_value > cversion_value) {
                    return VU_HIGHER;
                } else if (version_value < cversion_value) {
                    return VU_LESS;
                } else if (version_found != cversion_found) {
                    // The version with more digits is higher
                    if (version_found < cversion_found) {
                        return VU_HIGHER;
                    } else {
                        return VU_LESS;
                    }
                } else if (version_found > 2) {
                    // The version is over
                    break;
                }
                version_found = 0;
                cversion_found = 0;
                version_it = &version_it[i ? i : 1];
                cversion_it = &cversion_it[j ? j : 1];
                i = 0;
                j = 0;
            }
        }
        if (it == VU_MAX_VER_COMP_IT) {
            return VU_ERROR_CMP;
        }
    }

    return VU_EQUAL;
}

char *wm_vuldet_build_url(char *pattern, char *value) {
    size_t size;
    char *retval;

    os_calloc(VUL_BUILD_REF_MAX + 1, sizeof(char), retval);
    size = snprintf(retval, VUL_BUILD_REF_MAX, pattern, value);
    os_realloc(retval, size + 1, retval);

    return retval;
}

cJSON *wm_vuldet_decode_advisories(char *advisories) {
    cJSON *json_advisories = cJSON_CreateObject();
    char *found;
    char *str_base = advisories;

    while (str_base && *str_base) {
        char *patch_url;
        if (found = strchr(str_base, ','), found) {
            *(found++) = '\0';
        }

        patch_url = wm_vuldet_build_url(VU_BUILD_REF_RHSA, str_base);
        cJSON_AddItemToObject(json_advisories, str_base, cJSON_CreateString(patch_url));
        str_base = found;
        free(patch_url);
    }

    return json_advisories;
}

void wm_vuldet_free_report(vu_report *report) {
    free(report->cve);
    free(report->title);
    free(report->rationale);
    free(report->severity);
    free(report->published);
    free(report->updated);
    free(report->state);
    wm_vuldet_free_cv_scoring_system(report->cvss2);
    wm_vuldet_free_cv_scoring_system(report->cvss3);
    free(report->cwe);
    free(report->advisories);
    free(report->bugzilla_reference);
    free(report->reference);
    free(report->package);
    free(report->generated_cpe);
    free(report->version);
    free(report->operation);
    free(report->operation_value);
    free(report->agent_id);
    free(report->agent_name);
    free(report->agent_ip);
    free(report->ref_source);
    free(report->condition);
    free(report->arch);
}

int wm_vuldet_send_agent_report(vu_report *report) {
    cJSON *alert = NULL;
    cJSON *alert_cve = NULL;
    int retval = OS_INVALID;
    int send_queue;
    char *str_json = NULL;
    char header[OS_SIZE_256 + 1];
    char alert_msg[OS_MAXSTR + 1];
    // Define time to sleep between messages sent
    int usec = 1000000 / wm_max_eps;

    if (alert = cJSON_CreateObject(), !alert) {
        return retval;
    }

    if (alert_cve = cJSON_CreateObject(), alert_cve) {
        cJSON *j_package = NULL;
        cJSON *j_cvss = NULL;

        if (report->package && *report->package && !(j_package = cJSON_CreateObject())) {
            goto end;
        }

        if (report->cvss2 || report->cvss3) {
            cJSON *j_cvss_node;
            int i;

            if (j_cvss = cJSON_CreateObject(), !j_cvss) {
                goto end;
            }

            for (i = 0; i < 2; i++) {
                cv_scoring_system *cvss = !i ? report->cvss2 : report->cvss3;
                if (cvss) {
                    if (j_cvss_node = cJSON_CreateObject(), !j_cvss_node) {
                        goto end;
                    }
                    cJSON_AddItemToObject(j_cvss, !i ? "cvss2" : "cvss3", j_cvss_node);
                    if (cvss->vector_string) cJSON_AddStringToObject(j_cvss_node, "scoring_vector", cvss->vector_string);
                    if (cvss->base_score) cJSON_AddItemToObject(j_cvss_node, "base_score", cJSON_CreateNumber(cvss->base_score));
                    if (cvss->exploitability_score) cJSON_AddItemToObject(j_cvss_node, "exploitability_score", cJSON_CreateNumber(cvss->exploitability_score));
                    if (cvss->impact_score) cJSON_AddItemToObject(j_cvss_node, "impact_score", cJSON_CreateNumber(cvss->impact_score));
                }
            }
        }

        // Set the alert body
        cJSON_AddItemToObject(alert, "vulnerability", alert_cve);
        cJSON_AddStringToObject(alert_cve, "cve", report->cve);
        cJSON_AddStringToObject(alert_cve, "title", report->title && *report->title ? report->title : report->rationale);
        cJSON_AddStringToObject(alert_cve, "severity", wm_vuldet_get_unified_severity(report->severity));
        cJSON_AddStringToObject(alert_cve, "published", report->published);
        if (report->updated) cJSON_AddStringToObject(alert_cve, "updated", report->updated);
        if (*report->state) cJSON_AddStringToObject(alert_cve, "state", report->state);
        if (j_cvss) cJSON_AddItemToObject(alert_cve, "cvss", j_cvss);
        if (j_package) {
            cJSON_AddItemToObject(alert_cve, "package", j_package);
            cJSON_AddStringToObject(j_package, "name", report->package);
            cJSON_AddStringToObject(j_package, "version", report->version);
            if (report->arch && *report->arch) cJSON_AddStringToObject(j_package, "architecture", report->arch);
        }
        if (report->generated_cpe) cJSON_AddStringToObject(alert_cve, "generated_cpe", report->generated_cpe);
        if (!report->pending) {
            if (report->condition && *report->condition != '\0') {
                cJSON_AddStringToObject(alert_cve, "condition", report->condition);
            } else if (report->operation_value) {
                free(report->condition);
                os_calloc(OS_SIZE_1024 + 1, sizeof(char), report->condition);
                snprintf(report->condition, OS_SIZE_1024, "Package %s %s", report->operation, report->operation_value);
                cJSON_AddStringToObject(alert_cve, "condition", report->condition);
            } else {
                 cJSON_AddStringToObject(alert_cve, "condition", report->operation);
             }
        }
        if (report->advisories && *report->advisories) {
            cJSON_AddStringToObject(alert_cve, "advisories", report->advisories);
        }
        if (report->cwe) cJSON_AddStringToObject(alert_cve, "cwe_reference", report->cwe);
        if (report->bugzilla_reference) cJSON_AddStringToObject(alert_cve, "bugzilla_reference", report->bugzilla_reference);
        if (report->reference) {
            cJSON_AddStringToObject(alert_cve, "reference", report->reference);
        } else {
            // Skip rationale if reference is provided
            cJSON_AddStringToObject(alert_cve, "rationale", report->rationale);
        }
    } else {
        goto end;
    }

    str_json = cJSON_PrintUnformatted(alert);

    // Send an alert as a manager if there is no IP assigned
    if (report->agent_ip) {
        snprintf(header, OS_SIZE_256, VU_ALERT_HEADER, atoi(report->agent_id), report->agent_name, report->agent_ip);
        snprintf(alert_msg, OS_MAXSTR, VU_ALERT_JSON, str_json);
        send_queue = SECURE_MQ;
    } else {
        snprintf(header, OS_SIZE_256, "%s", VU_WM_NAME);
        snprintf(alert_msg, OS_MAXSTR, "%s", str_json);
        send_queue = LOCALFILE_MQ;
    }

    if (wm_sendmsg(usec, *vu_queue, alert_msg, header, send_queue) < 0) {
        mterror(WM_VULNDETECTOR_LOGTAG, QUEUE_ERROR, DEFAULTQUEUE, strerror(errno));
        if ((*vu_queue = StartMQ(DEFAULTQUEUE, WRITE)) < 0) {
            mterror_exit(WM_VULNDETECTOR_LOGTAG, QUEUE_FATAL, DEFAULTQUEUE);
        }
    }

    retval = 0;
end:
    free(str_json);
    cJSON_Delete(alert);
    return retval;
}

int wm_vuldet_report_agent_vulnerabilities(sqlite3 *db, agent_software *agents, wm_vuldet_flags *flags, int max) {
    sqlite3_stmt *stmt = NULL;
    char condition[OS_SIZE_1024 + 1];
    char state[50];
    const char *query;
    agent_software *agents_it;
    char *cve;
    char *title;
    char *severity;
    char *published;
    char *updated;
    char *reference;
    char *rationale;
    int i;
    int sql_result;
    vu_report *report;

    for (agents_it = agents, i = 0; agents_it && i < max; agents_it = agents_it->prev, i++) {
        vu_processed_alerts *alerts_queue = NULL;

        if (!agents_it->info) {
            continue;
        }

        mtdebug1(WM_VULNDETECTOR_LOGTAG, VU_START_AG_AN, agents_it->agent_id);

        if (agents_it->dist == FEED_WIN) {
            if (wm_vuldet_nvd_vulnerabilities(db, agents_it, flags)) {
                // ERROR ~~~~~~~~~~~~~~~~~
                goto error;
            }
            mtdebug1(WM_VULNDETECTOR_LOGTAG, VU_AGENT_FINISH, agents_it->agent_id);
            continue;
        } else if (agents_it->dist != FEED_REDHAT) {
            query = vu_queries[VU_JOIN_QUERY];
        } else {
            query = vu_queries[VU_JOIN_RH_QUERY];
        }

        if (sqlite3_prepare_v2(db, query, -1, &stmt, NULL) != SQLITE_OK) {
            return OS_INVALID;
        }

        if (agents_it->dist != DIS_REDHAT) {
            sqlite3_bind_text(stmt, 1, vu_feed_tag[agents_it->dist_ver], -1, NULL);
            sqlite3_bind_int(stmt, 2,  strtol(agents_it->agent_id, NULL, 10));
        } else {
            sqlite3_bind_text(stmt, 1, vu_dist_tag[DIS_RHEL5], -1, NULL);
            sqlite3_bind_text(stmt, 2, vu_dist_tag[DIS_RHEL6], -1, NULL);
            sqlite3_bind_text(stmt, 3, vu_dist_tag[DIS_RHEL7], -1, NULL);
            sqlite3_bind_int(stmt, 4,  strtol(agents_it->agent_id, NULL, 10));
            sqlite3_bind_text(stmt, 5, vu_feed_tag[agents_it->dist_ver], -1, NULL);
        }

        while (sql_result = wm_vuldet_step(stmt), sql_result == SQLITE_ROW) {
            char *package;
            char *version;
            char *arch;
            char *operation;
            char *operation_value;
            int pending = 0;
            char *cvss;
            char *cvss3;
            char *cvss_vector;
            char *bugzilla_reference;
            char *cwe;
            char *advisories;
            char *arch;
            int v_type;

            cve = (char *)sqlite3_column_text(stmt, 0);
            package = (char *)sqlite3_column_text(stmt, 1);
            title = (char *)sqlite3_column_text(stmt, 2);
            severity = (char *)sqlite3_column_text(stmt, 3);
            published = (char *)sqlite3_column_text(stmt, 4);
            updated = (char *)sqlite3_column_text(stmt, 5);
            reference = (char *)sqlite3_column_text(stmt, 6);
            rationale = (char *)sqlite3_column_text(stmt, 7);
            version = (char *)sqlite3_column_text(stmt, 8);
            arch = (char *)sqlite3_column_text(stmt, 9);
            operation = (char *)sqlite3_column_text(stmt, 10);
            operation_value = (char *)sqlite3_column_text(stmt, 11);
            pending = sqlite3_column_int(stmt, 12);
            cvss = (char *)sqlite3_column_text(stmt, 13);
            cvss3 = (char *)sqlite3_column_text(stmt, 14);
            cvss_vector = (char *)sqlite3_column_text(stmt, 15);
            bugzilla_reference = (char *)sqlite3_column_text(stmt, 16);
            cwe = (char *)sqlite3_column_text(stmt, 17);
            advisories = (char *)sqlite3_column_text(stmt, 18);

            *condition = '\0';
            *state = '\0';
            if (pending) {
                snprintf(state, 30, "Pending confirmation");
            } else {
                if (v_type = wm_checks_package_vulnerability(version, operation, operation_value), v_type == OS_INVALID) {
                    goto error;
                }
                if (v_type == VU_NOT_FIXED) {
                    snprintf(state, 15, "Unfixed");
                    mtdebug2(WM_VULNDETECTOR_LOGTAG, VU_PACK_VULN, package, cve);
                } else if (v_type == VU_NOT_VULNERABLE) {
                    mtdebug2(WM_VULNDETECTOR_LOGTAG, VU_NOT_VULN, package, agents_it->agent_id, cve, version, operation, operation_value);
                    continue;
                } else if (v_type == VU_ERROR_CMP) {
                    mtdebug1(WM_VULNDETECTOR_LOGTAG, "The '%s' and '%s' versions of '%s' package could not be compared. Possible false positive.", version, operation_value, package);
                    snprintf(condition, OS_SIZE_1024, "Could not compare package versions (%s %s).", operation, operation_value);
                } else {
                    snprintf(state, 15, "Fixed");
                    mtdebug2(WM_VULNDETECTOR_LOGTAG, VU_PACK_VER_VULN, package, agents_it->agent_id, cve, version, operation, operation_value);
                }
            }

            // Fill the report data
            os_calloc(1, sizeof(vu_report), report);

            w_strdup(cve, report->cve);
            w_strdup(title, report->title);
            w_strdup(rationale, report->rationale);
            w_strdup(severity, report->severity);
            w_strdup(published, report->published);
            w_strdup(updated, report->updated);
            os_strdup(state, report->state);
            if (*condition) {
                os_strdup(condition, report->condition);
            }
            report->pending = pending;
            if (cvss) {
                os_calloc(1, sizeof(cv_scoring_system), report->cvss2);
                w_strdup(cvss_vector, report->cvss2->vector_string);
                if (cvss) sscanf(cvss, "%lf", &report->cvss2->base_score);
            }

            if (cvss3) {
                os_calloc(1, sizeof(cv_scoring_system), report->cvss3);
                if (cvss) sscanf(cvss3, "%lf", &report->cvss3->base_score);
            }

            w_strdup(cwe, report->cwe);
            w_strdup(advisories, report->advisories);
            w_strdup(bugzilla_reference, report->bugzilla_reference);
            w_strdup(reference, report->reference);
            w_strdup(package, report->package);
            w_strdup(version, report->version);
            w_strdup(arch, report->arch);
            w_strdup(operation, report->operation);
            w_strdup(operation_value, report->operation_value);
            w_strdup(agents_it->agent_id, report->agent_id);
            w_strdup(agents_it->agent_name, report->agent_name);
            w_strdup(agents_it->agent_ip, report->agent_ip);

            wm_vuldet_queue_report(&alerts_queue, cve, package, header, send_queue, version, arch, operation_value, alert_msg, report);
        }

        if (alerts_queue) {
            wm_vuldet_queue_report_higher(&alerts_queue);
        }

        sqlite3_finalize(stmt);
        stmt = NULL;
        mtdebug1(WM_VULNDETECTOR_LOGTAG, VU_AGENT_FINISH, agents_it->agent_id);
    }

    return 0;
error:
    wdb_finalize(stmt);
    return OS_INVALID;
}


int wm_vuldet_check_agent_vulnerabilities(agent_software *agents, wm_vuldet_flags *flags, OSHash *agents_triag, unsigned long ignore_time) {
    agent_software *agents_it;
    sqlite3 *db;
    sqlite3_stmt *stmt = NULL;
    int result;
    int i;

    if (!agents) {
        mtdebug1(WM_VULNDETECTOR_LOGTAG, VU_AG_NO_TARGET);
        return 0;
    } else if (wm_vuldet_check_db()) {
        mterror(WM_VULNDETECTOR_LOGTAG, VU_CHECK_DB_ERROR);
        return OS_INVALID;
    } else if (sqlite3_open_v2(CVE_DB, &db, SQLITE_OPEN_READWRITE, NULL) != SQLITE_OK) {
        return wm_vuldet_sql_error(db, stmt);
    }

    wm_vuldet_reset_tables(db);

    for (i = 1, agents_it = agents;; i++) {
        mtdebug1(WM_VULNDETECTOR_LOGTAG, VU_AGENT_START, agents_it->agent_id);
        if (result = wm_vuldet_get_software_info(agents_it, db, agents_triag, ignore_time), result == OS_INVALID) {
            mterror(WM_VULNDETECTOR_LOGTAG, VU_GET_SOFTWARE_ERROR, agents_it->agent_id);
        }

        if (result != 2) {  // There exists packages for the agent
            if (VU_AGENT_REQUEST_LIMIT && i == VU_AGENT_REQUEST_LIMIT) {
                // Report a group of agents
                if (wm_vuldet_report_agent_vulnerabilities(db, agents_it, flags, i) == OS_INVALID) {
                    mterror(WM_VULNDETECTOR_LOGTAG, VU_REPORT_ERROR, agents_it->agent_id);
                    mtinfo(WM_VULNDETECTOR_LOGTAG, VU_SQL_ERROR, sqlite3_errmsg(db));
                }
                i = 0;
                // Reset the tables
                wm_vuldet_reset_tables(db);
            }
        }
        if (agents_it->next) {
            agents_it = agents_it->next;
        } else {
            break;
        }
    }

    // Check for unreported agents
    if (!VU_AGENT_REQUEST_LIMIT || (i != VU_AGENT_REQUEST_LIMIT)) {
        if (wm_vuldet_report_agent_vulnerabilities(db, agents_it, flags, i) == OS_INVALID) {
            mterror(WM_VULNDETECTOR_LOGTAG, VU_REPORT_ERROR, agents_it->agent_id);
            mtinfo(WM_VULNDETECTOR_LOGTAG, VU_SQL_ERROR, sqlite3_errmsg(db));
        }
    }

    sqlite3_close_v2(db);
    return 0;
}

int wm_vuldet_sql_error(sqlite3 *db, sqlite3_stmt *stmt) {
    mterror(WM_VULNDETECTOR_LOGTAG, VU_SQL_ERROR, sqlite3_errmsg(db));
    wdb_finalize(stmt);
    sqlite3_close_v2(db);
    return OS_INVALID;
}

int wm_vuldet_remove_target_table(sqlite3 *db, char *TABLE, const char *target) {
    sqlite3_stmt *stmt = NULL;
    char sql[MAX_QUERY_SIZE];
    size_t size;

    if (size = snprintf(sql, MAX_QUERY_SIZE, vu_queries[VU_REMOVE_OS], TABLE), sql[size - 1] != ';') {
        sqlite3_close_v2(db);
        return OS_INVALID;
    }

    if (sqlite3_prepare_v2(db, sql, -1, &stmt, NULL) != SQLITE_OK) {
        return wm_vuldet_sql_error(db, stmt);
    }

    sqlite3_bind_text(stmt, 1, target, -1, NULL);

    if (wm_vuldet_step(stmt) != SQLITE_DONE) {
        return wm_vuldet_sql_error(db, stmt);
    }
    sqlite3_finalize(stmt);

    return 0;
}

int wm_vuldet_check_feed(update_node *upd) {
    int result;
    int pages_fail = 0;
    char feed_updated = 0;

    if (!upd->multi_path && (upd->dist_ref == FEED_NVD || upd->dist_ref == FEED_REDHAT)) {
        int start;
        int end;

        if (!upd->multi_url) {
            time_t n_date;
            struct tm *t_date;

            n_date = time(NULL);
            t_date = gmtime(&n_date);

            start = upd->dist_ref == FEED_NVD ? upd->update_from_year : 1;
            end = upd->dist_ref == FEED_NVD ? t_date->tm_year + 1900 : RED_HAT_REPO_MAX_REQ_ITS;

            // In the Red Hat feed we cannot know what to delete
            // Clean everything before the online update
            if (upd->dist_ref == FEED_REDHAT) {
                if (wm_vuldet_clean_rh(NULL)) {
                    return OS_INVALID;
                }
            }
        } else {
            // Its a offline update from a custom repo
            // Clean everything
            if (upd->dist_ref == FEED_NVD) {
                if (wm_vuldet_clean_nvd(NULL)) {
                    return OS_INVALID;
                }
            } else if (upd->dist_ref == FEED_REDHAT) {
                if (wm_vuldet_clean_rh(NULL)) {
                    return OS_INVALID;
                }
            }

            start = upd->multi_url_start;
            end = upd->multi_url_end;
        }

        for (upd->update_it = start; upd->update_it <= end; (upd->update_it)++) {
            mtdebug1(WM_VULNDETECTOR_LOGTAG, upd->dist_ref == FEED_NVD ? VU_UPDATING_NVD_YEAR : VU_UPDATING_RH_YEAR, upd->update_it);
            if (result = wm_vuldet_sync_feed(upd), result) {
                if (upd->dist_ref == FEED_NVD) {
                    wm_vuldet_remove_nvd_metadata(upd->update_it); // ~~~~~~~~~~~~~~~~~~~~~~~~~~
                } else if (upd->dist_ref == FEED_REDHAT) {
                    return OS_INVALID;
                }
            } else {
                if (upd->dist_ref == FEED_REDHAT) {
                    if (upd->update_state == VU_FINISH_FETCH) {
                        break;
                    } else if (upd->update_state == VU_TRY_NEXT_PAGE) {
                        if (pages_fail == RED_HAT_REPO_MAX_FAIL_ITS) {
                            mterror(WM_VULNDETECTOR_LOGTAG, VU_RH_REQ_FAIL_MAX);
                            wm_vuldet_clean_rh(NULL);
                            return OS_INVALID;
                        }
                        pages_fail++;
                    } else {
                        feed_updated = 1;
                    }
                }
            }
        }

        if (upd->dist_ref == FEED_REDHAT && !feed_updated) {
            return OS_INVALID;
        }
    } else {
        return wm_vuldet_sync_feed(upd);
    }
    return 0;
}

int wm_vuldet_insert(wm_vuldet_db *parsed_oval, update_node *update) {
    sqlite3 *db;
    sqlite3_stmt *stmt = NULL;
    int result;
    const char *query;
    oval_metadata *met_it = &parsed_oval->metadata;
    vulnerability *vul_it = parsed_oval->vulnerabilities;
    rh_vulnerability *rvul_it = parsed_oval->rh_vulnerabilities;
    info_state *state_it = parsed_oval->info_states;
    info_obj *obj_it = parsed_oval->info_objs;
    info_test *test_it = parsed_oval->info_tests;
    info_cve *info_it = parsed_oval->info_cves;
    cpe_list *cpes_it = parsed_oval->nvd_cpes;
    nvd_vulnerability *nvd_it = parsed_oval->nvd_vulnerabilities;
    vu_cpe_dic *w_cpes_it = parsed_oval->w_cpes;
    vu_msb_entry *msb_it = parsed_oval->msb_entries;

    if (sqlite3_open_v2(CVE_DB, &db, SQLITE_OPEN_READWRITE, NULL) != SQLITE_OK) {
        return wm_vuldet_sql_error(db, stmt);
    }

    sqlite3_exec(db, vu_queries[BEGIN_T], NULL, NULL, NULL);

    switch (update->dist_ref) {
        case FEED_UBUNTU:
        case FEED_DEBIAN:
            if (wm_vuldet_remove_target_table(db, CVE_TABLE, parsed_oval->OS)      ||
                wm_vuldet_remove_target_table(db, METADATA_TABLE, parsed_oval->OS) ||
                wm_vuldet_remove_target_table(db, CVE_INFO_TABLE, parsed_oval->OS)) {
                return OS_INVALID;
            }
        break;
        case FEED_CPEW:
            if (wm_vuldet_clean_wcpe(db)) {
                return OS_INVALID;
            }
        break;
        case FEED_NVD:
            if (!update->multi_path && !update->multi_url && wm_vuldet_clean_nvd_year(db, update->update_it)) {
                return OS_INVALID;
            }
        break;
        case FEED_MSB:
        break;
        default:
            sqlite3_close_v2(db);
            return OS_INVALID;
    }

    mtdebug2(WM_VULNDETECTOR_LOGTAG, VU_UPDATE_VU);

    if (cpes_it) {
        mtdebug2(WM_VULNDETECTOR_LOGTAG, VU_INS_CPES_SEC);

        if (wm_vuldet_insert_cpe_db(db, cpes_it, 1)){
            mterror(WM_VULNDETECTOR_LOGTAG, VU_CPES_INSERT_ERROR);
            return OS_INVALID;
        }
        free(cpes_it);
    }

    if (w_cpes_it) {
        mtdebug2(WM_VULNDETECTOR_LOGTAG, VU_INS_CPES_DIC);

        if (wm_vuldet_insert_cpe_dic(db, w_cpes_it)){
            mterror(WM_VULNDETECTOR_LOGTAG, VU_CPES_INSERT_ERROR);
            return OS_INVALID;
        }
        free(w_cpes_it);
    }

    if (msb_it) {
        mtdebug2(WM_VULNDETECTOR_LOGTAG, VU_INS_MSB);

        if (wm_vuldet_insert_msb(db, msb_it)){
            return OS_INVALID;
        }
    }

    if (nvd_it) {
        mtdebug2(WM_VULNDETECTOR_LOGTAG, VU_INS_NVD_SEC);
        if (wm_vuldet_index_nvd(db, update, nvd_it)) {
            return OS_INVALID;
        }
        parsed_oval->nvd_vulnerabilities = NULL;
    }

    // Adds the vulnerabilities
    while (vul_it) {
        // If you do not have this field, it has been discarded by the preparser and the OS is not affected
        if (vul_it->state_id) {
            if (sqlite3_prepare_v2(db, vu_queries[VU_INSERT_CVE], -1, &stmt, NULL) != SQLITE_OK) {
                return wm_vuldet_sql_error(db, stmt);
            }

            sqlite3_bind_text(stmt, 1, vul_it->cve_id, -1, NULL);
            sqlite3_bind_text(stmt, 2, parsed_oval->OS, -1, NULL);
            sqlite3_bind_text(stmt, 3, NULL, -1, NULL);
            sqlite3_bind_text(stmt, 4, vul_it->package_name ? vul_it->package_name : vul_it->state_id, -1, NULL);
            sqlite3_bind_int(stmt, 5, vul_it->pending);
            sqlite3_bind_text(stmt, 6, vul_it->state_id, -1, NULL);
            sqlite3_bind_text(stmt, 7, NULL, -1, NULL);
            sqlite3_bind_text(stmt, 8, NULL, -1, NULL);
            sqlite3_bind_text(stmt, 9, NULL, -1, NULL);

            if (result = wm_vuldet_step(stmt), result != SQLITE_DONE && result != SQLITE_CONSTRAINT) {
                return wm_vuldet_sql_error(db, stmt);
            }
            sqlite3_finalize(stmt);
        }

        vulnerability *vul_aux = vul_it;
        vul_it = vul_it->prev;
        free(vul_aux->cve_id);
        free(vul_aux->state_id);
        free(vul_aux->package_name);
        free(vul_aux);
    }

    if (rvul_it) {
        mtdebug2(WM_VULNDETECTOR_LOGTAG, VU_INS_RH_SEC);
        if (wm_vuldet_index_redhat(db, update, rvul_it)) {
            return OS_INVALID;
        }
        parsed_oval->rh_vulnerabilities = NULL;
    }

    if (test_it) {
        mtdebug2(WM_VULNDETECTOR_LOGTAG, VU_INS_TEST_SEC);
    }

    // Links vulnerabilities to their conditions
    while (test_it) {
<<<<<<< HEAD
        id = test_it->id;
        replace = test_it->state;
        second_replace = test_it->second_state;
        if (second_replace || !replace) {
            // 1 test -> 1 or 2 states
            query = vu_queries[VU_UPDATE_DOUBLE_CVE];
            if (sqlite3_prepare_v2(db, query, -1, &stmt, NULL) != SQLITE_OK) {
                return wm_vuldet_sql_error(db, stmt);
            }
            if (replace) {
                sqlite3_bind_text(stmt, 1, replace, -1, NULL);
                sqlite3_bind_text(stmt, 2, second_replace, -1, NULL);
                sqlite3_bind_text(stmt, 3, id, -1, NULL);
            } else {
                sqlite3_bind_text(stmt, 1, vu_package_comp[VU_COMP_EX], -1, NULL);
                sqlite3_bind_text(stmt, 2, NULL, -1, NULL);
                sqlite3_bind_text(stmt, 3, id, -1, NULL);
            }

            if (result = wm_vuldet_step(stmt), result != SQLITE_DONE && result != SQLITE_CONSTRAINT) {
                return wm_vuldet_sql_error(db, stmt);
            }
            sqlite3_finalize(stmt);

        } else {
            // Only Windows uses dual conditions
            query = vu_queries[VU_UPDATE_CVE];
            operation_n = 0;
=======
        if (sqlite3_prepare_v2(db, vu_queries[VU_UPDATE_CVE], -1, &stmt, NULL) != SQLITE_OK) {
            return wm_vuldet_sql_error(db, stmt);
        }
>>>>>>> bdaf0d8d

        sqlite3_bind_text(stmt, 1, test_it->obj, -1, NULL);
        sqlite3_bind_text(stmt, 2, test_it->state, -1, NULL);
        sqlite3_bind_text(stmt, 3, test_it->id, -1, NULL);

        if (result = wm_vuldet_step(stmt), result != SQLITE_DONE && result != SQLITE_CONSTRAINT) {
            return wm_vuldet_sql_error(db, stmt);
        }
        sqlite3_finalize(stmt);

        info_test *test_aux = test_it;
        test_it = test_it->prev;
        free(test_aux->id);
        free(test_aux->state);
        free(test_aux->obj);
        free(test_aux);
    }

    if (state_it) {
        mtdebug2(WM_VULNDETECTOR_LOGTAG, VU_UPDATE_VU_CO);
    }

    // Sets the OVAL operators and values
    while (state_it) {
        query = vu_queries[VU_UPDATE_CVE_VAL];
        if (sqlite3_prepare_v2(db, query, -1, &stmt, NULL) != SQLITE_OK) {
            return wm_vuldet_sql_error(db, stmt);
        }
        sqlite3_bind_text(stmt, 1, state_it->operation, -1, NULL);
        sqlite3_bind_text(stmt, 2, state_it->operation_value, -1, NULL);
        sqlite3_bind_text(stmt, 3, state_it->id, -1, NULL);
        if (result = wm_vuldet_step(stmt), result != SQLITE_DONE && result != SQLITE_CONSTRAINT) {
            return wm_vuldet_sql_error(db, stmt);
        }
        sqlite3_finalize(stmt);

        info_state *state_aux = state_it;
        state_it = state_it->prev;
        free(state_aux->id);
        free(state_aux->operation);
        free(state_aux->operation_value);
        free(state_aux->arch_value);
        free(state_aux);
    }

    if (obj_it) {
        mtdebug2(WM_VULNDETECTOR_LOGTAG, VU_UPDATE_PACK_NAME);
    }

    // Sets the OVAL package name
    while (obj_it) {
        query = vu_queries[VU_UPDATE_CVE_PACK];
        if (sqlite3_prepare_v2(db, query, -1, &stmt, NULL) != SQLITE_OK) {
            return wm_vuldet_sql_error(db, stmt);
        }
        sqlite3_bind_text(stmt, 1, obj_it->obj, -1, NULL);
        sqlite3_bind_text(stmt, 2, obj_it->id, -1, NULL);
        if (result = wm_vuldet_step(stmt), result != SQLITE_DONE) {
            return wm_vuldet_sql_error(db, stmt);
        }
        sqlite3_finalize(stmt);

        info_obj *obj_aux = obj_it;
        obj_it = obj_it->prev;
        free(obj_aux->id);
        free(obj_aux->obj);
        free(obj_aux);
    }

    if (info_it) {
        mtdebug2(WM_VULNDETECTOR_LOGTAG, VU_UPDATE_VU_INFO);
    }

    while (info_it) {
        if (sqlite3_prepare_v2(db, vu_queries[VU_INSERT_CVE_INFO], -1, &stmt, NULL) != SQLITE_OK) {
            return wm_vuldet_sql_error(db, stmt);
        }

        sqlite3_bind_text(stmt, 1, info_it->cveid, -1, NULL);
        sqlite3_bind_text(stmt, 2, info_it->title, -1, NULL);
        sqlite3_bind_text(stmt, 3, (info_it->severity) ? info_it->severity : vu_severities[VU_UNKNOWN], -1, NULL);
        sqlite3_bind_text(stmt, 4, info_it->published, -1, NULL);
        sqlite3_bind_text(stmt, 5, info_it->updated, -1, NULL);
        sqlite3_bind_text(stmt, 6, info_it->reference, -1, NULL);
        sqlite3_bind_text(stmt, 7, parsed_oval->OS, -1, NULL);
        sqlite3_bind_text(stmt, 8, info_it->description, -1, NULL);
        sqlite3_bind_text(stmt, 9, info_it->cvss, -1, NULL);
        sqlite3_bind_text(stmt, 10, info_it->cvss_vector, -1, NULL);
        sqlite3_bind_text(stmt, 11, info_it->cvss3, -1, NULL);
        sqlite3_bind_text(stmt, 12, info_it->bugzilla_reference, -1, NULL);
        sqlite3_bind_text(stmt, 13, info_it->cwe, -1, NULL);
        sqlite3_bind_text(stmt, 14, info_it->advisories, -1, NULL);

        if (result = wm_vuldet_step(stmt), result != SQLITE_DONE && result != SQLITE_CONSTRAINT) {
            return wm_vuldet_sql_error(db, stmt);
        }
        sqlite3_finalize(stmt);
        info_cve *info_aux = info_it;
        info_it = info_it->prev;
        free(info_aux->cveid);
        free(info_aux->title);
        free(info_aux->severity);
        free(info_aux->published);
        free(info_aux->updated);
        free(info_aux->reference);
        free(info_aux->description);
        free(info_aux->cvss);
        free(info_aux->cvss_vector);
        free(info_aux->cvss3);
        free(info_aux->bugzilla_reference);
        free(info_aux->advisories);
        free(info_aux->cwe);
        free(info_aux);
    }

    if (sqlite3_prepare_v2(db, vu_queries[VU_INSERT_METADATA], -1, &stmt, NULL) != SQLITE_OK) {
        return wm_vuldet_sql_error(db, stmt);
    }
    sqlite3_bind_text(stmt, 1, parsed_oval->OS, -1, NULL);
    sqlite3_bind_text(stmt, 2, met_it->product_name, -1, NULL);
    sqlite3_bind_text(stmt, 3, met_it->product_version, -1, NULL);
    sqlite3_bind_text(stmt, 4, met_it->schema_version, -1, NULL);
    sqlite3_bind_text(stmt, 5, met_it->timestamp, -1, NULL);
    if (result = wm_vuldet_step(stmt), result != SQLITE_DONE && result != SQLITE_CONSTRAINT) {
        return wm_vuldet_sql_error(db, stmt);
    }
    sqlite3_finalize(stmt);

    free(met_it->product_name);
    free(met_it->product_version);
    free(met_it->schema_version);
    free(met_it->timestamp);

    sqlite3_exec(db, vu_queries[END_T], NULL, NULL, NULL);
    sqlite3_close_v2(db);
    return 0;
}

int wm_vuldet_check_db() {
    if (wm_vuldet_create_file(CVE_DB, schema_vuln_detector_sql)) {
        return OS_INVALID;
    }
    return 0;
}

void wm_vuldet_add_rvulnerability(wm_vuldet_db *ctrl_block) {
    rh_vulnerability *new;
    os_calloc(1, sizeof(rh_vulnerability), new);

    if (ctrl_block->rh_vulnerabilities) {
        new->prev = ctrl_block->rh_vulnerabilities;
    }
    ctrl_block->rh_vulnerabilities = new;
}

void wm_vuldet_add_vulnerability_info(wm_vuldet_db *ctrl_block) {
    info_cve *new;
    os_calloc(1, sizeof(info_cve), new);

    if (ctrl_block->info_cves) {
        new->prev = ctrl_block->info_cves;
    }
    ctrl_block->info_cves = new;
}

char * wm_vuldet_oval_xml_preparser(char *path, vu_feed dist) {
    FILE *input, *output = NULL;
    char buffer[OS_MAXSTR + 1];
    parser_state state = V_OVALDEFINITIONS;
    char *found;
    char *tmp_file;
    static const char *exclude_tags[] = {
        // Debian
        "oval:org.debian.oval:tst:1\"",
        "oval:org.debian.oval:tst:2\""
    };

    os_strdup(VU_FIT_TEMP_FILE, tmp_file);

    if (input = fopen(path, "r" ), !input) {
        mterror(WM_VULNDETECTOR_LOGTAG, VU_OPEN_FILE_ERROR, path);
        free(tmp_file);
        tmp_file = NULL;
        goto free_mem;
    } else if (output = fopen(tmp_file, "w" ), !output) {
        mterror(WM_VULNDETECTOR_LOGTAG, VU_OPEN_FILE_ERROR, tmp_file);
        free(tmp_file);
        tmp_file = NULL;
        goto free_mem;
    }

    while (fgets(buffer, OS_MAXSTR, input)) {
        if (dist == FEED_UBUNTU) { //5.11.1
            switch (state) {
                case V_OBJECTS:
                    if (found = strstr(buffer, "</objects>"), found) {
                        state = V_OVALDEFINITIONS;
                    }
                break;
                case V_DEFINITIONS:
                    if ((found = strstr(buffer, "is not affected")) &&
                              (found = strstr(buffer, "negate")) &&
                        strstr(found, "true")) {
                        continue;
                    } else if (strstr(buffer, "a decision has been made to ignore it")) {
                        continue;
                    } else if (found = strstr(buffer, "</definitions>"), found) {
                        state = V_OVALDEFINITIONS;
                        //continue;
                    }
                break;
                default:
                    if (strstr(buffer, "<objects>")) {
                        state = V_OBJECTS;
                    } else if (strstr(buffer, "<definitions>")) {
                      state = V_DEFINITIONS;
                      //continue;
                  }
            }
        } else if (dist == FEED_DEBIAN) { //5.3
            switch (state) {
                case V_OVALDEFINITIONS:
                    if (found = strstr(buffer, "?>"), found) {
                        state = V_STATES;
                    }
                    continue;
                break;
                case V_OBJECTS:
                    if (found = strstr(buffer, "</objects>"), found) {
                        state = V_STATES;
                    }
                break;
                case V_DEFINITIONS:
                    if (strstr(buffer, exclude_tags[0]) ||
                        strstr(buffer, exclude_tags[1])) {
                        continue;
                    } else if (found = strstr(buffer, "</definitions>"), found) {
                        state = V_STATES;
                    }
                break;
                default:
                    if (strstr(buffer, "<objects>")) {
                        state = V_OBJECTS;
                    } else if (strstr(buffer, "<definitions>")) {
                      state = V_DEFINITIONS;
                    } else if (strstr(buffer, "<tests>")) {
                      state = V_TESTS;
                    }
            }
        } else {
            free(tmp_file);
            tmp_file = NULL;
            goto free_mem;
        }
        fwrite(buffer, 1, strlen(buffer), output);
    }

free_mem:
    if (input) {
        fclose(input);
    }
    if (output) {
        fclose(output);
    }
    return tmp_file;
}

char *wm_vuldet_extract_advisories(cJSON *advisories) {
    char *advisories_str = NULL;
    char *str_it;
    size_t size;

    if (advisories) {
        for (; advisories; advisories = advisories->next) {
            if (!advisories_str) {
                if (w_strdup(advisories->valuestring, advisories_str)) {
                    return NULL;
                }
                size = strlen(advisories_str);
            } else {
                os_realloc(advisories_str, size + strlen(advisories->valuestring) + 2, advisories_str);
                str_it = size + advisories_str;
                size = snprintf(str_it, strlen(advisories->valuestring) + 2, ",%s", advisories->valuestring) + size;
            }
        }
    }

    return advisories_str;
}

void wm_vuldet_adapt_title(char *title, char *cve) {
    // Remove unnecessary line jumps and  spaces
    size_t size;
    int offset;
    char *title_ofs;

    for (size = strlen(title) - 1; size > 0 && title[size] == ' '; size -= 1) {
        title[size] = '\0';
    }

    if (title[size] == '\n') {
        title[size--] = '\0';
    }

    offset = title[0] == '\n' ? 1 : 0;
    if(size > 1 && !strncmp(title + offset, cve, strlen(cve))) {
        offset += strlen(cve) + 1;
    }
    os_strdup(title + offset, title_ofs);
    strncpy(title, title_ofs, strlen(title_ofs) + 1);
    free(title_ofs);
}

int wm_vuldet_oval_xml_parser(OS_XML *xml, XML_NODE node, wm_vuldet_db *parsed_oval, update_node *update, vu_logic condition) {
    int i, j;
    int retval = 0;
    int check = 0;
    vulnerability *vuln;
    char *found;
    XML_NODE chld_node = NULL;
    vu_feed dist = update->dist_ref;
    static const char *XML_OVAL_DEFINITIONS = "oval_definitions";
    static const char *XML_GENERATOR = "generator";
    static const char *XML_DEFINITIONS = "definitions";
    static const char *XML_DEFINITION = "definition";
    static const char *XML_OBJECTS = "objects";
    static const char *XML_TITLE = "title";
    static const char *XML_CLASS = "class";
    static const char *XML_VULNERABILITY = "vulnerability"; //ub 15.11.1
    static const char *XML_METADATA = "metadata";
    static const char *XML_OVAL_DEF_METADATA = "oval-def:metadata";
    static const char *XML_CRITERIA = "criteria";
    static const char *XML_REFERENCE = "reference";
    static const char *XML_REF_ID = "ref_id";
    static const char *XML_REF_URL = "ref_url";
    static const char *XML_OPERATOR = "operator";
    static const char *XML_OR = "OR";
    static const char *XML_AND = "AND";
    static const char *XML_COMMENT = "comment";
    static const char *XML_CRITERION = "criterion";
    static const char *XML_TEST_REF = "test_ref";
    static const char *XML_TESTS = "tests";
    static const char *XML_DPKG_LINUX_INFO_TEST = "linux-def:dpkginfo_test";
    static const char *XML_DPKG_LINUX_INFO_OBJ = "linux-def:dpkginfo_object";
    static const char *XML_DPKG_LINUX_INFO_DEB_OBJ = "dpkginfo_object";
    static const char *XML_DPKG_INFO_TEST = "dpkginfo_test";
    static const char *XML_ID = "id";
    static const char *XML_LINUX_STATE = "linux-def:state";
    static const char *XML_LINUX_NAME = "linux-def:name";
    static const char *XML_LINUX_DEB_NAME = "name";
    static const char *XML_LINUX_OBJ = "linux-def:object";
    static const char *XML_LINUX_DEB_OBJ = "object";
    static const char *XML_STATE = "state";
    static const char *XML_STATE_REF = "state_ref";
    static const char *XML_OBJECT_REF = "object_ref";
    static const char *XML_STATES = "states";
    static const char *XML_DPKG_LINUX_INFO_STATE = "linux-def:dpkginfo_state";
    static const char *XML_DPKG_INFO_STATE = "dpkginfo_state";
    static const char *XML_LINUX_DEF_EVR = "linux-def:evr";
    static const char *XML_EVR = "evr";
    static const char *XML_OPERATION = "operation";
    static const char *XML_DATATYPE = "datatype";
    static const char *XML_OVAL_PRODUCT_NAME = "oval:product_name";
    static const char *XML_OVAL_PRODUCT_VERSION = "oval:product_version";
    static const char *XML_OVAL_SCHEMA_VERSION = "oval:schema_version";
    static const char *XML_OVAL_TIMESTAMP = "oval:timestamp";
    static const char *XML_ADVIDSORY = "advisory";
    static const char *XML_SEVERITY = "severity";
    static const char *XML_PUBLIC_DATE = "public_date";
    static const char *XML_UPDATED = "updated";
    static const char *XML_DESCRIPTION = "description";
    static const char *XML_DATE = "date";
    static const char *XML_DATES = "dates";
    static const char *XML_OVAL_DEF_DATES = "oval-def:dates";
    static const char *XML_DEBIAN = "debian";
    static const char *XML_OVAL_REPOSITORY = "oval_repository";
    static const char *XML_OVAL_DEF_OV_REPO = "oval-def:oval_repository";

    for (i = 0; node[i]; i++) {
        chld_node = NULL;
        if (!node[i]->element) {
            mterror(WM_VULNDETECTOR_LOGTAG, XML_ELEMNULL);
            return OS_INVALID;
        }

        if ((dist == FEED_UBUNTU && !strcmp(node[i]->element, XML_DPKG_LINUX_INFO_STATE)) ||
            (dist == FEED_DEBIAN && !strcmp(node[i]->element, XML_DPKG_INFO_STATE))) {
            if (chld_node = OS_GetElementsbyNode(xml, node[i]), !chld_node) {
                goto invalid_elem;
            }
            for (j = 0; node[i]->attributes[j]; j++) {
                if (!strcmp(node[i]->attributes[j], XML_ID)) {
                    info_state *infos;
                    os_calloc(1, sizeof(info_state), infos);
                    os_strdup(node[i]->values[j], infos->id);
                    infos->operation = infos->operation_value = NULL;
                    infos->prev = parsed_oval->info_states;
                    parsed_oval->info_states = infos;
                    if (wm_vuldet_oval_xml_parser(xml, chld_node, parsed_oval, update, condition) == OS_INVALID) {
                        goto end;
                    }
                }
            }
        } else if ((dist == FEED_UBUNTU && !strcmp(node[i]->element, XML_DPKG_LINUX_INFO_TEST)) ||
                   (dist == FEED_DEBIAN && !strcmp(node[i]->element, XML_DPKG_INFO_TEST))) {
            if (chld_node = OS_GetElementsbyNode(xml, node[i]), !chld_node) {
                goto invalid_elem;
            }
            info_test *infot;
            os_calloc(1, sizeof(info_test), infot);
            infot->state = NULL;
            infot->prev = parsed_oval->info_tests;
            parsed_oval->info_tests = infot;

            for (j = 0; node[i]->attributes[j]; j++) {
                if (!strcmp(node[i]->attributes[j], XML_ID)) {
                    os_strdup(node[i]->values[j], parsed_oval->info_tests->id);
                }
            }
            if (wm_vuldet_oval_xml_parser(xml, chld_node, parsed_oval, update, VU_PACKG) == OS_INVALID) {
                goto end;
            }
<<<<<<< HEAD
        } else if ((dist == FEED_UBUNTU && !strcmp(node[i]->element, XML_LINUX_DEF_EVR)) ||
                   (dist == FEED_DEBIAN && !strcmp(node[i]->element, XML_EVR))) {
=======
        } else if ((dist == DIS_UBUNTU && !strcmp(node[i]->element, XML_DPKG_LINUX_INFO_OBJ)) ||
                   (dist == DIS_DEBIAN && !strcmp(node[i]->element, XML_DPKG_LINUX_INFO_DEB_OBJ))) {
            if (chld_node = OS_GetElementsbyNode(xml, node[i]), !chld_node) {
                goto invalid_elem;
            }
            info_obj *info_o;
            os_calloc(1, sizeof(info_test), info_o);
            info_o->prev = parsed_oval->info_objs;
            parsed_oval->info_objs = info_o;

            for (j = 0; node[i]->attributes[j]; j++) {
                if (!strcmp(node[i]->attributes[j], XML_ID)) {
                    os_strdup(node[i]->values[j], info_o->id);
                }
            }
            if (wm_vuldet_xml_parser(xml, chld_node, parsed_oval, update, VU_PACKG) == OS_INVALID) {
                goto end;
            }
        } else if (((dist == DIS_UBUNTU && !strcmp(node[i]->element, XML_LINUX_NAME)) ||
                   (dist == DIS_DEBIAN && !strcmp(node[i]->element, XML_LINUX_DEB_NAME)))) {
            w_strdup(node[i]->content, parsed_oval->info_objs->obj);
        } else if ((dist == DIS_UBUNTU && !strcmp(node[i]->element, XML_LINUX_DEF_EVR)) ||
                   (dist == DIS_DEBIAN && !strcmp(node[i]->element, XML_EVR))) {
>>>>>>> bdaf0d8d
            if (node[i]->attributes) {
                for (j = 0; node[i]->attributes[j]; j++) {
                    if (!strcmp(node[i]->attributes[j], XML_OPERATION)) {
                        os_strdup(node[i]->values[j], parsed_oval->info_states->operation);
                        os_strdup(node[i]->content, parsed_oval->info_states->operation_value);
                    }
                }
                if (!parsed_oval->info_states->operation && !strcmp(*node[i]->attributes, XML_DATATYPE) && !strcmp(*node[i]->values, "version")) {
                    os_strdup(vu_package_comp[VU_COMP_EQ], parsed_oval->info_states->operation);
                    os_strdup(node[i]->content, parsed_oval->info_states->operation_value);
                }

            }
        } else if ((condition == VU_PACKG) &&
<<<<<<< HEAD
                   ((dist == FEED_UBUNTU && !strcmp(node[i]->element, XML_LINUX_STATE)) ||
                   (dist == FEED_DEBIAN && !strcmp(node[i]->element, XML_STATE)))) {
            // Windows oval has multi-state tests
=======
                   ((dist == DIS_UBUNTU && !strcmp(node[i]->element, XML_LINUX_STATE)) ||
                   (dist == DIS_DEBIAN && !strcmp(node[i]->element, XML_STATE)))) {
>>>>>>> bdaf0d8d
            for (j = 0; node[i]->attributes[j]; j++) {
                if (!strcmp(node[i]->attributes[j], XML_STATE_REF)) {
                    if (!parsed_oval->info_tests->state) {
                        os_strdup(node[i]->values[j], parsed_oval->info_tests->state);
                    }
                }
            }
        } else if ((condition == VU_PACKG) &&
                   ((dist == DIS_UBUNTU && !strcmp(node[i]->element, XML_LINUX_OBJ)) ||
                   (dist == DIS_DEBIAN && !strcmp(node[i]->element, XML_LINUX_DEB_OBJ)))) {
            for (j = 0; node[i]->attributes[j]; j++) {
                if (!strcmp(node[i]->attributes[j], XML_OBJECT_REF)) {
                    if (!parsed_oval->info_tests->obj) {
                        os_strdup(node[i]->values[j], parsed_oval->info_tests->obj);
                    }
                }
            }
        } else if (!strcmp(node[i]->element, XML_DEFINITION)) {
            if (chld_node = OS_GetElementsbyNode(xml, node[i]), !chld_node) {
                goto invalid_elem;
            }
            for (j = 0; node[i]->attributes[j]; j++) {
                if (!strcmp(node[i]->attributes[j], XML_CLASS)) {
                    if (!strcmp(node[i]->values[j], XML_VULNERABILITY)) {
                        vulnerability *vuln;
                        info_cve *cves;
                        os_calloc(1, sizeof(vulnerability), vuln);
                        os_calloc(1, sizeof(info_cve), cves);

                        vuln->cve_id = NULL;
                        vuln->state_id = NULL;
                        vuln->pending = 0;
                        vuln->package_name = NULL;
                        vuln->prev = parsed_oval->vulnerabilities;
                        cves->cveid = NULL;
                        cves->title = NULL;
                        cves->severity = NULL;
                        cves->published = NULL;
                        cves->updated = NULL;
                        cves->reference = NULL;
                        cves->flags = 0;
                        cves->prev = parsed_oval->info_cves;

                        parsed_oval->vulnerabilities = vuln;
                        parsed_oval->info_cves = cves;

                        if (wm_vuldet_oval_xml_parser(xml, chld_node, parsed_oval, update, condition) == OS_INVALID) {
                            retval = OS_INVALID;
                            goto end;
                        }
                    }
                }
            }
        } else if (!strcmp(node[i]->element, XML_REFERENCE)) {
            for (j = 0; node[i]->attributes[j]; j++) {
                if (!parsed_oval->info_cves->reference && !strcmp(node[i]->attributes[j], XML_REF_URL)) {
                    os_strdup(node[i]->values[j], parsed_oval->info_cves->reference);
                } else if (!strcmp(node[i]->attributes[j], XML_REF_ID)){
                    if (!parsed_oval->info_cves->cveid) {
                        os_strdup(node[i]->values[j], parsed_oval->info_cves->cveid);
                    }
                    if (!parsed_oval->vulnerabilities->cve_id) {
                        os_strdup(node[i]->values[j], parsed_oval->vulnerabilities->cve_id);
                    }
                }
            }
        } else if (!strcmp(node[i]->element, XML_TITLE)) {
                os_strdup(node[i]->content, parsed_oval->info_cves->title);
                // Debian Wheezy OVAL has its CVE of the title
                if (dist == FEED_DEBIAN && !strcmp(parsed_oval->OS, vu_feed_tag[FEED_WHEEZY])) {
                    if (!parsed_oval->info_cves->cveid) {
                        os_strdup(node[i]->content, parsed_oval->info_cves->cveid);
                    }
                    if (!parsed_oval->vulnerabilities->cve_id) {
                        os_strdup(node[i]->content, parsed_oval->vulnerabilities->cve_id);
                    }
                }
        } else if (!strcmp(node[i]->element, XML_CRITERIA)) {
            if (!node[i]->attributes) {
                if (chld_node = OS_GetElementsbyNode(xml, node[i]), !chld_node) {
                    goto invalid_elem;
                }
                if (wm_vuldet_oval_xml_parser(xml, chld_node, parsed_oval, update, condition) == OS_INVALID) {
                    retval = OS_INVALID;
                    goto end;
                }
            } else {
                char operator_found = 0;
                for (j = 0; node[i]->attributes[j]; j++) {
                    if (!strcmp(node[i]->attributes[j], XML_OPERATOR)) {
                        int result = VU_TRUE;
                        operator_found = 1;
                        if (!strcmp(node[i]->values[j], XML_OR)) {
                            if (chld_node = OS_GetElementsbyNode(xml, node[i]), !chld_node) {
                                continue;
                            } else if (result = wm_vuldet_oval_xml_parser(xml, chld_node, parsed_oval, update, VU_OR), result == OS_INVALID) {
                                retval = OS_INVALID;
                                goto end;
                            }
                            if (result == VU_TRUE) {
                                retval = VU_TRUE;
                                check = 1;
                            }

                        } else if (!strcmp(node[i]->values[j], XML_AND)) {
                            if (chld_node = OS_GetElementsbyNode(xml, node[i]), !chld_node) {
                                continue;
                            } else if (result = wm_vuldet_oval_xml_parser(xml, chld_node, parsed_oval, update, VU_AND), result == OS_INVALID) {
                                retval = OS_INVALID;
                                goto end;
                            }
                        } else {
                            mterror(WM_VULNDETECTOR_LOGTAG, VU_INVALID_OPERATOR, node[i]->values[j]);
                            retval = OS_INVALID;
                            goto end;
                        }

                        if (result == VU_FALSE) {
                            if (condition == VU_AND) {
                                retval = VU_FALSE;
                                goto end;
                            } else if (condition == VU_OR && !check) {
                                retval = VU_FALSE;
                            }
                        }
                    }
                }
                // Checks for version comparasions without operators
                if (!operator_found && node[i]->attributes     &&
                    !strcmp(*node[i]->attributes, XML_COMMENT) &&
                    !strcmp(*node[i]->values, "file version")) {
                    if (chld_node = OS_GetElementsbyNode(xml, node[i]), !chld_node) {
                        continue;
                    } else if (wm_vuldet_oval_xml_parser(xml, chld_node, parsed_oval, update, VU_AND) == OS_INVALID) {
                        retval = OS_INVALID;
                        goto end;
                    }
                }
            }
        } else if (!strcmp(node[i]->element, XML_CRITERION)) {
            for (j = 0; node[i]->attributes[j]; j++) {
                if (!strcmp(node[i]->attributes[j], XML_TEST_REF)) {
                    static const char pending_state[] = "tst:10";

                    if (parsed_oval->vulnerabilities->state_id) {
                        os_calloc(1, sizeof(vulnerability), vuln);
                        os_strdup(parsed_oval->vulnerabilities->cve_id, vuln->cve_id);
                        vuln->prev = parsed_oval->vulnerabilities;
                        vuln->state_id = NULL;
                        vuln->package_name = NULL;
                        parsed_oval->vulnerabilities = vuln;

                        if (wstr_end(node[i]->values[j], pending_state)) {
                            vuln->pending = 1;
                        } else {
                            vuln->pending = 0;
                        }
                        os_strdup(node[i]->values[j], vuln->state_id);
                    } else {
                        if (wstr_end(node[i]->values[j], pending_state)) {
                            parsed_oval->vulnerabilities->pending = 1;
                        } else {
                            parsed_oval->vulnerabilities->pending = 0;
                        }
                        os_strdup(node[i]->values[j], parsed_oval->vulnerabilities->state_id);
                    }
<<<<<<< HEAD
                } else if (!strcmp(node[i]->attributes[j], XML_COMMENT)) {
                    char success = 0;

                    // If the package of the condition has been extracted, we are checking another condition
                    if (parsed_oval->vulnerabilities->package_name) {
                        os_calloc(1, sizeof(vulnerability), vuln);
                        os_strdup(parsed_oval->vulnerabilities->cve_id, vuln->cve_id);
                        vuln->prev = parsed_oval->vulnerabilities;
                        vuln->state_id = NULL;
                        vuln->second_state_id = NULL;
                        vuln->package_name = NULL;
                        parsed_oval->vulnerabilities = vuln;
                    }

                    switch (dist) {
                        case FEED_UBUNTU:
                            if (found = strstr(node[i]->values[j], "'"), found) {
                                char *base = ++found;
                                if (found = strstr(found, "'"), found) {
                                    *found = '\0';
                                    os_strdup(base, parsed_oval->vulnerabilities->package_name);
                                    success = 1;
                                }
                            }
                        break;
                        case FEED_DEBIAN:
                            if (found = strstr(node[i]->values[j], " DPKG is earlier than"), found) {
                               *found = '\0';
                               os_strdup(node[i]->values[j], parsed_oval->vulnerabilities->package_name);
                               success = 1;
                            }
                        break;
                        default:
                        break;
                    }

                    if (!success) {
                        mterror(WM_VULNDETECTOR_LOGTAG, VU_PACKAGE_NAME_ERROR);
                        goto end;
                    }
=======
>>>>>>> bdaf0d8d
                }
            }
        } else if (!strcmp(node[i]->element, XML_DESCRIPTION)) {
            os_strdup(node[i]->content, parsed_oval->info_cves->description);
        } else if (!strcmp(node[i]->element, XML_OVAL_PRODUCT_VERSION)) {
            os_strdup(node[i]->content, parsed_oval->metadata.product_version);
        } else if (!strcmp(node[i]->element, XML_OVAL_PRODUCT_NAME)) {
            os_strdup(node[i]->content, parsed_oval->metadata.product_name);
        } else if (!strcmp(node[i]->element, XML_DATE)) {
            os_strdup(node[i]->content, parsed_oval->info_cves->published);
        } else if (!strcmp(node[i]->element, XML_OVAL_TIMESTAMP)) {
            os_strdup(node[i]->content, parsed_oval->metadata.timestamp);
        } else if (!strcmp(node[i]->element, XML_OVAL_SCHEMA_VERSION)) {
            os_strdup(node[i]->content, parsed_oval->metadata.schema_version);
        } else if (!strcmp(node[i]->element, XML_SEVERITY)) {
            if (*node[i]->content != '\0') {
                os_strdup(node[i]->content, parsed_oval->info_cves->severity);
            } else {
                parsed_oval->info_cves->severity = NULL;
            }
        } else if (!strcmp(node[i]->element, XML_UPDATED)) {
            if (node[i]->attributes) {
                for (j = 0; node[i]->attributes[j]; j++) {
                    if (!strcmp(node[i]->attributes[j], XML_DATE)) {
                        os_strdup(node[i]->values[j], parsed_oval->info_cves->updated);
                    }
                }
            }
        } else if (dist == FEED_UBUNTU && !strcmp(node[i]->element, XML_PUBLIC_DATE)) {
            os_strdup(node[i]->content, parsed_oval->info_cves->published);
        } else if (!strcmp(node[i]->element, XML_OVAL_DEFINITIONS)  ||
                   !strcmp(node[i]->element, XML_DEFINITIONS)       ||
                   !strcmp(node[i]->element, XML_OBJECTS)           ||
                   !strcmp(node[i]->element, XML_METADATA)          ||
                   !strcmp(node[i]->element, XML_OVAL_DEF_METADATA) ||
                   !strcmp(node[i]->element, XML_TESTS)             ||
                   !strcmp(node[i]->element, XML_STATES)            ||
                   !strcmp(node[i]->element, XML_ADVIDSORY)         ||
                   !strcmp(node[i]->element, XML_DEBIAN)            ||
                   !strcmp(node[i]->element, XML_GENERATOR)         ||
                   !strcmp(node[i]->element, XML_OVAL_REPOSITORY)   ||
                   !strcmp(node[i]->element, XML_OVAL_DEF_OV_REPO)  ||
                   !strcmp(node[i]->element, XML_DATES)             ||
                   !strcmp(node[i]->element, XML_OVAL_DEF_DATES)) {
            if (chld_node = OS_GetElementsbyNode(xml, node[i]), !chld_node) {
                goto invalid_elem;
            } else if (wm_vuldet_oval_xml_parser(xml, chld_node, parsed_oval, update, condition) == OS_INVALID) {
                retval = OS_INVALID;
                goto end;
            }
        }

        OS_ClearNode(chld_node);
        chld_node = NULL;
    }


end:
    OS_ClearNode(chld_node);
    return retval;

invalid_elem:
    mterror(WM_VULNDETECTOR_LOGTAG, XML_INVELEM, node[i]->element);
    return OS_INVALID;
}

int wm_vuldet_oval_process(update_node *update, char *path, wm_vuldet_db *parsed_vulnerabilities) {
    int success = 0;
    char *tmp_file;
    OS_XML xml;
    XML_NODE node = NULL;
    XML_NODE chld_node = NULL;

    memset(&xml, 0, sizeof(xml));

    mtdebug2(WM_VULNDETECTOR_LOGTAG, VU_UPDATE_PRE);
    if (tmp_file = wm_vuldet_oval_xml_preparser(path, update->dist_ref), !tmp_file) {
        goto free_mem;
    }

    mtdebug2(WM_VULNDETECTOR_LOGTAG, VU_UPDATE_PAR);
    if (OS_ReadXML(tmp_file, &xml) < 0) {
        mterror(WM_VULNDETECTOR_LOGTAG, VU_LOAD_CVE_ERROR, update->dist_tag, xml.err);
        goto free_mem;
    }

    if (node = OS_GetElementsbyNode(&xml, NULL), !node) {
        goto free_mem;
    };

    // Reduces a level of recurrence
    if (chld_node = OS_GetElementsbyNode(&xml, *node), !chld_node) {
        goto free_mem;
    }

    if (wm_vuldet_oval_xml_parser(&xml, chld_node, parsed_vulnerabilities, update, 0) == OS_INVALID) {
        goto free_mem;
    }

    success = 1;
free_mem:
    OS_ClearNode(node);
    OS_ClearNode(chld_node);
    OS_ClearXML(&xml);
    return !success;
}

int wm_vuldet_index_feed(update_node *update) {
    char *tmp_file = NULL;
    wm_vuldet_db parsed_vulnerabilities;
    const char *OS_VERSION;
    char *path;
    char success = 0;

    memset(&parsed_vulnerabilities, 0, sizeof(wm_vuldet_db));
    OS_VERSION = update->dist_tag;
    parsed_vulnerabilities.OS = OS_VERSION;

    if (update->json_format) {
        int result;
        // It is a feed in JSON format
        if (result = wm_vuldet_index_json(&parsed_vulnerabilities, update,
                                update->multi_path ? update->multi_path : VU_FIT_TEMP_FILE,
                                update->multi_path ? 1 : 0), result == OS_INVALID) {
            goto free_mem;
        } else if (result == VU_NOT_NEED_UPDATE) {
            success = 1;
            goto free_mem;
        }
    } else {
        path = update->path ? update->path : VU_TEMP_FILE;

        if (update->dist_ref == FEED_UBUNTU || update->dist_ref == FEED_DEBIAN) {
            if (wm_vuldet_oval_process(update, path, &parsed_vulnerabilities)) {
                goto free_mem;
            }
        } else if (update->dist_ref == FEED_CPED) {
            if (wm_vuldet_nvd_cpe_parser(path, &parsed_vulnerabilities)) {
                goto free_mem;
            }
        }
    }

    if (wm_vuldet_check_db()) {
        mterror(WM_VULNDETECTOR_LOGTAG, VU_CHECK_DB_ERROR);
        goto free_mem;
    }

    mtdebug2(WM_VULNDETECTOR_LOGTAG, VU_START_REFRESH_DB, update->dist_ext);

    if (wm_vuldet_insert(&parsed_vulnerabilities, update)) {
        mterror(WM_VULNDETECTOR_LOGTAG, VU_REFRESH_DB_ERROR, OS_VERSION);
        goto free_mem;
    }
    mtdebug2(WM_VULNDETECTOR_LOGTAG, VU_STOP_REFRESH_DB, update->dist_ext);

    success = 1;
free_mem:
    if (tmp_file) {
        free(tmp_file);
    }
    if (remove(VU_TEMP_FILE) < 0) {
        mtdebug2(WM_VULNDETECTOR_LOGTAG, "remove(%s): %s", VU_TEMP_FILE, strerror(errno));
    }
    if (remove(VU_FIT_TEMP_FILE) < 0) {
        mtdebug2(WM_VULNDETECTOR_LOGTAG, "remove(%s): %s", VU_FIT_TEMP_FILE, strerror(errno));
    }

    if (success) {
        return 0;
    } else {
        return OS_INVALID;
    }
}

int wm_vuldet_fetch_oval(update_node *update, char *repo) {
    static const char *timestamp_tag = "timestamp>";
    char timestamp[OS_SIZE_256 + 1];
    char buffer[OS_MAXSTR + 1];
    FILE *fp = NULL;
    char *found;
    int attempts;
    vu_logic retval = VU_INV_FEED;

    for (attempts = 0;; attempts++) {
        if (!wurl_request(repo, VU_TEMP_FILE, NULL, NULL)) {
            break;
        } else if (attempts == WM_VULNDETECTOR_DOWN_ATTEMPTS) {
            goto end;
        }
        mdebug1(VU_DOWNLOAD_FAIL, attempts);
        sleep(attempts);
    }

    if (fp = fopen(VU_TEMP_FILE, "r"), !fp) {
        goto end;
    }

    while (fgets(buffer, OS_MAXSTR, fp)) {
        if (found = strstr(buffer, timestamp_tag), found) {
            char *close_tag;
            found+=strlen(timestamp_tag);

            if (close_tag = strstr(found, "<"), !close_tag) {
                goto end;
            }
            *close_tag = '\0';

            switch (wm_vuldet_check_timestamp(update->dist_tag, found, timestamp)) {
                case VU_TIMESTAMP_FAIL:
                    mtdebug1(WM_VULNDETECTOR_LOGTAG, VU_DB_TIMESTAMP_FEED_ERROR, update->dist_ext);
                    goto end;
                break;
                case VU_TIMESTAMP_UPDATED:
                    mtdebug1(WM_VULNDETECTOR_LOGTAG, VU_UPDATE_DATE, update->dist_ext, timestamp);
                    retval = VU_NOT_NEED_UPDATE;
                    goto end;
                break;
                case VU_TIMESTAMP_OUTDATED:
                    mtdebug1(WM_VULNDETECTOR_LOGTAG, VU_DB_TIMESTAMP_FEED, update->dist_ext, "");
                break;
            }
            break;
        }
    }

    retval = VU_NEED_UPDATE;
end:
    if (fp) {
        w_fclose(fp);
    }

    return retval;
}

int wm_vuldet_fetch_redhat(update_node *update) {
    int attempt = 0;
    int retval = VU_TRY_NEXT_PAGE;
    FILE *fp = NULL;
    char *repo = NULL;
    char buffer[OS_SIZE_128 + 1];

    if (update->multi_url) {
        char tag[10 + 1];

        snprintf(tag, 10, "%d", update->update_it);
        repo = wstr_replace(update->multi_url, NVD_MULTI_URL_TAG, tag);
    } else {
        os_calloc(OS_SIZE_2048 + 1, sizeof(char), repo);
        snprintf(repo, OS_SIZE_2048, RED_HAT_REPO, update->update_from_year, RED_HAT_REPO_REQ_SIZE, update->update_it);
    }

    while (1) {
        if (wurl_request(repo, VU_FIT_TEMP_FILE, NULL, NULL)) {
            if (attempt == RED_HAT_REPO_MAX_ATTEMPTS) {
                mtwarn(WM_VULNDETECTOR_LOGTAG, VU_API_REQ_INV_NEW, repo, RED_HAT_REPO_MAX_ATTEMPTS);
                update->update_state = VU_TRY_NEXT_PAGE;
                retval = 0;
                goto end;
            }

            attempt++;
            mtdebug1(WM_VULNDETECTOR_LOGTAG, VU_API_REQ_INV, repo, attempt * DOWNLOAD_SLEEP_FACTOR);
            sleep(attempt * DOWNLOAD_SLEEP_FACTOR);
        } else {
            break;
        }
    }

    if (fp = fopen(VU_FIT_TEMP_FILE, "r"), !fp) {
        retval = OS_INVALID;
        goto end;
    }

    if (!fgets(buffer, OS_SIZE_128, fp) || !strncmp(buffer, "[]", 2)) {
        if (remove(VU_FIT_TEMP_FILE) < 0) {
            mtdebug2(WM_VULNDETECTOR_LOGTAG, "remove(%s): %s", VU_FIT_TEMP_FILE, strerror(errno));
        }
        update->update_state = VU_FINISH_FETCH;
    }

    retval = 0;
end:
    free(repo);
    if (fp) {
        fclose(fp);
    }
    return retval;
}

const char *wm_vuldet_decode_package_version(char *raw, const char **OS, char **package_name, char **package_version) {
    static OSRegex *reg = NULL;
    static char *package_regex = "(-\\d+:)|(-\\d+.)|(-\\d+\\w+)";
    const char *retv = NULL;
    char *found;

    if (!reg) {
        os_calloc(1, sizeof(OSRegex), reg);
        if(OSRegex_Compile(package_regex, reg, OS_RETURN_SUBSTRING) == 0) {
            return NULL;
        }
    }

    if (retv = OSRegex_Execute(raw, reg), retv) {
        if (found = strstr(raw, *reg->d_sub_strings), !found) {
            return NULL;
        }
        *found = '\0';
        w_strdup(found + 1, *package_version);
        w_strdup(raw, *package_name);

        if (found = strstr(*package_version, vu_package_dist[VU_RH_EXT_7]), found) {
            *OS = vu_dist_tag[DIS_RHEL7];
        } else if (found = strstr(*package_version, vu_package_dist[VU_RH_EXT_6]), found) {
            *OS = vu_dist_tag[DIS_RHEL6];
        } else if (found = strstr(*package_version, vu_package_dist[VU_RH_EXT_5]), found) {
            *OS = vu_dist_tag[DIS_RHEL5];
        }

        wm_vuldet_set_subversion(found, OS_minor);
    }

    return retv;
}

int wm_vuldet_check_timestamp(const char *target, char *timst, char *ret_timst) {
    int retval = VU_TIMESTAMP_FAIL;
    const char *stored_timestamp;
    sqlite3_stmt *stmt = NULL;
    sqlite3 *db = NULL;

    if (sqlite3_open_v2(CVE_DB, &db, SQLITE_OPEN_READWRITE, NULL) != SQLITE_OK) {
        goto end;
    } else {
        if (sqlite3_prepare_v2(db, vu_queries[TIMESTAMP_QUERY], -1, &stmt, NULL) != SQLITE_OK) {
            goto end;
        }
        sqlite3_bind_text(stmt, 1, target, -1, NULL);
        if (wm_vuldet_step(stmt) == SQLITE_ROW) {
            if (stored_timestamp = (const char *) sqlite3_column_text(stmt, 0), stored_timestamp) {
                if (!strcmp(stored_timestamp, timst)) {
                    retval = VU_TIMESTAMP_UPDATED;
                    if (ret_timst) {
                        snprintf(ret_timst, OS_SIZE_256, "%s", stored_timestamp);
                    }
                    goto end;
                }
            }
        }
        retval = VU_TIMESTAMP_OUTDATED;
    }
end:
    if (db) {
        sqlite3_close_v2(db);
    }
    wdb_finalize(stmt);
    return retval;
}

int wm_vuldet_fetch_feed(update_node *update, int *need_update) {
    char repo[OS_SIZE_2048 + 1] = { '\0' };
    int i;
    char *low_repo;
    unsigned char success = 0;
    int result;
    *need_update = 1;

    if (update->path || update->multi_path) {
        mtdebug1(WM_VULNDETECTOR_LOGTAG, VU_LOCAL_FETCH, update->path ? update->path : update->multi_path);
        return 0;
    }

    if (!update->url) {
        // Ubuntu and debian build their repos in a specific way
        if (update->dist_ref == FEED_UBUNTU) {
            os_strdup(update->version, low_repo);
            for(i = 0; low_repo[i] != '\0'; i++) {
                low_repo[i] = tolower(low_repo[i]);
            }
            snprintf(repo, OS_SIZE_2048, CANONICAL_REPO, low_repo);
            free(low_repo);
        } else if (update->dist_ref == FEED_DEBIAN) {
            os_strdup(update->version, low_repo);
            for(i = 0; low_repo[i] != '\0'; i++) {
                low_repo[i] = tolower(low_repo[i]);
            }
            snprintf(repo, OS_SIZE_2048, DEBIAN_REPO, low_repo);
            free(low_repo);
        } else if (update->dist_ref != FEED_REDHAT &&
                   update->dist_ref != FEED_CPED &&
                   update->dist_ref != FEED_NVD &&
                   update->dist_ref != FEED_CPEW &&
                   update->dist_ref != FEED_MSB) {
            mterror(WM_VULNDETECTOR_LOGTAG, VU_OS_VERSION_ERROR);
            return OS_INVALID;
        }
    } else {
        snprintf(repo, OS_SIZE_2048, "%s", update->url);
    }

    // Call to the specific fetch function
    switch (update->dist_ref) {
        case FEED_REDHAT:
            update->update_state = 0;
            if (result = wm_vuldet_fetch_redhat(update), result != OS_INVALID) {
                success = 1;
                if (update->update_state == VU_FINISH_FETCH || update->update_state == VU_TRY_NEXT_PAGE) {
                    *need_update = 0;
                }
            }

            goto end;
        break;
        case FEED_CPED:
            if (wm_vuldet_fetch_nvd_cpe(repo)) {
                goto end;
            }
        break;
        case FEED_NVD:
            if (result = wm_vuldet_fetch_nvd_cve(update), result == VU_INV_FEED) {
                goto end;
            } else if (result == VU_NOT_NEED_UPDATE) {
                *need_update = 0;
            }
        break;
        case FEED_CPEW:
            if (result = wm_vuldet_fetch_wazuh_cpe(update), result == VU_INV_FEED) {
                goto end;
            } else if (result == VU_NOT_NEED_UPDATE) {
                *need_update = 0;
            }
        break;
        case FEED_MSB:
            if (result = wm_vuldet_fetch_msb(), result == VU_INV_FEED) {
                goto end;
            } else if (result == VU_NOT_NEED_UPDATE) {
                *need_update = 0;
            }
        break;
        default:
            if (result = wm_vuldet_fetch_oval(update, repo), result == VU_INV_FEED) {
                goto end;
            } else if (result == VU_NOT_NEED_UPDATE) {
                *need_update = 0;
            }
    }

    success = 1;
end:
    if (success) {
        return 0;
    } else {
        mterror(WM_VULNDETECTOR_LOGTAG, VU_FETCH_ERROR, update->dist_ext);
        return OS_INVALID;
    }
}

int wm_vuldet_run_update(update_node *upd, char *success_upd) {
    if (wm_vuldet_check_update_period(upd)) {
        mtinfo(WM_VULNDETECTOR_LOGTAG, VU_STARTING_UPDATE, upd->dist_tag);
        if (wm_vuldet_check_feed(upd)) {
            if (!upd->attempted) {
                upd->last_update = time(NULL) - upd->interval + WM_VULNDETECTOR_RETRY_UPDATE;
                upd->attempted = 1;
                mtdebug1(WM_VULNDETECTOR_LOGTAG, VU_UPDATE_RETRY, upd->dist, upd->version ? upd->version : "provider", (long unsigned)WM_VULNDETECTOR_RETRY_UPDATE);
            } else {
                upd->last_update = time(NULL);
                upd->attempted = 0;
                mtdebug1(WM_VULNDETECTOR_LOGTAG, VU_UPDATE_RETRY, upd->dist, upd->version ? upd->version : "provider", upd->interval);
            }
            return OS_INVALID;
        } else {
            mtdebug1(WM_VULNDETECTOR_LOGTAG, VU_FEED_UPDATED, upd->dist_ext);
            upd->last_update = time(NULL);
            *success_upd = 1;
        }
    }
    return 0;
}


int wm_vuldet_updatedb(update_node **updates) {
    char success_upd = 0;
    if (wm_vuldet_check_db()) {
        mterror(WM_VULNDETECTOR_LOGTAG, VU_CHECK_DB_ERROR);
        return OS_INVALID;
    }
        // Ubuntu
    if (wm_vuldet_run_update(updates[CVE_BIONIC], &success_upd)   ||
        wm_vuldet_run_update(updates[CVE_XENIAL], &success_upd)   ||
        wm_vuldet_run_update(updates[CVE_TRUSTY], &success_upd)   ||
        wm_vuldet_run_update(updates[CVE_PRECISE], &success_upd)  ||
        // Debian
        wm_vuldet_run_update(updates[CVE_STRETCH], &success_upd)  ||
        wm_vuldet_run_update(updates[CVE_JESSIE], &success_upd)   ||
        wm_vuldet_run_update(updates[CVE_WHEEZY], &success_upd)   ||
        // RedHat
        wm_vuldet_run_update(updates[CVE_REDHAT], &success_upd)   ||
        // NVD
        wm_vuldet_run_update(updates[CVE_NVD], &success_upd)      ||
        //wm_vuldet_run_update(updates[CPE_NDIC], &success_upd)      ||
        // Wazuh CPE feed
        wm_vuldet_run_update(updates[CPE_WDIC], &success_upd)     ||
        // Microsoft Security Bulletins
        wm_vuldet_run_update(updates[CVE_MSB], &success_upd)) {
        return OS_INVALID;
    }

    if (success_upd) {
        mtinfo(WM_VULNDETECTOR_LOGTAG, VU_ENDING_UPDATE);
    }
    return 0;
}

int wm_vuldet_json_rh_parser(cJSON *json_feed, wm_vuldet_db *parsed_vulnerabilities) {
    cJSON *json_it;
    cJSON *cve_content;
    time_t l_time;
    struct tm *tm_time;
    // RH Security API - CVE LIST VALUES
    static char *JSON_CVE = "CVE";
    static char *JSON_SEVERITY = "severity";
    static char *JSON_PUBLIC_DATE = "public_date";
    static char *JSON_ADVISORIES = "advisories";
    static char *JSON_BUGZILLA = "bugzilla";
    static char *JSON_BUGZILLA_DESCRIPTION = "bugzilla_description";
    static char *JSON_CVSS_SCORE = "cvss_score";
    static char *JSON_CVSS_SCORING_VECTOR = "cvss_scoring_vector";
    static char *JSON_CWE = "CWE";
    static char *JSON_AFFECTED_PACKAGES = "affected_packages";
    static char *JSON_RESOURCE_URL = "resource_url";
    static char *JSON_CVSS3_SCORE = "cvss3_score";
    // Metadata values
    static char *rh_product_name = "Red Hat Security Data";
    static char *rh_product_version = "1.0";
    char *m_product_name = NULL;
    char *m_product_version = NULL;
    char *m_schema_version = NULL;
    char m_timestamp[27] = { '\0' };

    for (json_it  = json_feed->child; json_it; json_it = json_it->next) {
        char *tmp_cve = NULL;
        char *tmp_severity = NULL;
        char *tmp_public_date = NULL;
        cJSON *tmp_advisories = NULL;
        char *tmp_bugzilla = NULL;
        char *tmp_bugzilla_description = NULL;
        double tmp_cvss_score = -1;
        char *tmp_cvss_scoring_vector = NULL;
        char *tmp_cwe = NULL;
        cJSON *tmp_affected_packages = NULL;
        double tmp_cvss3_score = -1;

        time(&l_time);
        tm_time = localtime(&l_time);
        strftime(m_timestamp, 26, "%Y-%m-%d %H:%M:%S", tm_time);
        m_product_name = rh_product_name;
        m_product_version = rh_product_version;

        for (cve_content  = json_it->child; cve_content; cve_content = cve_content->next) {
            if (!strcmp(cve_content->string, JSON_CVE)) {
                tmp_cve = cve_content->valuestring;
            } else if (!strcmp(cve_content->string, JSON_SEVERITY)) {
                tmp_severity = cve_content->valuestring;
            } else if (!strcmp(cve_content->string, JSON_PUBLIC_DATE)) {
                tmp_public_date = cve_content->valuestring;
            } else if (!strcmp(cve_content->string, JSON_ADVISORIES)) {
                tmp_advisories = cve_content->child;
            } else if (!strcmp(cve_content->string, JSON_BUGZILLA)) {
                tmp_bugzilla = cve_content->valuestring;
            } else if (!strcmp(cve_content->string, JSON_BUGZILLA_DESCRIPTION)) {
                tmp_bugzilla_description = cve_content->valuestring;
            } else if (!strcmp(cve_content->string, JSON_CVSS_SCORE)) {
                if (cve_content->type != cJSON_NULL) {
                    tmp_cvss_score = cve_content->valuedouble;
                }
            } else if (!strcmp(cve_content->string, JSON_CVSS_SCORING_VECTOR)) {
                tmp_cvss_scoring_vector = cve_content->valuestring;
            } else if (!strcmp(cve_content->string, JSON_CWE)) {
                tmp_cwe = cve_content->valuestring;
            } else if (!strcmp(cve_content->string, JSON_AFFECTED_PACKAGES)) {
                tmp_affected_packages = cve_content->child;
            } else if (!strcmp(cve_content->string, JSON_RESOURCE_URL)) {
            } else if (!strcmp(cve_content->string, JSON_CVSS3_SCORE)) {
                if (cve_content->type != cJSON_NULL) {
                    tmp_cvss3_score = cve_content->valuedouble;
                }
            } else {
                mtdebug2(WM_VULNDETECTOR_LOGTAG, VU_UNEXP_JSON_KEY, cve_content->string);
            }
        }

        if(!tmp_bugzilla_description || !tmp_cve) {
            return OS_INVALID;
        }

        wm_vuldet_adapt_title(tmp_bugzilla_description, tmp_cve);

        if (tmp_affected_packages) {
            // Fill in vulnerability information
            wm_vuldet_add_vulnerability_info(parsed_vulnerabilities);
            if (w_strdup(tmp_cve, parsed_vulnerabilities->info_cves->cveid)) {
                continue;
            }
            w_strdup(tmp_severity, parsed_vulnerabilities->info_cves->severity);
            w_strdup(tmp_public_date, parsed_vulnerabilities->info_cves->published);
            parsed_vulnerabilities->info_cves->reference = wm_vuldet_build_url(VU_BUILD_REF_CVE_RH, tmp_cve);
            w_strdup(tmp_bugzilla_description, parsed_vulnerabilities->info_cves->description);
            parsed_vulnerabilities->info_cves->cvss = (tmp_cvss_score != -1) ? w_double_str(tmp_cvss_score) : NULL;
            parsed_vulnerabilities->info_cves->cvss3 = (tmp_cvss3_score != -1) ? w_double_str(tmp_cvss3_score) : NULL;
            w_strdup(tmp_cvss_scoring_vector, parsed_vulnerabilities->info_cves->cvss_vector);
            parsed_vulnerabilities->info_cves->bugzilla_reference = wm_vuldet_build_url(VU_BUILD_REF_BUGZ, tmp_bugzilla);
            parsed_vulnerabilities->info_cves->advisories = wm_vuldet_extract_advisories(tmp_advisories);
            w_strdup(tmp_cwe, parsed_vulnerabilities->info_cves->cwe);

            // Set the vulnerability - package relationship
            for (; tmp_affected_packages; tmp_affected_packages = tmp_affected_packages->next) {
                wm_vuldet_add_rvulnerability(parsed_vulnerabilities);
                w_strdup(tmp_cve, parsed_vulnerabilities->rh_vulnerabilities->cve_id);
                if (!wm_vuldet_decode_package_version(tmp_affected_packages->valuestring,
                    &parsed_vulnerabilities->rh_vulnerabilities->OS,
                    &parsed_vulnerabilities->rh_vulnerabilities->OS_minor,
                    &parsed_vulnerabilities->rh_vulnerabilities->package_name,
                    &parsed_vulnerabilities->rh_vulnerabilities->package_version)) {
                    mterror(WM_VULNDETECTOR_LOGTAG, VU_VER_EXTRACT_ERROR, parsed_vulnerabilities->rh_vulnerabilities->package_name);
                    continue;
                } else if (!parsed_vulnerabilities->rh_vulnerabilities->OS) {
                    // The operating system of the package could not be specified. It will be added for all
                    char *pname = parsed_vulnerabilities->rh_vulnerabilities->package_name;
                    char *pversion = parsed_vulnerabilities->rh_vulnerabilities->package_version;
                    parsed_vulnerabilities->rh_vulnerabilities->OS = vu_feed_tag[FEED_RHEL7];

                    wm_vuldet_add_rvulnerability(parsed_vulnerabilities);
                    os_strdup(tmp_cve, parsed_vulnerabilities->rh_vulnerabilities->cve_id);
                    os_strdup(pname, parsed_vulnerabilities->rh_vulnerabilities->package_name);
                    os_strdup(pversion, parsed_vulnerabilities->rh_vulnerabilities->package_version);
                    parsed_vulnerabilities->rh_vulnerabilities->OS = vu_feed_tag[FEED_RHEL6];

                    wm_vuldet_add_rvulnerability(parsed_vulnerabilities);
                    os_strdup(tmp_cve, parsed_vulnerabilities->rh_vulnerabilities->cve_id);
                    os_strdup(pname, parsed_vulnerabilities->rh_vulnerabilities->package_name);
                    os_strdup(pversion, parsed_vulnerabilities->rh_vulnerabilities->package_version);
                    parsed_vulnerabilities->rh_vulnerabilities->OS = vu_feed_tag[FEED_RHEL5];
                }
            }
        }
    }

    // Insert metadata values
    os_free(parsed_vulnerabilities->metadata.product_name);
    w_strdup(m_product_name, parsed_vulnerabilities->metadata.product_name);
    os_free(parsed_vulnerabilities->metadata.product_version);
    w_strdup(m_product_version, parsed_vulnerabilities->metadata.product_version);
    os_free(parsed_vulnerabilities->metadata.schema_version);
    w_strdup(m_schema_version, parsed_vulnerabilities->metadata.schema_version);
    os_free(parsed_vulnerabilities->metadata.timestamp);
    os_strdup(m_timestamp, parsed_vulnerabilities->metadata.timestamp);

    return 0;
}

int wm_vuldet_json_parser(cJSON *json_feed, wm_vuldet_db *parsed_vulnerabilities, update_node *update) {
    switch ((int) update->dist_ref) {
        case FEED_REDHAT:
            return wm_vuldet_json_rh_parser(json_feed, parsed_vulnerabilities);
        break;
        case FEED_NVD:
            return wm_vuldet_json_nvd_parser(json_feed, parsed_vulnerabilities);
        break;
        case FEED_CPEW:
            return wm_vuldet_json_wcpe_parser(json_feed, parsed_vulnerabilities);
        break;
        case FEED_MSB:
            return wm_vuldet_json_msb_parser(json_feed, parsed_vulnerabilities);
        break;
    }

    return OS_INVALID;
}


int wm_vuldet_get_software_info(agent_software *agent, sqlite3 *db, OSHash *agents_triag, unsigned long ignore_time) {
    int sock = 0;
    unsigned int i;
    int size;
    char buffer[OS_SIZE_6144 + 1];
    char json_str[OS_SIZE_6144 + 1];
    char scan_id[OS_SIZE_1024];
    int request = VU_SOFTWARE_REQUEST;
    char *found;
    int retval = OS_INVALID;
    cJSON *obj = NULL;
    cJSON *package_list = NULL;
    last_scan *scan;
    int min_cpe_index;
    cpe_list *node_list = NULL;

    mtdebug1(WM_VULNDETECTOR_LOGTAG, VU_AGENT_SOFTWARE_REQ, agent->agent_id);

    for (i = 0; i < VU_MAX_WAZUH_DB_ATTEMPS && (sock = OS_ConnectUnixDomain(WDB_LOCAL_SOCK_PATH, SOCK_STREAM, OS_SIZE_6144)) < 0; i++) {
        mtdebug1(WM_VULNDETECTOR_LOGTAG, VU_SOCKET_RETRY, WDB_LOCAL_SOCK_PATH, i);
        sleep(i);
    }

    if (i == VU_MAX_WAZUH_DB_ATTEMPS) {
        mterror(WM_VULNDETECTOR_LOGTAG, VU_SOCKET_RETRY_ERROR, WDB_LOCAL_SOCK_PATH);
        goto end;
    }

    // Request the ID of the last scan
    size = snprintf(buffer, OS_SIZE_6144, vu_queries[VU_SYSC_SCAN_REQUEST], agent->agent_id);
    if (OS_SendSecureTCP(sock, size + 1, buffer) || (size = OS_RecvSecureTCP(sock, buffer, OS_SIZE_6144)) < 1) {
        mterror(WM_VULNDETECTOR_LOGTAG, VU_SYSC_SCAN_REQUEST_ERROR, agent->agent_id);
        goto end;
    }

    buffer[size] = '\0';
    if (!strncmp(buffer, "ok", 2)) {
        buffer[0] = buffer[1] = ' ';
        // Check empty answers
        if ((found = strchr(buffer, '[')) && *(++found) != '\0' && *found == ']') {
            mtdebug1(WM_VULNDETECTOR_LOGTAG , VU_NO_SYSC_SCANS, agent->agent_id);
            retval = 2;
            goto end;
        }
        size = snprintf(json_str, OS_SIZE_6144, "{\"data\":%s}", buffer);
        json_str[size] = '\0';
    } else {
        mterror(WM_VULNDETECTOR_LOGTAG, VU_INV_WAZUHDB_RES, buffer);
        retval = OS_INVALID;
        goto end;
    }

    if (obj = cJSON_Parse(json_str), obj && cJSON_IsObject(obj)) {
        cJSON_GetObjectItem(obj, "data");
    } else {
        retval = OS_INVALID;
        goto end;
    }

    size = snprintf(scan_id, OS_SIZE_1024, "%i", (int) cJSON_GetObjectItem(obj, "data")->child->child->valuedouble);
    scan_id[size] = '\0';

    cJSON_Delete(obj);
    obj = NULL;

    // Check to see if the scan has already been reported
    if (scan = OSHash_Get(agents_triag, agent->agent_id), scan) {
        if ((scan->last_scan_time + (time_t) ignore_time) < time(NULL)) {
            scan->last_scan_time = time(NULL);
            request = VU_SOFTWARE_FULL_REQ;
        } else if (!strcmp(scan_id, scan->last_scan_id)) {
            // Nothing to do
            mtdebug2(WM_VULNDETECTOR_LOGTAG, VU_SYS_CHECKED, agent->agent_id, scan_id);
            retval = 0;
            goto end;
        } else {
            free(scan->last_scan_id);
            os_strdup(scan_id, scan->last_scan_id);
        }
    } else {
        if (agent->dist == FEED_WIN && wm_vuldet_clean_agent_cpes(sock, agent->agent_id)) {
            goto end;
        }

        os_calloc(1, sizeof(last_scan), scan);
        os_strdup(scan_id, scan->last_scan_id);
        scan->last_scan_time = time(NULL);
        OSHash_Add(agents_triag, agent->agent_id, scan);
        request = VU_SOFTWARE_FULL_REQ; // Check all at the first time
    }

    // Request and store packages
    i = 0;
    size = snprintf(buffer, OS_SIZE_6144, vu_queries[request], agent->agent_id, scan_id, VU_MAX_PACK_REQ, i);
    if (OS_SendSecureTCP(sock, size + 1, buffer)) {
        mterror(WM_VULNDETECTOR_LOGTAG, VU_SOFTWARE_REQUEST_ERROR, agent->agent_id);
        goto end;
    }

    while (size = OS_RecvSecureTCP(sock, buffer, OS_SIZE_6144), size) {
        if (size > 0) {
            if (size < 10) {
                break;
            }
            buffer[size] = '\0';
            if (!strncmp(buffer, "ok", 2)) {
                buffer[0] = buffer[1] = ' ';
                size = snprintf(json_str, OS_SIZE_6144, "{\"data\":%s}", buffer);
                json_str[size] = '\0';
            } else {
                goto end;
            }
            if (obj) {
                cJSON *new_obj;
                cJSON *data;
                if (new_obj = cJSON_Parse(json_str), !new_obj) {
                    goto end;
                } else if (!cJSON_IsObject(new_obj)) {
                    free(new_obj);
                    goto end;
                }
                data = cJSON_GetObjectItem(new_obj, "data");
                if (data) {
                    cJSON_AddItemToArray(package_list, data->child);
                    free(data->string);
                    free(data);
                }
                free(new_obj);
            } else if (obj = cJSON_Parse(json_str), obj && cJSON_IsObject(obj)) {
                package_list = cJSON_GetObjectItem(obj, "data");
                if (!package_list) {
                    goto end;
                }
            } else {
                goto end;
            }

            i += VU_MAX_PACK_REQ;
            size = snprintf(buffer, OS_SIZE_6144, vu_queries[request], agent->agent_id, scan_id, VU_MAX_PACK_REQ, i);
            if (OS_SendSecureTCP(sock, size + 1, buffer)) {
                mterror(WM_VULNDETECTOR_LOGTAG, VU_SOFTWARE_REQUEST_ERROR, agent->agent_id);
                goto end;
            }
        } else {
            goto end;
        }
    }

    // Avoid checking the same packages again
    size = snprintf(buffer, OS_SIZE_6144, vu_queries[VU_SYSC_UPDATE_SCAN], agent->agent_id, scan_id);
    if (OS_SendSecureTCP(sock, size + 1, buffer) || (size = OS_RecvSecureTCP(sock, buffer, OS_SIZE_6144)) < 1) {
        mterror(WM_VULNDETECTOR_LOGTAG, VU_SOFTWARE_REQUEST_ERROR, agent->agent_id);
        goto end;
    }

    if (agent->dist == FEED_WIN) {
        // Request the agent hotfixes
        if (wm_vuldet_request_hotfixes(db, sock, agent->agent_id)) {
            goto end;
        }

        // Get the os info
        if (wm_vuldet_get_oswindows_info(sock, agent)) {
            goto end;
        }

        // Generate the OS CPE
        wm_vuldet_generate_os_cpe(agent);
    }

    close(sock);
    sock = 0;

    if (wm_vuldet_get_min_cpe_index(db, &min_cpe_index)) {
        mtdebug1(WM_VULNDETECTOR_LOGTAG, VU_CPE_INDEX_GET_ERROR);
        goto end;
    }

    if (package_list) {
        cJSON *vendor;
        cJSON *name;
        cJSON *version;
        cJSON *architecture;
        cJSON *cpe;

        sqlite3_exec(db, vu_queries[BEGIN_T], NULL, NULL, NULL);
        if (agent->agent_os_cpe) {
            if (wm_vuldet_insert_agent_data(db, agent->agent_id, &min_cpe_index, "",
                                        "", "", "",
                                        agent->agent_os_cpe, &node_list)) {
                // mterror ~~~~~~~~~~~~~~~~~
                goto end;
            }
        }

        for (package_list = package_list->child; package_list; package_list = package_list->next) {
            if ((name = cJSON_GetObjectItem(package_list, "name")) &&
                (version = cJSON_GetObjectItem(package_list, "version")) &&
                (architecture = cJSON_GetObjectItem(package_list, "architecture")) &&
                (vendor = cJSON_GetObjectItem(package_list, "vendor"))) {
                cpe = cJSON_GetObjectItem(package_list, "cpe");

                if (wm_vuldet_insert_agent_data(db, agent->agent_id, &min_cpe_index, vendor->valuestring,
                                            name->valuestring, version->valuestring, architecture->valuestring,
                                            cpe ? cpe->valuestring : NULL, &node_list)) {
                    // mterror ~~~~~~~~~~~~~~~~~
                    goto end;
                }
                free(os_minor);
            }
        }
        sqlite3_exec(db, vu_queries[END_T], NULL, NULL, NULL);
        agent->info = 1;
    } else {
        mtdebug1(WM_VULNDETECTOR_LOGTAG, VU_NO_SOFTWARE, agent->agent_id);
    }

    // Generate the agent's CPEs
    // At the moment, only for Windows agents
    if (agent->dist == FEED_WIN) {
        sqlite3_exec(db, vu_queries[BEGIN_T], NULL, NULL, NULL);
        // Add the cpes obtained from Wazuh-db
        if (node_list && wm_vuldet_insert_cpe_db(db, node_list, 0)) {
            mterror(WM_VULNDETECTOR_LOGTAG, VU_WAZUH_DB_CPE_IN_ERROR, agent->agent_id);
        }

        // Attempts to generate the remaining CPEs
        if (wm_vuldet_generate_agent_cpes(db, agent, 1)) {
            mterror(WM_VULNDETECTOR_LOGTAG, VU_AGENT_CPE_GEN_ERROR, agent->agent_id);
            goto end;
        }
        sqlite3_exec(db, vu_queries[END_T], NULL, NULL, NULL);
    }

    retval = 0;
end:
    free(node_list);
    if (obj) {
        cJSON_Delete(obj);
    }
    if (sock >= 0) {
        close(sock);
    }
    return retval;
}

void free_agents_triag(last_scan *data) {
    if (!data) return;
    if (data->last_scan_id) free(data->last_scan_id);
    free(data);
}

void * wm_vuldet_main(wm_vuldet_t * vuldet) {
    time_t time_sleep = 0;
    wm_vuldet_flags *flags = &vuldet->flags;
    update_node **updates = vuldet->updates;
    int i;

    if (!flags->enabled) {
        mtdebug1(WM_VULNDETECTOR_LOGTAG, "Module disabled. Exiting...");
        pthread_exit(NULL);
    }

    for (i = 0; vuldet->queue_fd = StartMQ(DEFAULTQPATH, WRITE), vuldet->queue_fd < 0 && i < WM_MAX_ATTEMPTS; i++) {
        sleep(WM_MAX_WAIT);
    }

    if (i == WM_MAX_ATTEMPTS) {
        mterror(WM_VULNDETECTOR_LOGTAG, "Can't connect to queue.");
        pthread_exit(NULL);
    }

    vu_queue = &vuldet->queue_fd;

    SSL_library_init();
    SSL_load_error_strings();
    OpenSSL_add_all_algorithms();


    for (i = 0; SSL_library_init() < 0 && i < WM_MAX_ATTEMPTS; i++) {
        sleep(WM_MAX_WAIT);
    }

    if (i == WM_MAX_ATTEMPTS) {
        mterror(WM_VULNDETECTOR_LOGTAG, VU_SSL_LIBRARY_ERROR);
        pthread_exit(NULL);
    }

    if (flags->run_on_start) {
        vuldet->last_detection = 0;
        for (i = 0; i < OS_SUPP_SIZE; i++) {
            if (updates[i]) {
                updates[i]->last_update = 0;
            }
        }
    } else {
        vuldet->last_detection = time(NULL);
        for (i = 0; i < OS_SUPP_SIZE; i++) {
            if (updates[i]) {
                updates[i]->last_update = time(NULL);
            }
        }
    }

    if (vuldet->agents_triag = OSHash_Create(), !vuldet->agents_triag) {
        mterror(WM_VULNDETECTOR_LOGTAG, VU_CREATE_HASH_ERRO, "agents");
        pthread_exit(NULL);
    }

    OSHash_SetFreeDataPointer(vuldet->agents_triag, (void (*)(void *))free_agents_triag);

    while (1) {
        // Update CVE databases
        if (flags->update &&
            wm_vuldet_updatedb(vuldet->updates)) {
                mterror(WM_VULNDETECTOR_LOGTAG, VU_OVAL_UPDATE_ERROR);
        }

        if ((vuldet->last_detection + (time_t) vuldet->detection_interval) < time(NULL)) {
            if (wm_vuldet_db_empty() == (int) VU_FALSE) {
                mtinfo(WM_VULNDETECTOR_LOGTAG, VU_START_SCAN);

                if (wm_vuldet_set_agents_info(&vuldet->agents_software, updates)) {
                    mterror(WM_VULNDETECTOR_LOGTAG, VU_NO_AGENT_ERROR);
                } else {
                    if (wm_vuldet_check_agent_vulnerabilities(vuldet->agents_software, &vuldet->flags, vuldet->agents_triag, vuldet->ignore_time)) {
                        mterror(WM_VULNDETECTOR_LOGTAG, VU_AG_CHECK_ERR);
                    } else {
                        mtinfo(WM_VULNDETECTOR_LOGTAG, VU_END_SCAN);
                    }
                }
                agent_software *agent;
                for (agent = vuldet->agents_software; agent;) {
                    agent_software *agent_aux = agent->next;

                    wm_vuldet_free_agent_software(agent);
                    if (agent_aux) {
                        agent = agent_aux;
                    } else {
                        break;
                    }
                }
                vuldet->agents_software = NULL;
            }

            vuldet->last_detection = time(NULL);
        }

        time_t t_now = time(NULL);
        time_sleep = (vuldet->last_detection + vuldet->detection_interval) - t_now;
        if (time_sleep <= 0) {
            time_sleep = 1;
            i = OS_SUPP_SIZE;
        } else {
            i = 0;
        }

        // Check the remaining time for all updates and adjust the sleep time
        for (; i < OS_SUPP_SIZE; i++) {
            if (updates[i]) {
                time_t t_diff = (updates[i]->last_update + updates[i]->interval) - t_now;
                // Stop checking if we have any pending updates
                if (t_diff <= 0) {
                    time_sleep = 1;
                    break;
                } else if (t_diff < time_sleep) {
                    time_sleep = t_diff;
                }
            }
        }

        mtdebug2(WM_VULNDETECTOR_LOGTAG, "Sleeping for %lu seconds...", time_sleep);
        sleep(time_sleep);
    }

}

int wm_vuldet_set_agents_info(agent_software **agents_software, update_node **updates) {
    agent_software *agents = NULL;
    agent_software *f_agent = NULL;
    char global_db[OS_FLSIZE + 1];
    sqlite3 *db;
    sqlite3_stmt *stmt = NULL;
    int dist_error;
    char *id;
    char *name;
    char *ip;
    char *register_ip;
    char *os_name;
    char *os_version;
    char *arch;
    int build;
    vu_feed agent_dist_ver;
    vu_feed agent_dist;

    snprintf(global_db, OS_FLSIZE, "%s%s/%s", isChroot() ? "/" : "", WDB_DIR, WDB_GLOB_NAME);

    if (sqlite3_open_v2(global_db, &db, SQLITE_OPEN_READONLY, NULL) != SQLITE_OK) {
        mterror(WM_VULNDETECTOR_LOGTAG, VU_GLOBALDB_OPEN_ERROR);
        return wm_vuldet_sql_error(db, stmt);
    }

    sqlite3_busy_timeout(db, SQL_BUSY_SLEEP_MS);

    // Extracts the operating system of the agents
    if (wdb_prepare(db, vu_queries[VU_GLOBALDB_REQUEST], -1, &stmt, NULL)) {
        mterror(WM_VULNDETECTOR_LOGTAG, VU_GLOBALDB_ERROR);
        return wm_vuldet_sql_error(db, stmt);
    }

    sqlite3_bind_int(stmt, 1, DISCON_TIME);

    while (wm_vuldet_step(stmt) == SQLITE_ROW) {
        dist_error = -1;
        os_name = (char *) sqlite3_column_text(stmt, 0);
        os_version = (char *) sqlite3_column_text(stmt,1);
        name = (char *) sqlite3_column_text(stmt, 2);
        id = (char *) sqlite3_column_text(stmt, 3);
        build = sqlite3_column_int(stmt, 6);

        if (id == NULL) {
            mterror(WM_VULNDETECTOR_LOGTAG, VU_NULL_AGENT_ID);
            continue;
        }

        if (!os_name) {
            if (name) {
                mtdebug1(WM_VULNDETECTOR_LOGTAG, VU_AG_NEVER_CON, name);
            }
            continue;
        } else if (!os_version) {
            mtdebug1(WM_VULNDETECTOR_LOGTAG, VU_AGENT_UNSOPPORTED, name);
            continue;
        }

        if (strcasestr(os_name, vu_feed_ext[FEED_UBUNTU])) {
            if (strstr(os_version, "18")) {
                agent_dist_ver = FEED_BIONIC;
            } else if (strstr(os_version, "16")) {
                agent_dist_ver = FEED_XENIAL;
            } else if (strstr(os_version, "14")) {
                agent_dist_ver = FEED_TRUSTY;
            } else if (strstr(os_version, "12")) {
                agent_dist_ver = FEED_PRECISE;
            } else {
                dist_error = FEED_UBUNTU;
            }
            agent_dist = FEED_UBUNTU;
        } else if (strcasestr(os_name, vu_feed_ext[FEED_DEBIAN])) {
            if (strstr(os_version, "7")) {
                agent_dist_ver = FEED_WHEEZY;
            } else if (strstr(os_version, "8")) {
                agent_dist_ver = FEED_JESSIE;
            } else if (strstr(os_version, "9")) {
                agent_dist_ver = FEED_STRETCH;
            } else {
                dist_error = FEED_DEBIAN;
            }
            agent_dist = FEED_DEBIAN;
        }  else if (strcasestr(os_name, vu_feed_ext[FEED_REDHAT])) {
            if (strstr(os_version, "7")) {
                agent_dist_ver = FEED_RHEL7;
            } else if (strstr(os_version, "6")) {
                agent_dist_ver = FEED_RHEL6;
            } else if (strstr(os_version, "5")) {
                agent_dist_ver = FEED_RHEL5;
            } else {
                dist_error = FEED_REDHAT;
            }
            agent_dist = FEED_REDHAT;
        } else if (strcasestr(os_name, vu_feed_ext[FEED_CENTOS])) {
            if (strstr(os_version, "7")) {
                agent_dist_ver = FEED_RHEL7;
            } else if (strstr(os_version, "6")) {
                agent_dist_ver = FEED_RHEL6;
            } else if (strstr(os_version, "5")) {
                agent_dist_ver = FEED_RHEL5;
            } else {
                dist_error = FEED_CENTOS;
            }
            agent_dist = FEED_REDHAT;
        } else if (strcasestr(os_name, vu_feed_ext[FEED_AMAZL])) {
            agent_dist_ver = FEED_RHEL7;
            agent_dist = FEED_REDHAT;
        } else if (strcasestr(os_name, vu_feed_ext[FEED_WIN])) {
            agent_dist_ver = wm_vuldet_decode_win_os(os_name);
            agent_dist = FEED_WIN;
        } else {
            // Operating system not supported in any of its versions
            dist_error = -2;
        }

        if (dist_error != -1) {
            // Check if the agent OS can be matched with a OVAL
            if (agent_dist_ver = wm_vuldet_set_oval(os_name, os_version, updates, &agent_dist), agent_dist_ver == FEED_UNKNOW) {
                if (dist_error == -2) {
                    mtdebug1(WM_VULNDETECTOR_LOGTAG, VU_AGENT_UNSOPPORTED, name);
                    continue;
                } else {
                    mtdebug1(WM_VULNDETECTOR_LOGTAG, VU_UNS_OS_VERSION, vu_feed_ext[dist_error], name);
                    continue;
                }
            }
        }

        ip = (char *) sqlite3_column_text(stmt, 4);
        register_ip = (char *) sqlite3_column_text(stmt, 5);

        if (!ip && !register_ip) {
            mterror(WM_VULNDETECTOR_LOGTAG, VU_NULL_AGENT_IP, id);
            continue;
        }

        arch = (char *) sqlite3_column_text(stmt, 6);

        if (agents) {
            os_calloc(1, sizeof(agent_software), agents->next);
            agents->next->prev = agents;
            agents = agents->next;
        } else {
            os_calloc(1, sizeof(agent_software), agents);
            agents->prev = NULL;
            f_agent = agents;
        }

        agents->build = build;
        os_strdup(id, agents->agent_id);
        if (ip) {
            if (strcmp(ip, "127.0.0.1")) {
                os_strdup(ip, agents->agent_ip);
            } else {
                agents->agent_ip = NULL;
            }
        } else {
            os_strdup(register_ip, agents->agent_ip);
        }

        os_strdup(name, agents->agent_name);
        if (arch) {
            os_strdup(arch, agents->arch);
        }
        agents->dist = agent_dist;
        agents->dist_ver = agent_dist_ver;
        agents->info = 0;
        agents->next = NULL;
    }
    sqlite3_finalize(stmt);
    *agents_software = f_agent;
    sqlite3_close_v2(db);
    return 0;
}

void wm_vuldet_destroy(wm_vuldet_t * vuldet) {
    agent_software *agent;
    update_node **update;
    int i, j;

    if (vuldet->agents_triag) {
        OSHash_Free(vuldet->agents_triag);
    }

    for (i = 0, update = vuldet->updates; i < OS_SUPP_SIZE; i++) {
        if (update[i]) {
            free(update[i]->dist);
            free(update[i]->version);
            free(update[i]->url);
            free(update[i]->path);
            if (update[i]->allowed_OS_list) {
                for (j = 0; update[i]->allowed_OS_list[j]; j++) {
                    free(update[i]->allowed_OS_list[j]);
                }
                free(update[i]->allowed_OS_list);
            }
            free(update[i]);
        }
    }

    for (agent = vuldet->agents_software; agent;) {
        agent_software *agent_aux = agent->next;
        wm_vuldet_free_agent_software(agent);
        if (agent_aux) {
            agent = agent_aux;
        } else {
            break;
        }
    }
    free(vuldet);
}


cJSON *wm_vuldet_dump(const wm_vuldet_t * vuldet){

    cJSON *root = cJSON_CreateObject();
    cJSON *wm_vd = cJSON_CreateObject();
    unsigned int i;

    if (vuldet->flags.enabled) cJSON_AddStringToObject(wm_vd,"disabled","no"); else cJSON_AddStringToObject(wm_vd,"disabled","yes");
    if (vuldet->flags.run_on_start) cJSON_AddStringToObject(wm_vd,"run_on_start","yes"); else cJSON_AddStringToObject(wm_vd,"run_on_start","no");
    cJSON_AddNumberToObject(wm_vd,"interval",vuldet->detection_interval);
    cJSON_AddNumberToObject(wm_vd,"ignore_time",vuldet->ignore_time);
    cJSON *feeds = cJSON_CreateArray();
    for (i = 0; i < OS_SUPP_SIZE; i++) {
        if (vuldet->updates[i]) {
            cJSON *feed = cJSON_CreateObject();
            if (vuldet->updates[i]->dist) cJSON_AddStringToObject(feed,"name",vuldet->updates[i]->dist);
            if (vuldet->updates[i]->version) cJSON_AddStringToObject(feed,"version",vuldet->updates[i]->version);
            if (vuldet->updates[i]->url) {
                cJSON *alt = cJSON_CreateObject();
                cJSON_AddStringToObject(alt,"url",vuldet->updates[i]->url);
                if (vuldet->updates[i]->port > 0)
                    cJSON_AddNumberToObject(alt,"port",vuldet->updates[i]->port);

                cJSON_AddItemToObject(feed,"alternative",alt);
            }
            cJSON_AddNumberToObject(feed,"interval",vuldet->updates[i]->interval);
            cJSON_AddItemToArray(feeds,feed);
        }
    }
    if (cJSON_GetArraySize(feeds) > 0) {
        cJSON_AddItemToObject(wm_vd,"feeds",feeds);
    } else {
        cJSON_free(feeds);
    }

    cJSON_AddItemToObject(root,"vulnerability-detector",wm_vd);

    return root;

}

char *vu_get_version() {
    static char version[10] = { '\0' };
    int major = 0;
    int minor = 0;
    int patch = 0;

    if (*version == '\0') {
        sscanf(__ossec_version, "v%d.%d.%d", &major, &minor, &patch);
        snprintf(version, 9, "%d%d%d", major, minor, patch);
    }

    return version;
}

int wm_vuldet_db_empty() {
    sqlite3 *db;
    sqlite3_stmt *stmt = NULL;
    int result;

    if (wm_vuldet_check_db()) {
        mterror(WM_VULNDETECTOR_LOGTAG, VU_CHECK_DB_ERROR);
        return OS_INVALID;
    }

    if (sqlite3_open_v2(CVE_DB, &db, SQLITE_OPEN_READONLY, NULL) != SQLITE_OK) {
        return wm_vuldet_sql_error(db, NULL);
    }

    if (sqlite3_prepare_v2(db, vu_queries[VU_CHECK_UPDATES], -1, &stmt, NULL) != SQLITE_OK) {
        return wm_vuldet_sql_error(db, stmt);
    }

    if (result = wm_vuldet_step(stmt), result == SQLITE_DONE ||
        (result == SQLITE_ROW && !sqlite3_column_int(stmt, 0))) {
        result = (int) VU_TRUE;
    } else {
        result = (int) VU_FALSE;
    }

    sqlite3_finalize(stmt);
    sqlite3_close_v2(db);

    return result;
}

const char *wm_vuldet_get_unified_severity(char *severity) {
    if (!severity || strcasestr(severity, vu_severities[VU_UNKNOWN]) || strcasestr(severity, vu_severities[VU_UNTR])) {
        return vu_severities[VU_UNDEFINED_SEV];
    } else if (strcasestr(severity, vu_severities[VU_LOW]) || strcasestr(severity, vu_severities[VU_NEGL])) {
        return vu_severities[VU_LOW];
    } else if (strcasestr(severity, vu_severities[VU_MEDIUM]) || strcasestr(severity, vu_severities[VU_MODERATE])) {
        return vu_severities[VU_MEDIUM];
    } else if (strcasestr(severity, vu_severities[VU_HIGH]) || strcasestr(severity, vu_severities[VU_IMPORTANT])) {
        return vu_severities[VU_HIGH];
    } else if (strcasestr(severity, vu_severities[VU_CRITICAL])) {
        return vu_severities[VU_CRITICAL];
    } else if (strcasestr(severity, vu_severities[VU_NONE])) {
        return vu_severities[VU_NONE];
    } else {
        static OSHash *unc_severities = NULL;
        static int sev_count = 0;

        if (!unc_severities) {
            if (unc_severities = OSHash_Create(), !unc_severities) {
                mterror(WM_VULNDETECTOR_LOGTAG, VU_CREATE_HASH_ERRO, "unknown_severities");
                pthread_exit(NULL);
            }
        }

        // In case the feed has been corrupted, we will not insert more than 20 severities
        if (sev_count < 20 && OSHash_Add(unc_severities, severity, NULL) == 2) {
            mtwarn(WM_VULNDETECTOR_LOGTAG, VU_UNC_SEVERITY, severity);
            sev_count++;
        }
    }
    return vu_severities[VU_UNDEFINED_SEV];
}

void wm_vuldet_get_package_os(char *version, const char **os_major, char **os_minor)  {
    char *v_it;

    if (v_it = strstr(version, vu_package_dist[VU_RH_EXT_7]), v_it) {
        *os_major = vu_dist_tag[DIS_RHEL7];
    } else if (v_it = strstr(version, vu_package_dist[VU_RH_EXT_6]), v_it) {
        *os_major = vu_dist_tag[DIS_RHEL6];
    } else if (v_it = strstr(version, vu_package_dist[VU_RH_EXT_5]), v_it) {
        *os_major = vu_dist_tag[DIS_RHEL5];
    }

    wm_vuldet_set_subversion(v_it, os_minor);
}

void wm_vuldet_set_subversion(char *version, char **os_minor) {
    if (version && (version = strchr(version, '_')) && *(++version) != '\0') {
        size_t minor_size = strlen(version) + 1;
        os_calloc(minor_size + 1, sizeof(char), *os_minor);
        snprintf(*os_minor, minor_size, "%ld", strtol(version, NULL, 10));
    }
}

void wm_vuldet_queue_report(vu_processed_alerts **alerts_queue, char *cve, char *package, char *header, int send_queue, char *package_version, char *package_arch, char *version_compare, char *alert_body, vu_report *report) {

    if (*alerts_queue && (strcmp((*alerts_queue)->cve, cve) || strcmp((*alerts_queue)->package, package) || strcmp((*alerts_queue)->package_version, package_version) || strcmp((*alerts_queue)->package_arch, package_arch))) {
        wm_vuldet_queue_report_higher(alerts_queue);
    }

    if (!*alerts_queue) {
        os_calloc(1, sizeof(vu_processed_alerts), *alerts_queue);
        os_strdup(cve, (*alerts_queue)->cve);
        os_strdup(package, (*alerts_queue)->package);
        os_strdup(package_version, (*alerts_queue)->package_version);
        os_strdup(package_arch, (*alerts_queue)->package_arch);
        os_strdup(header, (*alerts_queue)->header);
        (*alerts_queue)->send_queue = send_queue;
    }

    wm_vuldet_queue_report_add(alerts_queue, version_compare, alert_body, report);
}

void wm_vuldet_queue_report_add(vu_processed_alerts **alerts_queue, char *version_compare, char *alert_body, vu_report *report) {
    vu_alerts_node *alert_node;

    os_calloc(1, sizeof(vu_alerts_node), alert_node);
    w_strdup(version_compare, alert_node->version_compare);
    alert_node->report = report;

    alert_node->next = (*alerts_queue)->report_queue;
    (*alerts_queue)->report_queue = alert_node;
}

void wm_vuldet_queue_report_higher(vu_processed_alerts **alerts_queue) {
    vu_alerts_node *node_it;
    vu_alerts_node *node_higher = NULL;
    int result;

    mtdebug2(WM_VULNDETECTOR_LOGTAG, VU_ANAL_ACC_REPORTS, (*alerts_queue)->package, (*alerts_queue)->cve);


    for (node_it = (*alerts_queue)->report_queue; node_it; node_it = node_it->next) {
        if (!node_higher) {
            node_higher = node_it;
            if (!node_higher->version_compare) {
                mtdebug2(WM_VULNDETECTOR_LOGTAG, VU_NO_VER_REPORT, (*alerts_queue)->cve);
                break;
            }
        } else {
            if (result = wm_checks_package_vulnerability(node_higher->version_compare, "less than", node_it->version_compare), result == VU_VULNERABLE) {
                mtdebug2(WM_VULNDETECTOR_LOGTAG, VU_ADD_ACC_REPORTS, (*alerts_queue)->cve, node_it->version_compare, node_higher->version_compare);
                node_higher = node_it;
            } else {
                mtdebug2(WM_VULNDETECTOR_LOGTAG, VU_DISC_ACC_REPORTS, (*alerts_queue)->cve, node_it->version_compare, node_higher->version_compare);
            }
        }
    }

    if (wm_vuldet_send_agent_report(node_higher->report)) {
        // merror ~~~~~~~~~~~~~~
    }

    wm_vuldet_queue_report_clean(alerts_queue);
}

void wm_vuldet_queue_report_clean(vu_processed_alerts **alerts_queue) {
    vu_alerts_node *node_it;
    vu_alerts_node *n_node;

    for (node_it = (*alerts_queue)->report_queue; node_it; node_it = n_node) {
        n_node = node_it->next;
        free(node_it->version_compare);
        free(node_it->alert_body);
        wm_vuldet_free_report(node_it->report);
        free(node_it);
    }

    free((*alerts_queue)->cve);
    free((*alerts_queue)->package);
    free((*alerts_queue)->package_version);
    free((*alerts_queue)->package_arch);
    free((*alerts_queue)->header);
    free(*alerts_queue);
    *alerts_queue = NULL;
}

void wm_vuldet_generate_os_cpe(agent_software *agent) {
    if (agent->dist_ver >= FEED_WS2003 && agent->dist_ver <= FEED_WS2019) {
        // It is a supported Windows agent
        wm_vuldet_generate_win_cpe(agent);
    }
}

void wm_vuldet_generate_win_cpe(agent_software *agent) {
    static const char *PR_WIN2003 = "windows_server_2003";
    static const char *PR_WINXP = "windows_xp";
    static const char *PR_WINVISTA = "windows_vista";
    static const char *PR_WIN7 = "windows_7";
    static const char *PR_WIN8 = "windows_8";
    static const char *PR_WIN81 = "windows_8.1";
    static const char *PR_WIN10 = "windows_10";
    static const char *PR_WIN2008 = "windows_server_2008";
    static const char *PR_WIN2012 = "windows_server_2012";
    static const char *PR_WIN2016 = "windows_server_2016";
    static const char *PR_WIN2019 = "windows_server_2019";
    static const char *VER_R2 = "r2";
    //static const char *UPD_SP1 = "sp1";
    //static const char *UPD_SP2 = "sp2";
    //static const char *UPD_SP3 = "sp3";
    const char *win_pr = NULL;
    const char *win_ver = NULL;
    const char *win_upd = NULL;
    cpe software_cpe;

    switch (agent->dist_ver) {
        case FEED_WS2003:
            win_pr = PR_WIN2003;
            win_ver = agent->os_release;
        break;
        case FEED_WS2003R2:
            win_pr = PR_WIN2003;
            win_ver = VER_R2;
            win_upd = agent->os_release;
        break;
        case FEED_WXP:
            win_pr = PR_WINXP;
            win_ver = agent->os_release;
        break;
        case FEED_WVISTA:
            win_pr = PR_WINVISTA;
            win_ver = agent->os_release;
        break;
        case FEED_W7:
            win_pr = PR_WIN7;
            win_ver = agent->os_release;
        break;
        case FEED_W8:
            win_pr = PR_WIN8;
            win_ver = agent->os_release;
        break;
        case FEED_W81:
            win_pr = PR_WIN81;
            win_ver = agent->os_release;
        break;
        case FEED_W10:
            win_pr = PR_WIN10;
            win_ver = agent->os_release;
        break;
        case FEED_WS2008:
            win_pr = PR_WIN2008;
            win_ver = agent->os_release;
        break;
        case FEED_WS2008R2:
            win_pr = PR_WIN2008;
            win_ver = VER_R2;
            win_upd = agent->os_release;
        break;
        case FEED_WS2012:
            win_pr = PR_WIN2012;
            win_ver = agent->os_release;
        break;
        case FEED_WS2012R2:
            win_pr = PR_WIN2012;
            win_ver = VER_R2;
            win_upd = agent->os_release;
        break;
        case FEED_WS2016:
            win_pr = PR_WIN2016;
            win_ver = agent->os_release;
        break;
        case FEED_WS2019:
            win_pr = PR_WIN2019;
            win_ver = agent->os_release;
        break;
        default:
            return;
    }

    os_calloc(OS_SIZE_128 + 1, sizeof(char), agent->agent_os_cpe);
    memset(&software_cpe, 0, sizeof(cpe));
    os_strdup("o", software_cpe.part);
    os_strdup("microsoft", software_cpe.vendor);
    w_strdup(win_pr, software_cpe.product);
    w_strdup(win_ver, software_cpe.version);
    w_strdup(win_upd, software_cpe.update);
    // https://github.com/wazuh/wazuh/issues/2695 ~~~~~~~~~~~~~~~~~~~~~~~~~~~~~~~~~~~~~~~
    w_strdup(agent->arch, software_cpe.target_hw);

    agent->agent_os_cpe = wm_vuldet_cpe_str(&software_cpe);
    wm_vuldet_free_cpe(&software_cpe);
}

vu_feed wm_vuldet_decode_win_os(char *os_raw) {
    if (strcasestr(os_raw, vu_feed_ext[FEED_WS2003R2])) {
        return FEED_WS2003R2;
    } else if (strcasestr(os_raw, vu_feed_ext[FEED_WS2003])) {
        return FEED_WS2003;
    } else if (strcasestr(os_raw, vu_feed_ext[FEED_WXP])) {
        return FEED_WXP;
    } else if (strcasestr(os_raw, vu_feed_ext[FEED_WVISTA])) {
        return FEED_WVISTA;
    } else if (strcasestr(os_raw, vu_feed_ext[FEED_W7])) {
        return FEED_W7;
    } else if (strcasestr(os_raw, vu_feed_ext[FEED_W8])) {
        return FEED_W8;
    } else if (strcasestr(os_raw, vu_feed_ext[FEED_W81])) {
        return FEED_W81;
    } else if (strcasestr(os_raw, vu_feed_ext[FEED_W10])) {
        return FEED_W10;
    } else if (strcasestr(os_raw, vu_feed_ext[FEED_WS2008R2])) {
        return FEED_WS2008R2;
    } else if (strcasestr(os_raw, vu_feed_ext[FEED_WS2008])) {
        return FEED_WS2008;
    } else if (strcasestr(os_raw, vu_feed_ext[FEED_WS2012R2])) {
        return FEED_WS2012R2;
    } else if (strcasestr(os_raw, vu_feed_ext[FEED_WS2012])) {
        return FEED_WS2012;
    } else if (strcasestr(os_raw, vu_feed_ext[FEED_WS2016])) {
        return FEED_WS2016;
    } else if (strcasestr(os_raw, vu_feed_ext[FEED_WS2019])) {
        return FEED_WS2019;
    } else {
        static OSHash *unk_os = NULL;
        static int os_count = 0;

        if (!os_count) {
            if (unk_os = OSHash_Create(), !unk_os) {
                mterror(WM_VULNDETECTOR_LOGTAG, VU_CREATE_HASH_ERRO, "unknown_systems");
                pthread_exit(NULL);
            }
        }

        if (os_count < 20 && OSHash_Add(unk_os, os_raw, NULL) == 2) {
            // mtwarn(WM_VULNDETECTOR_LOGTAG, VU_UNC_SEVERITY, severity); ~~~~~~~~~~~~~~~~~~~~~
            os_count++;
        }
        return FEED_WIN;
    }
}

int wm_vuldet_insert_agent_data(sqlite3 *db, char *agent_id, int *cpe_index, char *vendor, char *product, char *version, char *arch, char *cpe_raw, cpe_list **node_list) {
    sqlite3_stmt *stmt = NULL;
    int retval = OS_INVALID;
    int result;
    const char *os_major = NULL;
    char *os_minor = NULL;

    if (agent->dist == DIS_REDHAT) {
        wm_vuldet_get_package_os(version->valuestring, &os_major, &os_minor);
    }

    if (sqlite3_prepare_v2(db, vu_queries[VU_INSERT_AGENTS], -1, &stmt, NULL) != SQLITE_OK) {
        wm_vuldet_sql_error(db, stmt);
        goto end;
    }

    sqlite3_bind_text(stmt, 1, agent_id, -1, NULL);
    sqlite3_bind_text(stmt, 2, os_major, -1, NULL);
    sqlite3_bind_text(stmt, 3, os_minor, -1, NULL);
    sqlite3_bind_int(stmt, 4, cpe_raw ? *cpe_index : 0);
    sqlite3_bind_text(stmt, 5, vendor, -1, NULL);
    sqlite3_bind_text(stmt, 6, product, -1, NULL);
    sqlite3_bind_text(stmt, 7, version, -1, NULL);
    sqlite3_bind_text(stmt, 8, arch, -1, NULL);

    if (cpe_raw) {
        char *cpe_cpy;
        os_strdup(cpe_raw, cpe_cpy);

        if (!*node_list) {
            os_calloc(1, sizeof(cpe_list), *node_list);
        }

        if (wm_vuldet_add_cpe(cpe_cpy, *node_list, *cpe_index, 1)) {
            mtdebug1(WM_VULNDETECTOR_LOGTAG, VU_AGENT_CPE_PARSE_ERROR, cpe_cpy, atoi(agent_id));
        } else {
            mtdebug1(WM_VULNDETECTOR_LOGTAG, VU_AGENT_CPE_RECV, cpe_cpy, atoi(agent_id));
            *cpe_index = *cpe_index - 1;
        }
        free(cpe_cpy);
    }

    if (result = wm_vuldet_step(stmt), result != SQLITE_DONE && result != SQLITE_CONSTRAINT) {
        wm_vuldet_sql_error(db, stmt);
        goto end;
    }

    retval = 0;
end:
   wdb_finalize(stmt);
   return retval;
}

void wm_vuldet_free_agent_software(agent_software *agent) {
    if (agent) {
        free(agent->agent_id);
        free(agent->agent_name);
        free(agent->arch);
        free(agent->agent_ip);
        free(agent->agent_os_cpe);
        free(agent);
    }
}

int wm_vuldet_fetch_msb() {
    int retval = VU_INV_FEED;
    char buffer[OS_MAXSTR + 1];
    FILE *fp = NULL;
    FILE *fp_out;

    if (fp = fopen(VU_MSB_FILE, "r"), !fp) {
        goto end;
    }
    if (fp_out = fopen(VU_FIT_TEMP_FILE, "w"), !fp_out) {
        goto end;
    }

    while (fgets(buffer, OS_MAXSTR, fp)) {
        fwrite(buffer, 1, strlen(buffer), fp_out);
    }
    w_fclose(fp);
    fclose(fp_out);

    retval = 0;
end:
    if (fp) {
        fclose(fp);
    }

    return retval;
}


int wm_vuldet_fetch_wazuh_cpe(update_node *update) {
    int retval = VU_INV_FEED;
    char buffer[OS_MAXSTR + 1];
    FILE *fp = NULL;
    FILE *fp_out;
    static const char *UPDATE_DATE_TAG = "update_date";

    if (fp = fopen(VU_CPE_HELPER_FILE, "r"), !fp) {
        goto end;
    }
    if (fp_out = fopen(VU_FIT_TEMP_FILE, "w"), !fp_out) {
        goto end;
    }

    while (fgets(buffer, OS_MAXSTR, fp)) {
        if (*buffer == '=') {
            continue;
        }
        fwrite(buffer, 1, strlen(buffer), fp_out);
    }
    fclose(fp);
    fclose(fp_out);

    if (fp = fopen(VU_FIT_TEMP_FILE, "r"), !fp) {
        goto end;
    }

    // Check the timestamp
    while (fgets(buffer, OS_MAXSTR, fp)) {
        char *timestamp_base;
        char *timestamp_end;

        if ((timestamp_base = strstr(buffer, UPDATE_DATE_TAG)) &&
            (timestamp_base = strchr(timestamp_base, '\"')) &&
            (timestamp_end = strchr(++timestamp_base, '\"'))) {
            char timestamp[OS_SIZE_256 + 1];

            *timestamp_end = '\0';
            switch (wm_vuldet_check_timestamp(update->dist_tag, timestamp_base, timestamp)) {
                case VU_TIMESTAMP_FAIL:
                    mtdebug1(WM_VULNDETECTOR_LOGTAG, VU_DB_TIMESTAMP_FEED_ERROR, update->dist_ext);
                    goto end;
                break;
                case VU_TIMESTAMP_UPDATED:
                    mtdebug1(WM_VULNDETECTOR_LOGTAG, VU_UPDATE_DATE, update->dist_ext, timestamp);
                    retval = VU_NOT_NEED_UPDATE;
                    goto end;
                break;
                case VU_TIMESTAMP_OUTDATED:
                    mtdebug1(WM_VULNDETECTOR_LOGTAG, VU_DB_TIMESTAMP_FEED, update->dist_ext, "");
                break;
            }
            break;
        }
    }

    retval = 0;
end:
    if (fp) {
        fclose(fp);
    }

    return retval;
}

int wm_vuldet_json_wcpe_parser(cJSON *json_feed, wm_vuldet_db *parsed_vulnerabilities) {
    cJSON *json_it;
    vu_cpe_dic *wcpes_it = NULL;
    static char *JSON_WCPE_VERSION_FORMAT = "version_format";
    static char *JSON_WCPE_UPDATE_DATE = "update_date";
    static char *JSON_WCPE_DICTIONARY = "dictionary";
    char *timestamp = NULL;

    for (json_it = json_feed->child; json_it; json_it = json_it->next) {
        if (!strcmp(json_it->string, JSON_WCPE_UPDATE_DATE)) {
            timestamp = json_it->valuestring;
            break;
        }
    }

    if (!timestamp) {
        mterror(WM_VULNDETECTOR_LOGTAG, VU_WCPE_GET_TIMEST_ERROR);
        return OS_INVALID;
    }

    switch (wm_vuldet_check_timestamp(vu_feed_tag[FEED_CPEW], timestamp, NULL)) {
        case VU_TIMESTAMP_FAIL:
            mtdebug1(WM_VULNDETECTOR_LOGTAG, VU_DB_TIMESTAMP_FEED_ERROR, vu_feed_ext[FEED_CPEW]);
            return OS_INVALID;
        break;
        case VU_TIMESTAMP_UPDATED:
            mtdebug1(WM_VULNDETECTOR_LOGTAG, VU_UPDATE_DATE, vu_feed_ext[FEED_CPEW], timestamp);
            return VU_NOT_NEED_UPDATE;
        break;
        case VU_TIMESTAMP_OUTDATED:
            mtdebug1(WM_VULNDETECTOR_LOGTAG, VU_DB_TIMESTAMP_FEED, vu_feed_ext[FEED_CPEW], "");
        break;
    }


    os_calloc(1, sizeof(vu_cpe_dic), wcpes_it);

    for (json_it = json_feed->child; json_it; json_it = json_it->next) {
        if (!strcmp(json_it->string, vu_cpe_tags[CPE_VERSION])) {
            os_strdup(json_it->valuestring, wcpes_it->version);
        } else if (!strcmp(json_it->string, JSON_WCPE_VERSION_FORMAT)) {
            os_strdup(json_it->valuestring, wcpes_it->format_version);
        } else if (!strcmp(json_it->string, JSON_WCPE_UPDATE_DATE)) {
            os_strdup(json_it->valuestring, wcpes_it->update_date);
        } else if (!strcmp(json_it->string, JSON_WCPE_DICTIONARY)) {
            wm_vuldet_json_dic_parser(json_it->child, wcpes_it);
        }
    }
    parsed_vulnerabilities->w_cpes = wcpes_it;

    return VU_NEED_UPDATE;
}

int wm_vuldet_json_dic_parser(cJSON *json_feed, vu_cpe_dic *wcpes) {
    cJSON *dic_node;
    int i;
    static char *JSON_WCPE_ACTION = "action";
    static char *JSON_WCPE_TARGET = "target";
    static char *JSON_WCPE_SOURCE = "source";
    static char *JSON_WCPE_TRANSLATION = "translation";

    for (; json_feed; json_feed = json_feed->next) {
        vu_cpe_dic_node *node;
        os_calloc(1, sizeof(vu_cpe_dic_node), node);
        for (dic_node = json_feed->child; dic_node; dic_node = dic_node->next) {
            if (!strcmp(dic_node->string, JSON_WCPE_TARGET)) {
                vu_cpe_dic_node *node_ref = NULL;

                for (i = 0; wcpes->targets_name && wcpes->targets_name[i]; i++) {
                    if (!strcmp(wcpes->targets_name[i], dic_node->valuestring)) {
                        node_ref = wcpes->targets[i];
                        break;
                    }
                }

                if (!node_ref) {
                    os_realloc(wcpes->targets_name, (i + 2) * sizeof(char *), wcpes->targets_name);
                    os_realloc(wcpes->targets, (i + 2) * sizeof(vu_cpe_dic_node *), wcpes->targets);
                    os_strdup(dic_node->valuestring, wcpes->targets_name[i]);
                    wcpes->targets[i + 1] = NULL;
                    wcpes->targets_name[i + 1] = NULL;
                } else {
                    node->prev = wcpes->targets[i];
                    wcpes->targets[i]->next = node;
                }

                wcpes->targets[i] = node;
            } else if (!strcmp(dic_node->string, JSON_WCPE_ACTION)) {
                node->action = wm_vuldet_fill_get_action_mask(dic_node->child);
            } else if (!strcmp(dic_node->string, JSON_WCPE_SOURCE)) {
                wm_vuldet_fill_dic_section(dic_node->child, &node->source);
            } else if (!strcmp(dic_node->string, JSON_WCPE_TRANSLATION)) {
                wm_vuldet_fill_dic_section(dic_node->child, &node->translation);
            }
        }
    }

    return 0;
}

int wm_vuldet_fill_dic_section(cJSON *json_feed, vu_cpe_dic_section **wcpes) {
    cJSON *json_array;

    if (!*wcpes) {
        os_calloc(1, sizeof(vu_cpe_dic_section), *wcpes);
    }

    for (; json_feed; json_feed = json_feed->next) {
        char ***array;
        int i;

        if (!strcmp(json_feed->string, vu_cpe_tags[CPE_VENDOR])) {
            array = &(*wcpes)->vendor;
        } else if (!strcmp(json_feed->string, vu_cpe_tags[CPE_PRODUCT])) {
            array = &(*wcpes)->product;
        } else if (!strcmp(json_feed->string, vu_cpe_tags[CPE_VERSION])) {
            array = &(*wcpes)->version;
        } else if (!strcmp(json_feed->string, vu_cpe_tags[CPE_SW_EDITION])) {
            array = &(*wcpes)->sw_edition;
        } else {
            mtwarn(WM_VULNDETECTOR_LOGTAG, VU_INVALID_DIC_TAG, json_feed->string);
            continue;
        }

        for (i = 0, json_array = json_feed->child; json_array; json_array = json_array->next, i++) {
            os_realloc(*array, (i + 2) * sizeof(char *), *array);
            os_strdup(json_array->valuestring, (*array)[i]);
            (*array)[i + 1] = NULL;
        }
    }

    return 0;
}

unsigned int wm_vuldet_fill_get_action_mask(cJSON *json_feed) {
    unsigned int mask = 0;

    for (; json_feed; json_feed = json_feed->next) {
        if (!strcmp(json_feed->valuestring, vu_cpe_dic_option[VU_REP_VENDOR])) {
            mask |= CPE_DIC_REP_VENDOR;
        } else if (!strcmp(json_feed->valuestring, vu_cpe_dic_option[VU_REP_PRODUCT])) {
            mask |= CPE_DIC_REP_PRODUCT;
        } else if (!strcmp(json_feed->valuestring, vu_cpe_dic_option[VU_REP_VENDOR_IF_MATCH])) {
            mask |= CPE_DIC_REP_VENDOR_IF_MATCH;
        } else if (!strcmp(json_feed->valuestring, vu_cpe_dic_option[VU_REP_PRODUCT_IF_MATCH])) {
            mask |= CPE_DIC_REP_PRODUCT_IF_MATCH;
        } else if (!strcmp(json_feed->valuestring, vu_cpe_dic_option[VU_REP_VERSION_IF_MATCH])) {
            mask |= CPE_DIC_REP_VERSION_IF_MATCH;
        } else if (!strcmp(json_feed->valuestring, vu_cpe_dic_option[VU_REP_SWED_VERSION_IF_PR_MATCH])) {
            mask |= CPE_DIC_REP_SWED_IF_PR_MATCH;
        } else if (!strcmp(json_feed->valuestring, vu_cpe_dic_option[VU_IGNORE])) {
            mask |= CPE_DIC_IGNORE;
        } else if (!strcmp(json_feed->valuestring, vu_cpe_dic_option[VU_CHECK_HOTFIX])) {
            mask |= CPE_DIC_CHECK_HOTFIX;
        } else {
            mtwarn(WM_VULNDETECTOR_LOGTAG, VU_INVALID_DIC_TAG, json_feed->valuestring);
        }
    }

    return mask;
}

int wm_vuldet_json_msb_parser(cJSON *json_feed, wm_vuldet_db *parsed_vulnerabilities) {
    vu_msb_entry *msb = NULL;
    cJSON *vulnerability;
    cJSON *vuln_node;
    static char *JSON_MSB_PATCH = "patch";
    static char *JSON_MSB_PLATFORM = "platform";
    static char *JSON_MSB_PRODUCT = "product";


    for (json_feed = json_feed->child; json_feed; json_feed = json_feed->next) {
        for (vuln_node = json_feed->child; vuln_node; vuln_node = vuln_node->next) {
            if (msb) {
                os_calloc(1, sizeof(vu_msb_entry), msb->next);
                msb->next->prev = msb;
                msb = msb->next;
            } else {
                os_calloc(1, sizeof(vu_msb_entry), msb);
            }

            os_strdup(json_feed->string, msb->cveid);
            for (vulnerability = vuln_node->child; vulnerability; vulnerability = vulnerability->next) {
                if (!strcmp(vulnerability->string, JSON_MSB_PATCH)) {
                    os_strdup(vulnerability->valuestring, msb->patch);
                } else if (!strcmp(vulnerability->string, JSON_MSB_PLATFORM)) {
                    os_strdup(vulnerability->valuestring, msb->platform);
                } else if (!strcmp(vulnerability->string, JSON_MSB_PRODUCT)) {
                    os_strdup(vulnerability->valuestring, msb->product);
                }
            }
        }
    }
    parsed_vulnerabilities->msb_entries = msb;

    return 0;
}

int wm_vuldet_insert_cpe_dic(sqlite3 *db, vu_cpe_dic *w_cpes) {
    int i;
    int entry_id;
    vu_cpe_dic_node *node_it;
    sqlite3_stmt *stmt;

    sqlite3_exec(db, vu_queries[VU_REMOVE_CPE_DIC], NULL, NULL, NULL);

    for (i = 0, entry_id = 0; w_cpes->targets_name[i]; i++) {
        for (node_it = w_cpes->targets[i]; node_it; node_it = wm_vuldet_free_dic_node(node_it), entry_id++) {

            if (sqlite3_prepare_v2(db, vu_queries[VU_INSERT_CPE_HELPER], -1, &stmt, NULL) != SQLITE_OK) {
                return wm_vuldet_sql_error(db, stmt);
            }
            sqlite3_bind_int(stmt, 1, entry_id);
            sqlite3_bind_text(stmt, 2, w_cpes->targets_name[i], -1, NULL);
            sqlite3_bind_int(stmt, 3, node_it->action);
            if (wm_vuldet_step(stmt) != SQLITE_DONE) {
                return wm_vuldet_sql_error(db, stmt);
            }
            sqlite3_finalize(stmt);

            if (wm_vuldet_insert_cpe_dic_array(db, VU_INSERT_CPE_SOURCE, entry_id, node_it->source)) {
                return OS_INVALID;
            }
            if (wm_vuldet_insert_cpe_dic_array(db, VU_INSERT_CPE_TRANSLATION, entry_id, node_it->translation)) {
                return OS_INVALID;
            }
        }
        free(w_cpes->targets_name[i]);
    }
    os_free(w_cpes->targets_name);
    os_free(w_cpes->targets);

    if (sqlite3_prepare_v2(db, vu_queries[VU_INSERT_METADATA], -1, &stmt, NULL) != SQLITE_OK) {
        return wm_vuldet_sql_error(db, stmt);
    }

    sqlite3_bind_text(stmt, 1, vu_feed_tag[FEED_CPEW], -1, NULL);
    sqlite3_bind_text(stmt, 2, vu_feed_ext[FEED_CPEW], -1, NULL);
    sqlite3_bind_text(stmt, 3, w_cpes->version, -1, NULL);
    sqlite3_bind_text(stmt, 4, w_cpes->format_version, -1, NULL);
    sqlite3_bind_text(stmt, 5, w_cpes->update_date, -1, NULL);

    if (wm_vuldet_step(stmt) != SQLITE_DONE) {
        return wm_vuldet_sql_error(db, stmt);
    }
    sqlite3_finalize(stmt);

    os_free(w_cpes->version);
    os_free(w_cpes->format_version);
    os_free(w_cpes->update_date);

    return 0;
}

int wm_vuldet_insert_cpe_dic_array(sqlite3 *db, vu_query query, int id, vu_cpe_dic_section *section) {
    sqlite3_stmt *stmt;
    int type_value;
    int pattern_it;
    char **section_it;
    const char *type;

    for (type_value = 0; type_value < 4; type_value++) {
        switch (type_value) {
            case 0:
                section_it = section->vendor;
                type = vu_cpe_tags[CPE_VENDOR];
            break;
            case 1:
                section_it = section->product;
                type = vu_cpe_tags[CPE_PRODUCT];
            break;
            case 2:
                section_it = section->version;
                type = vu_cpe_tags[CPE_VERSION];
            break;
            case 3:
                section_it = section->sw_edition;
                type = vu_cpe_tags[CPE_SW_EDITION];
            break;
        }

        for (pattern_it = 0; section_it && section_it[pattern_it]; pattern_it++) {
            if (sqlite3_prepare_v2(db, vu_queries[query], -1, &stmt, NULL) != SQLITE_OK) {
                return wm_vuldet_sql_error(db, stmt);
            }

            sqlite3_bind_int(stmt, 1, id);
            sqlite3_bind_int(stmt, 2, pattern_it);
            sqlite3_bind_text(stmt, 3, type, -1, NULL);
            sqlite3_bind_text(stmt, 4, section_it[pattern_it], -1, NULL);
            if (wm_vuldet_step(stmt) != SQLITE_DONE) {
                return wm_vuldet_sql_error(db, stmt);
            }
            sqlite3_finalize(stmt);
        }
    }

    return 0;
}

vu_cpe_dic_node *wm_vuldet_free_dic_node(vu_cpe_dic_node *dic_node) {
    int i;
    vu_cpe_dic_node *prev = dic_node->prev;
    vu_cpe_dic_section *section;

    for (i = 0; i < 2; i++) {
        if (!i) {
            section = dic_node->source;
        } else if (i == 1) {
            section = dic_node->translation;
        } else {
            continue;
        }

        w_FreeArray(section->vendor);
        w_FreeArray(section->product);
        w_FreeArray(section->version);
        w_FreeArray(section->sw_edition);
        free(section->vendor);
        free(section->product);
        free(section->version);
        free(section->sw_edition);
        free(section);
    }

    free(dic_node);

    return prev;
}

vu_msb_entry *wm_vuldet_free_msb_node(vu_msb_entry *node) {
    vu_msb_entry *prev = node->prev;
    free(node->cveid);
    free(node->patch);
    free(node->platform);
    free(node->product);
    free(node);
    return prev;
}

int wm_vuldet_insert_msb(sqlite3 *db, vu_msb_entry *msb) {
    sqlite3_stmt *stmt = NULL;
    int result;

    sqlite3_exec(db, vu_queries[VU_REMOVE_MSB], NULL, NULL, NULL);

    for (; msb; msb = wm_vuldet_free_msb_node(msb)) {
        if (sqlite3_prepare_v2(db, vu_queries[VU_INSERT_MSB], -1, &stmt, NULL) != SQLITE_OK) {
            return wm_vuldet_sql_error(db, stmt);
        }

        sqlite3_bind_text(stmt, 1, msb->cveid, -1, NULL);
        sqlite3_bind_text(stmt, 2, msb->product, -1, NULL);
        sqlite3_bind_text(stmt, 3, msb->platform, -1, NULL);
        sqlite3_bind_text(stmt, 4, msb->patch, -1, NULL);

        if (result = wm_vuldet_step(stmt), result != SQLITE_DONE && result != SQLITE_CONSTRAINT) {
            return wm_vuldet_sql_error(db, stmt);
        }
        sqlite3_finalize(stmt);
    }

    return 0;
}

int wm_vuldet_clean_agent_cpes(int sock, char *agent_id) {
    int retval = OS_INVALID;
    char request[OS_SIZE_128 + 1];
    size_t size;

    size = snprintf(request, OS_SIZE_128, vu_queries[VU_SYSC_CLEAN_CPES], agent_id);

    if (OS_SendSecureTCP(sock, size + 1, request) || OS_RecvSecureTCP(sock, request, size) < 3){
        goto end;
    }

    if (strncmp(request, "ok", 2)) {
        mterror(WM_VULNDETECTOR_LOGTAG, VU_INV_WAZUHDB_RES, request);
        goto end;
    }
    retval = 0;
end:
    if (retval) {
        mterror(WM_VULNDETECTOR_LOGTAG, VU_CPE_CLEAN_REQUEST_ERROR, agent_id);
    }

    return retval;
}

int wm_vuldet_request_hotfixes(sqlite3 *db, int sock, char *agent_id) {
    int retval = OS_INVALID;
    char request[OS_MAXSTR + 1];
    size_t size;
    char *found;
    cJSON *obj = NULL;
    cJSON *obj_it;
    sqlite3_stmt *stmt = NULL;

    size = snprintf(request, OS_SIZE_128, vu_queries[VU_HOTFIXES_REQUEST], agent_id);

    if (OS_SendSecureTCP(sock, size + 1, request) || (size = OS_RecvSecureTCP(sock, request, OS_MAXSTR)) < 3) {
        goto end;
    }

    if (strncmp(request, "ok", 2)) {
        mterror(WM_VULNDETECTOR_LOGTAG, VU_INV_WAZUHDB_RES, request);
        goto end;
    }

    request[size] = '\0';
    request[0] = request[1] = ' ';

    // Check empty answers
    if ((found = strchr(request, '[')) && *(++found) != '\0' && *found == ']') {
       retval = 0;
       goto end;
    }

    if (obj = cJSON_Parse(request), !obj) {
        goto end;
    }

    sqlite3_exec(db, vu_queries[BEGIN_T], NULL, NULL, NULL);
    for (obj_it = obj->child; obj_it; obj_it = obj_it->next) {
        if (sqlite3_prepare_v2(db, vu_queries[VU_INSERT_AGENT_HOTFIXES], -1, &stmt, NULL) != SQLITE_OK) {
            mterror(WM_VULNDETECTOR_LOGTAG, VU_SQL_ERROR, sqlite3_errmsg(db));
            goto end;
        }

        sqlite3_bind_text(stmt, 1, agent_id, -1, NULL);
        sqlite3_bind_text(stmt, 2, obj_it->child->valuestring, -1, NULL);

        if (wm_vuldet_step(stmt) != SQLITE_DONE) {
            mterror(WM_VULNDETECTOR_LOGTAG, VU_SQL_ERROR, sqlite3_errmsg(db));
            goto end;
        }
        wdb_finalize(stmt);
    }

    sqlite3_exec(db, vu_queries[END_T], NULL, NULL, NULL);

    retval = 0;
end:
    wdb_finalize(stmt);
    if (obj) {
        cJSON_Delete(obj);
    }

    if (retval) {
        mterror(WM_VULNDETECTOR_LOGTAG, VU_HOTFIX_REQUEST_ERROR, agent_id);
    }

    return retval;
}

void wm_vuldet_reset_tables(sqlite3 *db) {
    sqlite3_exec(db, vu_queries[VU_REMOVE_AGENTS_TABLE], NULL, NULL, NULL);
    sqlite3_exec(db, vu_queries[VU_REMOVE_AGENT_CPE], NULL, NULL, NULL);
    sqlite3_exec(db, vu_queries[VU_REMOVE_HOTFIXES_TABLE], NULL, NULL, NULL);
}

int wm_vuldet_get_oswindows_info(int sock, agent_software *agent) {
    int retval = OS_INVALID;
    char request[OS_SIZE_128 + 1];
    size_t size;
    char *found;
    cJSON *obj = NULL;
    cJSON *obj_it;

    size = snprintf(request, OS_SIZE_128, vu_queries[VU_SYSC_OSWIN_INFO], agent->agent_id);

    if (OS_SendSecureTCP(sock, size + 1, request) || OS_RecvSecureTCP(sock, request, size) < 3){
        goto end;
    }

    if (strncmp(request, "ok", 2)) {
        mterror(WM_VULNDETECTOR_LOGTAG, VU_INV_WAZUHDB_RES, request);
        goto end;
    }

    request[size] = '\0';
    request[0] = request[1] = ' ';

    // Check empty answers
    if ((found = strchr(request, '[')) && *(++found) != '\0' && *found == ']') {
       retval = 0;
       goto end;
    }

    if (obj = cJSON_Parse(request), !obj) {
        goto end;
    }

    for (obj_it = obj->child; obj_it; obj_it = obj_it->child) {
        if(obj_it->string && strcmp(obj_it->string, "os_release") == 0) {
            os_strdup(obj_it->valuestring, agent->os_release);
            break;
        }
    }

    if (!agent->os_release) {
        mtdebug1(WM_VULNDETECTOR_LOGTAG, VU_OSINFO_DISABLED, agent->agent_id);
    }

    retval = 0;
end:
    if (obj) {
        cJSON_Delete(obj);
    }
    if (retval) {
        mterror(WM_VULNDETECTOR_LOGTAG, VU_CPE_CLEAN_REQUEST_ERROR, agent->agent_id);
    }

    return retval;
}

int wm_vuldet_index_json(wm_vuldet_db *parsed_vulnerabilities, update_node *update, char *path, char multi_path) {
    cJSON *json_feed = NULL;
    int retval = OS_INVALID;
    char *directory;
    DIR *upd_dir = NULL;
    struct dirent *entry;

    if (multi_path) {
        char generated_path[PATH_MAX + 1];
        char *root_path = "/";
        char *pattern;
        regex_t path_pattern;
        regmatch_t match;
        update->update_it = 0;

        if (!(directory = strrchr(path, '/')) || *directory != '/') {
            mterror(WM_VULNDETECTOR_LOGTAG, VU_MULTIPATH_ERROR, path, "it is not an absolute path");
            goto end;
        }

        if (path == directory) {
            path = root_path;
        } else {
            *directory = '\0';
        }
        pattern = directory + 1;

        if (upd_dir = opendir(path), !upd_dir) {
            mterror(WM_VULNDETECTOR_LOGTAG, VU_MULTIPATH_ERROR, path, strerror(errno));
            goto end;
        }

        if (regcomp(&path_pattern, pattern, 0)) {
            mterror(WM_VULNDETECTOR_LOGTAG, VU_REGEX_COMPILE_ERROR, pattern);
            goto end;
        }

        while (entry = readdir(upd_dir), entry) {
            if ((strcmp(entry->d_name, ".") == 0) ||
                (strcmp(entry->d_name, "..") == 0)) {
                continue;
            }
            snprintf(generated_path, PATH_MAX, "%s/%s", path, entry->d_name);

            if (w_is_file(generated_path)) {
                if(!regexec(&path_pattern, entry->d_name, 1, &match, 0)) {
                    if (json_feed = json_fread(generated_path, 0), !json_feed) {
                        mterror(WM_VULNDETECTOR_LOGTAG, VU_PARSED_FEED_ERROR, update->dist_ext, generated_path);
                        regfree(&path_pattern);
                        goto end;
                    }
                    mtdebug1(WM_VULNDETECTOR_LOGTAG, VU_UPDATE_JSON_FEED, generated_path);
                    mtinfo(WM_VULNDETECTOR_LOGTAG, VU_UPDATE_JSON_FEED, generated_path); // ~~~~~~~~~~~~~~~~~~~~~~
                    if (wm_vuldet_json_parser(json_feed, parsed_vulnerabilities, update) == OS_INVALID) {
                        regfree(&path_pattern);
                        goto end;
                    }
                    cJSON_Delete(json_feed);
                    json_feed = NULL;
                }
            }
        }
        regfree(&path_pattern);
    } else {
        int result;

        if (json_feed = json_fread(path, 0), !json_feed) {
            mterror(WM_VULNDETECTOR_LOGTAG, VU_PARSED_FEED_ERROR, update->dist_ext, path);
            goto end;
        }
        if (result = wm_vuldet_json_parser(json_feed, parsed_vulnerabilities, update), result == OS_INVALID) {
            goto end;
        } else if (result == VU_NOT_NEED_UPDATE) {
            retval = VU_NOT_NEED_UPDATE;
            goto end;
        }
    }

    retval = 0;
end:
    if (upd_dir) {
        closedir(upd_dir);
    }

    if (json_feed) {
        cJSON_Delete(json_feed);
    }

    return retval;
}

int wm_vuldet_remove_sequence(sqlite3 *db, char *table) {
    sqlite3_stmt *stmt = NULL;

    if (sqlite3_prepare_v2(db, vu_queries[VU_REMOVE_SQUENCE], -1, &stmt, NULL) != SQLITE_OK) {
        return wm_vuldet_sql_error(db, stmt);
    }

    sqlite3_bind_text(stmt, 1, table, -1, NULL);

    if (wm_vuldet_step(stmt) != SQLITE_DONE) {
        return wm_vuldet_sql_error(db, stmt);
    }
    sqlite3_finalize(stmt);

    return 0;
}

int wm_vuldet_remove_table(sqlite3 *db, char *table) {
    sqlite3_stmt *stmt = NULL;
    char query[OS_SIZE_128 + 1];

    snprintf(query, OS_SIZE_128, vu_queries[DELETE_QUERY], table);
    if (sqlite3_prepare_v2(db, query, -1, &stmt, NULL) != SQLITE_OK) {
        return wm_vuldet_sql_error(db, stmt);
    }

    sqlite3_bind_text(stmt, 1, table, -1, NULL);

    if (wm_vuldet_step(stmt) != SQLITE_DONE) {
        return wm_vuldet_sql_error(db, stmt);
    }
    sqlite3_finalize(stmt);

    return wm_vuldet_remove_sequence(db, table);
}

int wm_vuldet_index_nvd(sqlite3 *db, update_node *upd, nvd_vulnerability *nvd_it) {
    time_t index_time = time(NULL);
    int result;
    int cve_count = 0;

    if (!upd->multi_path && !upd->multi_url) {
        // It is a online update
        // Clean everything only if there are still residues of an offline update
        if (result = wm_vuldet_has_offline_update(db), result == OS_INVALID) {
            return OS_INVALID;
        } else if (result == 1 && wm_vuldet_clean_nvd(db)) {
            return OS_INVALID;
        }
    }

    while (nvd_it) {
        nvd_vulnerability *r_node = nvd_it;

        if (wm_vuldet_insert_nvd_cve(db, nvd_it, upd->update_it)) {
            return OS_INVALID;
        }
        nvd_it = nvd_it->next;
        wm_vuldet_free_nvd_node(r_node);
        cve_count++;
    }

    if (wm_vuldet_index_nvd_metadata(db, upd->update_it, cve_count, upd->multi_path || upd->multi_url)) {
        return OS_INVALID;
    }

    mtdebug1(WM_VULNDETECTOR_LOGTAG, VU_INDEX_TIME, time(NULL) - index_time, "index the NVD");

    return 0;
}

int wm_vuldet_index_redhat(sqlite3 *db, update_node *upd, rh_vulnerability *r_it) {
    time_t index_time = time(NULL);
    sqlite3_stmt *stmt = NULL;
    int result;

    if (upd->multi_path) {
        // Clean everything at this point because all the insertions will be done at once
        if (wm_vuldet_clean_rh(db)) {
            return OS_INVALID;
        }
    }

    while (r_it) {
        if (sqlite3_prepare_v2(db, vu_queries[VU_INSERT_CVE], -1, &stmt, NULL) != SQLITE_OK) {
            return wm_vuldet_sql_error(db, stmt);
        }

        sqlite3_bind_text(stmt, 1, r_it->cve_id, -1, NULL);
        sqlite3_bind_text(stmt, 2, r_it->OS, -1, NULL);
        sqlite3_bind_text(stmt, 3, r_it->OS_minor, -1, NULL);
        sqlite3_bind_text(stmt, 4, r_it->package_name, -1, NULL);
        sqlite3_bind_int(stmt, 5, 0);
        sqlite3_bind_text(stmt, 6, vu_package_comp[VU_COMP_L], -1, NULL);
        sqlite3_bind_text(stmt, 7, r_it->package_version, -1, NULL);
        sqlite3_bind_text(stmt, 8, NULL, -1, NULL);
        sqlite3_bind_text(stmt, 9, NULL, -1, NULL);

        if (result = wm_vuldet_step(stmt), result != SQLITE_DONE) {
            return wm_vuldet_sql_error(db, stmt);
        }
        sqlite3_finalize(stmt);

        rh_vulnerability *rvul_aux = r_it;
        r_it = r_it->prev;
        free(rvul_aux->cve_id);
        free(rvul_aux->package_name);
        free(rvul_aux->package_version);
        free(rvul_aux);
    }

    mtdebug1(WM_VULNDETECTOR_LOGTAG, VU_INDEX_TIME, time(NULL) - index_time, "index the Red Hat feed");

    return 0;
}

int wm_vuldet_clean_rh(sqlite3 *db) {
    char open_db = 0;

    if (!db) {
        if (sqlite3_open_v2(CVE_DB, &db, SQLITE_OPEN_READWRITE, NULL) != SQLITE_OK) {
            return wm_vuldet_sql_error(db, NULL);
        }

        open_db = 1;
    }

    if (wm_vuldet_remove_target_table(db, CVE_TABLE, vu_feed_tag[FEED_RHEL5])        ||
        wm_vuldet_remove_target_table(db, CVE_TABLE, vu_feed_tag[FEED_RHEL6])        ||
        wm_vuldet_remove_target_table(db, CVE_TABLE, vu_feed_tag[FEED_RHEL7])        ||
        wm_vuldet_remove_target_table(db, METADATA_TABLE, vu_feed_tag[FEED_REDHAT])  ||
        wm_vuldet_remove_target_table(db, CVE_INFO_TABLE, vu_feed_tag[FEED_REDHAT])) {
        return OS_INVALID;
    }
    if (open_db) {
        sqlite3_close_v2(db);
    }
    return 0;
}

int wm_vuldet_clean_wcpe(sqlite3 *db) {
    char open_db = 0;

    if (!db) {
        if (sqlite3_open_v2(CVE_DB, &db, SQLITE_OPEN_READWRITE, NULL) != SQLITE_OK) {
            return wm_vuldet_sql_error(db, NULL);
        }

        open_db = 1;
    }

    if (wm_vuldet_remove_target_table(db, METADATA_TABLE, vu_feed_tag[FEED_CPEW])        ||
        wm_vuldet_remove_table(db, CPEH_SOURCE_TABLE) ||
        wm_vuldet_remove_table(db, CPET_TRANSL_TABLE) ||
        wm_vuldet_remove_table(db, CPE_HELPER_TABLE)) {
        return OS_INVALID;
    }
    if (open_db) {
        sqlite3_close_v2(db);
    }
    return 0;
}

char *wm_vuldet_cpe_str(cpe *cpe_s) {
    char *generated_cpe;

    os_calloc(OS_SIZE_256 + 1, sizeof(char), generated_cpe);

    snprintf(generated_cpe, OS_SIZE_256, "%c:%s:%s:%s:%s:%s:%s:%s:%s:%s:%s",
        *cpe_s->part,
        cpe_s->vendor,
        cpe_s->product,
        cpe_s->version ? cpe_s->version : "",
        cpe_s->update ? cpe_s->update : "",
        cpe_s->edition ? cpe_s->edition : "",
        cpe_s->language ? cpe_s->language : "",
        cpe_s->sw_edition ? cpe_s->sw_edition : "",
        cpe_s->target_sw ? cpe_s->target_sw : "",
        cpe_s->target_hw ? cpe_s->target_hw : "",
        cpe_s->other ? cpe_s->other : "");

    return generated_cpe;
}

#endif<|MERGE_RESOLUTION|>--- conflicted
+++ resolved
@@ -1234,40 +1234,9 @@
 
     // Links vulnerabilities to their conditions
     while (test_it) {
-<<<<<<< HEAD
-        id = test_it->id;
-        replace = test_it->state;
-        second_replace = test_it->second_state;
-        if (second_replace || !replace) {
-            // 1 test -> 1 or 2 states
-            query = vu_queries[VU_UPDATE_DOUBLE_CVE];
-            if (sqlite3_prepare_v2(db, query, -1, &stmt, NULL) != SQLITE_OK) {
-                return wm_vuldet_sql_error(db, stmt);
-            }
-            if (replace) {
-                sqlite3_bind_text(stmt, 1, replace, -1, NULL);
-                sqlite3_bind_text(stmt, 2, second_replace, -1, NULL);
-                sqlite3_bind_text(stmt, 3, id, -1, NULL);
-            } else {
-                sqlite3_bind_text(stmt, 1, vu_package_comp[VU_COMP_EX], -1, NULL);
-                sqlite3_bind_text(stmt, 2, NULL, -1, NULL);
-                sqlite3_bind_text(stmt, 3, id, -1, NULL);
-            }
-
-            if (result = wm_vuldet_step(stmt), result != SQLITE_DONE && result != SQLITE_CONSTRAINT) {
-                return wm_vuldet_sql_error(db, stmt);
-            }
-            sqlite3_finalize(stmt);
-
-        } else {
-            // Only Windows uses dual conditions
-            query = vu_queries[VU_UPDATE_CVE];
-            operation_n = 0;
-=======
         if (sqlite3_prepare_v2(db, vu_queries[VU_UPDATE_CVE], -1, &stmt, NULL) != SQLITE_OK) {
             return wm_vuldet_sql_error(db, stmt);
         }
->>>>>>> bdaf0d8d
 
         sqlite3_bind_text(stmt, 1, test_it->obj, -1, NULL);
         sqlite3_bind_text(stmt, 2, test_it->state, -1, NULL);
@@ -1690,12 +1659,8 @@
             if (wm_vuldet_oval_xml_parser(xml, chld_node, parsed_oval, update, VU_PACKG) == OS_INVALID) {
                 goto end;
             }
-<<<<<<< HEAD
-        } else if ((dist == FEED_UBUNTU && !strcmp(node[i]->element, XML_LINUX_DEF_EVR)) ||
-                   (dist == FEED_DEBIAN && !strcmp(node[i]->element, XML_EVR))) {
-=======
-        } else if ((dist == DIS_UBUNTU && !strcmp(node[i]->element, XML_DPKG_LINUX_INFO_OBJ)) ||
-                   (dist == DIS_DEBIAN && !strcmp(node[i]->element, XML_DPKG_LINUX_INFO_DEB_OBJ))) {
+        } else if ((dist == FEED_UBUNTU && !strcmp(node[i]->element, XML_DPKG_LINUX_INFO_OBJ)) ||
+                   (dist == FEED_DEBIAN && !strcmp(node[i]->element, XML_DPKG_LINUX_INFO_DEB_OBJ))) {
             if (chld_node = OS_GetElementsbyNode(xml, node[i]), !chld_node) {
                 goto invalid_elem;
             }
@@ -1717,7 +1682,6 @@
             w_strdup(node[i]->content, parsed_oval->info_objs->obj);
         } else if ((dist == DIS_UBUNTU && !strcmp(node[i]->element, XML_LINUX_DEF_EVR)) ||
                    (dist == DIS_DEBIAN && !strcmp(node[i]->element, XML_EVR))) {
->>>>>>> bdaf0d8d
             if (node[i]->attributes) {
                 for (j = 0; node[i]->attributes[j]; j++) {
                     if (!strcmp(node[i]->attributes[j], XML_OPERATION)) {
@@ -1732,14 +1696,8 @@
 
             }
         } else if ((condition == VU_PACKG) &&
-<<<<<<< HEAD
                    ((dist == FEED_UBUNTU && !strcmp(node[i]->element, XML_LINUX_STATE)) ||
                    (dist == FEED_DEBIAN && !strcmp(node[i]->element, XML_STATE)))) {
-            // Windows oval has multi-state tests
-=======
-                   ((dist == DIS_UBUNTU && !strcmp(node[i]->element, XML_LINUX_STATE)) ||
-                   (dist == DIS_DEBIAN && !strcmp(node[i]->element, XML_STATE)))) {
->>>>>>> bdaf0d8d
             for (j = 0; node[i]->attributes[j]; j++) {
                 if (!strcmp(node[i]->attributes[j], XML_STATE_REF)) {
                     if (!parsed_oval->info_tests->state) {
@@ -1906,49 +1864,6 @@
                         }
                         os_strdup(node[i]->values[j], parsed_oval->vulnerabilities->state_id);
                     }
-<<<<<<< HEAD
-                } else if (!strcmp(node[i]->attributes[j], XML_COMMENT)) {
-                    char success = 0;
-
-                    // If the package of the condition has been extracted, we are checking another condition
-                    if (parsed_oval->vulnerabilities->package_name) {
-                        os_calloc(1, sizeof(vulnerability), vuln);
-                        os_strdup(parsed_oval->vulnerabilities->cve_id, vuln->cve_id);
-                        vuln->prev = parsed_oval->vulnerabilities;
-                        vuln->state_id = NULL;
-                        vuln->second_state_id = NULL;
-                        vuln->package_name = NULL;
-                        parsed_oval->vulnerabilities = vuln;
-                    }
-
-                    switch (dist) {
-                        case FEED_UBUNTU:
-                            if (found = strstr(node[i]->values[j], "'"), found) {
-                                char *base = ++found;
-                                if (found = strstr(found, "'"), found) {
-                                    *found = '\0';
-                                    os_strdup(base, parsed_oval->vulnerabilities->package_name);
-                                    success = 1;
-                                }
-                            }
-                        break;
-                        case FEED_DEBIAN:
-                            if (found = strstr(node[i]->values[j], " DPKG is earlier than"), found) {
-                               *found = '\0';
-                               os_strdup(node[i]->values[j], parsed_oval->vulnerabilities->package_name);
-                               success = 1;
-                            }
-                        break;
-                        default:
-                        break;
-                    }
-
-                    if (!success) {
-                        mterror(WM_VULNDETECTOR_LOGTAG, VU_PACKAGE_NAME_ERROR);
-                        goto end;
-                    }
-=======
->>>>>>> bdaf0d8d
                 }
             }
         } else if (!strcmp(node[i]->element, XML_DESCRIPTION)) {
