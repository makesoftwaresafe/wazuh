--- conflicted
+++ resolved
@@ -834,15 +834,8 @@
     char *rationale;
     int i;
     int sql_result;
-<<<<<<< HEAD
     vu_report *report;
-=======
     vu_processed_alerts *alerts_queue = NULL;
-
-    if (alert = cJSON_CreateObject(), !alert) {
-        return OS_INVALID;
-    }
->>>>>>> ce7d9608
 
     for (agents_it = agents, i = 0; agents_it && i < max; agents_it = agents_it->prev, i++) {
         time_t start = time(NULL);
@@ -993,19 +986,12 @@
 
     return NULL;
 error:
-<<<<<<< HEAD
-    wdb_finalize(stmt);
-    return agents_it->agent_id;
-=======
     if (alerts_queue) {
         wm_vuldet_queue_report_clean(&alerts_queue);
     }
-
-    if (stmt) {
-        sqlite3_finalize(stmt);
-    }
-    return OS_INVALID;
->>>>>>> ce7d9608
+    wdb_finalize(stmt);
+
+    return agents_it->agent_id;
 }
 
 
@@ -1181,30 +1167,15 @@
     info_obj *obj_it = parsed_oval->info_objs;
     info_test *test_it = parsed_oval->info_tests;
     info_cve *info_it = parsed_oval->info_cves;
-<<<<<<< HEAD
     cpe_list *cpes_it = parsed_oval->nvd_cpes;
     nvd_vulnerability *nvd_it = parsed_oval->nvd_vulnerabilities;
     vu_cpe_dic *w_cpes_it = parsed_oval->w_cpes;
     vu_msu_entry *msu_it = parsed_oval->msu_entries;
-=======
     variables *vars_it = parsed_oval->vars;
->>>>>>> ce7d9608
 
     if (sqlite3_open_v2(CVE_DB, &db, SQLITE_OPEN_READWRITE, NULL) != SQLITE_OK) {
         return wm_vuldet_sql_error(db, stmt);
     }
-<<<<<<< HEAD
-=======
-    if (wm_vuldet_remove_OS_table(db, CVE_TABLE, parsed_oval->OS)                          ||
-        wm_vuldet_remove_OS_table(db, METADATA_TABLE, parsed_oval->OS)                     ||
-        wm_vuldet_remove_OS_table(db, CVE_INFO_TABLE, parsed_oval->OS)                     ||
-        wm_vuldet_remove_OS_table(db, VARIABLES_TABLE, parsed_oval->OS)                     ||
-        (rvul_it && wm_vuldet_remove_OS_table(db, CVE_TABLE, vu_dist_tag[DIS_RHEL5])) ||
-        (rvul_it && wm_vuldet_remove_OS_table(db, CVE_TABLE, vu_dist_tag[DIS_RHEL6])) ||
-        (rvul_it && wm_vuldet_remove_OS_table(db, CVE_TABLE, vu_dist_tag[DIS_RHEL7]))) {
-        return wm_vuldet_sql_error(db, stmt);
-    }
->>>>>>> ce7d9608
 
     sqlite3_exec(db, vu_queries[BEGIN_T], NULL, NULL, NULL);
 
@@ -1213,7 +1184,8 @@
         case FEED_DEBIAN:
             if (wm_vuldet_remove_target_table(db, CVE_TABLE, parsed_oval->OS)      ||
                 wm_vuldet_remove_target_table(db, METADATA_TABLE, parsed_oval->OS) ||
-                wm_vuldet_remove_target_table(db, CVE_INFO_TABLE, parsed_oval->OS)) {
+                wm_vuldet_remove_target_table(db, CVE_INFO_TABLE, parsed_oval->OS) ||
+                wm_vuldet_remove_target_table(db, VARIABLES_TABLE, parsed_oval->OS)) {
                 return OS_INVALID;
             }
         break;
@@ -1298,41 +1270,12 @@
         free(vul_aux);
     }
 
-<<<<<<< HEAD
     if (rvul_it) {
         mtdebug2(WM_VULNDETECTOR_LOGTAG, VU_INS_RH_SEC);
         if (wm_vuldet_index_redhat(db, update, rvul_it)) {
             return OS_INVALID;
         }
         parsed_oval->rh_vulnerabilities = NULL;
-=======
-    while (rvul_it) {
-        if (sqlite3_prepare_v2(db, vu_queries[VU_INSERT_CVE], -1, &stmt, NULL) != SQLITE_OK) {
-            return wm_vuldet_sql_error(db, stmt);
-        }
-
-        sqlite3_bind_text(stmt, 1, rvul_it->cve_id, -1, NULL);
-        sqlite3_bind_text(stmt, 2, rvul_it->OS, -1, NULL);
-        sqlite3_bind_text(stmt, 3, rvul_it->OS_minor, -1, NULL);
-        sqlite3_bind_text(stmt, 4, rvul_it->package_name, -1, NULL);
-        sqlite3_bind_int(stmt, 5, 0);
-        sqlite3_bind_text(stmt, 6, "less than", -1, NULL);
-        sqlite3_bind_text(stmt, 7, rvul_it->package_version, -1, NULL);
-        sqlite3_bind_int(stmt, 8, 0);
-
-        if (result = wm_vuldet_step(stmt), result != SQLITE_DONE && result != SQLITE_CONSTRAINT) {
-            return wm_vuldet_sql_error(db, stmt);
-        }
-        sqlite3_finalize(stmt);
-
-        rh_vulnerability *rvul_aux = rvul_it;
-        rvul_it = rvul_it->prev;
-        free(rvul_aux->cve_id);
-        free(rvul_aux->package_name);
-        free(rvul_aux->package_version);
-        free(rvul_aux->OS_minor);
-        free(rvul_aux);
->>>>>>> ce7d9608
     }
 
     if (test_it) {
@@ -1789,10 +1732,6 @@
                     }
                 }
             }
-<<<<<<< HEAD
-        } else if ((dist == FEED_UBUNTU && !strcmp(node[i]->element, XML_DPKG_LINUX_INFO_TEST)) ||
-                   (dist == FEED_DEBIAN && !strcmp(node[i]->element, XML_DPKG_INFO_TEST))) {
-=======
         } if (!strcmp(node[i]->element, XML_CONST_VAR)) {
             if (chld_node = OS_GetElementsbyNode(xml, node[i]), !chld_node) {
                 goto invalid_elem;
@@ -1820,9 +1759,8 @@
                     }
                 }
             }
-        } else if ((dist == DIS_UBUNTU && !strcmp(node[i]->element, XML_DPKG_LINUX_INFO_TEST)) ||
-                   (dist == DIS_DEBIAN && !strcmp(node[i]->element, XML_DPKG_INFO_TEST))) {
->>>>>>> ce7d9608
+        } else if ((dist == FEED_UBUNTU && !strcmp(node[i]->element, XML_DPKG_LINUX_INFO_TEST)) ||
+                   (dist == FEED_DEBIAN && !strcmp(node[i]->element, XML_DPKG_INFO_TEST))) {
             if (chld_node = OS_GetElementsbyNode(xml, node[i]), !chld_node) {
                 goto invalid_elem;
             }
@@ -1858,17 +1796,12 @@
                     }
                 }
             }
-<<<<<<< HEAD
             if (wm_vuldet_oval_xml_parser(xml, chld_node, parsed_oval, update, VU_PACKG) == OS_INVALID) {
                 goto end;
             }
         } else if (((dist == FEED_UBUNTU && !strcmp(node[i]->element, XML_LINUX_NAME)) ||
                    (dist == FEED_DEBIAN && !strcmp(node[i]->element, XML_LINUX_DEB_NAME)))) {
             w_strdup(node[i]->content, parsed_oval->info_objs->obj);
-        } else if ((dist == FEED_UBUNTU && !strcmp(node[i]->element, XML_LINUX_DEF_EVR)) ||
-                   (dist == FEED_DEBIAN && !strcmp(node[i]->element, XML_EVR))) {
-            if (node[i]->attributes) {
-=======
         } else if (condition == VU_OBJ && ((dist == DIS_UBUNTU && !strcmp(node[i]->element, XML_LINUX_NAME)) ||
                    (dist == DIS_DEBIAN && !strcmp(node[i]->element, XML_LINUX_DEB_NAME)))) {
             if (node[i]->content && *node[i]->content) {
@@ -1910,10 +1843,9 @@
                     mtdebug2(WM_VULNDETECTOR_LOGTAG, VU_OVAL_OBJ_INV, "Empty object");
                 }
             }
-        } else if ((dist == DIS_UBUNTU && !strcmp(node[i]->element, XML_LINUX_DEF_EVR)) ||
-                   (dist == DIS_DEBIAN && !strcmp(node[i]->element, XML_EVR))) {
-            if (node[i]->attributes && node[i]->values && *node[i]->attributes && *node[i]->values) {
->>>>>>> ce7d9608
+        } else if ((dist == FEED_UBUNTU && !strcmp(node[i]->element, XML_LINUX_DEF_EVR)) ||
+                   (dist == FEED_DEBIAN && !strcmp(node[i]->element, XML_EVR))) {
+            if (node[i]->attributes) {
                 for (j = 0; node[i]->attributes[j]; j++) {
                     if (!strcmp(node[i]->attributes[j], XML_OPERATION)) {
                         os_strdup(node[i]->values[j], parsed_oval->info_states->operation);
@@ -2429,11 +2361,7 @@
 
 int wm_vuldet_check_timestamp(const char *target, char *timst, char *ret_timst) {
     int retval = VU_TIMESTAMP_FAIL;
-<<<<<<< HEAD
     const char *stored_timestamp;
-=======
-    char stored_timestamp[OS_SIZE_256];
->>>>>>> ce7d9608
     sqlite3_stmt *stmt = NULL;
     sqlite3 *db = NULL;
 
@@ -2445,7 +2373,6 @@
         }
         sqlite3_bind_text(stmt, 1, target, -1, NULL);
         if (wm_vuldet_step(stmt) == SQLITE_ROW) {
-<<<<<<< HEAD
             if (stored_timestamp = (const char *) sqlite3_column_text(stmt, 0), stored_timestamp) {
                 if (!strcmp(stored_timestamp, timst)) {
                     retval = VU_TIMESTAMP_UPDATED;
@@ -2455,19 +2382,6 @@
                     goto end;
                 }
             }
-=======
-            snprintf(stored_timestamp, OS_SIZE_256, "%s", sqlite3_column_text(stmt, 0));
-
-            if (!strcmp(stored_timestamp, timst)) {
-                retval = VU_TIMESTAMP_UPDATED;
-                snprintf(ret_timst, OS_SIZE_256, "%s", stored_timestamp);
-            } else {
-                retval = VU_TIMESTAMP_OUTDATED;
-                goto end;
-            }
-        } else {
-            retval = VU_TIMESTAMP_OUTDATED;
->>>>>>> ce7d9608
         }
         retval = VU_TIMESTAMP_OUTDATED;
     }
@@ -2588,7 +2502,6 @@
             if (!upd->attempted) {
                 upd->last_update = time(NULL) - upd->interval + WM_VULNDETECTOR_RETRY_UPDATE;
                 upd->attempted = 1;
-<<<<<<< HEAD
                 mtdebug1(WM_VULNDETECTOR_LOGTAG, VU_UPDATE_RETRY, upd->dist, upd->version ? upd->version : "provider", (long unsigned)WM_VULNDETECTOR_RETRY_UPDATE);
             } else {
                 upd->last_update = time(NULL);
@@ -2600,13 +2513,6 @@
                 mtdebug1(WM_VULNDETECTOR_LOGTAG, VU_NVD_UPD_CANCEL,
                         upd->dist_tag_ref == FEED_CPEW ? "Wazuh CPE Helper" : "MSU feed");
                 *error_code = 1;
-=======
-                mtdebug1(WM_VULNDETECTOR_LOGTAG, VU_UPDATE_RETRY, upd->dist, upd->version ? upd->version : "feed", (long unsigned)WM_VULNDETECTOR_RETRY_UPDATE);
-            } else {
-                upd->last_update = time(NULL);
-                upd->attempted = 0;
-                mtdebug1(WM_VULNDETECTOR_LOGTAG, VU_UPDATE_RETRY, upd->dist, upd->version ? upd->version : "feed", upd->interval);
->>>>>>> ce7d9608
             }
 
             return OS_INVALID;
@@ -2742,16 +2648,10 @@
             }
         }
 
-<<<<<<< HEAD
         if(!tmp_bugzilla_description || !tmp_cve) {
+            mtdebug1(WM_VULNDETECTOR_LOGTAG, VU_FEED_NODE_NULL_ELM);
             return OS_INVALID;
         }
-=======
-            if(!tmp_bugzilla_description || !tmp_cve) {
-                mtdebug1(WM_VULNDETECTOR_LOGTAG, VU_FEED_NODE_NULL_ELM);
-                return 1;
-            }
->>>>>>> ce7d9608
 
         wm_vuldet_adapt_title(tmp_bugzilla_description, tmp_cve);
 
@@ -2774,6 +2674,7 @@
 
             // Set the vulnerability - package relationship
             for (; tmp_affected_packages; tmp_affected_packages = tmp_affected_packages->next) {
+            for (; tmp_affected_packages && tmp_affected_packages->valuestring; tmp_affected_packages = tmp_affected_packages->next) {
                 wm_vuldet_add_rvulnerability(parsed_vulnerabilities);
                 w_strdup(tmp_cve, parsed_vulnerabilities->rh_vulnerabilities->cve_id);
                 if (!wm_vuldet_decode_package_version(tmp_affected_packages->valuestring,
@@ -2789,11 +2690,6 @@
                     char *pversion = parsed_vulnerabilities->rh_vulnerabilities->package_version;
                     parsed_vulnerabilities->rh_vulnerabilities->OS = vu_feed_tag[FEED_RHEL7];
 
-<<<<<<< HEAD
-=======
-                // Set the vulnerability - package relationship
-                for (; tmp_affected_packages && tmp_affected_packages->valuestring; tmp_affected_packages = tmp_affected_packages->next) {
->>>>>>> ce7d9608
                     wm_vuldet_add_rvulnerability(parsed_vulnerabilities);
                     os_strdup(tmp_cve, parsed_vulnerabilities->rh_vulnerabilities->cve_id);
                     os_strdup(pname, parsed_vulnerabilities->rh_vulnerabilities->package_name);
@@ -3060,14 +2956,8 @@
                     success = 0;
                 }
 
-<<<<<<< HEAD
                 if (s_cpe) {
                     wm_vuldet_free_cpe(s_cpe);
-=======
-                if (result = wm_vuldet_step(stmt), result != SQLITE_DONE && result != SQLITE_CONSTRAINT) {
-                    free(os_minor);
-                    return wm_vuldet_sql_error(db, stmt);
->>>>>>> ce7d9608
                 }
 
                 if (!success) {
@@ -3671,16 +3561,8 @@
         }
     }
 
-<<<<<<< HEAD
-    if (wm_vuldet_send_agent_report(node_higher->report)) {
+    if (node_higher && wm_vuldet_send_agent_report(node_higher->report)) {
         mterror(WM_VULNDETECTOR_LOGTAG, VU_SEND_AGENT_REPORT_ERROR, node_higher->report->cve, node_higher->report->software, node_higher->report->agent_id);
-=======
-    if (node_higher && wm_sendmsg(usec, *vu_queue, node_higher->alert_body, (*alerts_queue)->header, (*alerts_queue)->send_queue) < 0) {
-        mterror(WM_VULNDETECTOR_LOGTAG, QUEUE_ERROR, DEFAULTQUEUE, strerror(errno));
-        if ((*vu_queue = StartMQ(DEFAULTQUEUE, WRITE)) < 0) {
-            mterror_exit(WM_VULNDETECTOR_LOGTAG, QUEUE_FATAL, DEFAULTQUEUE);
-        }
->>>>>>> ce7d9608
     }
 
     wm_vuldet_queue_report_clean(alerts_queue);
