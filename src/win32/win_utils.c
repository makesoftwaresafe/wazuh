--- conflicted
+++ resolved
@@ -48,11 +48,7 @@
 int local_start()
 {
     int rc;
-<<<<<<< HEAD
-    char *cfg = DEFAULTCPATH_AGENT;
-=======
-    char *cfg = OSSECCONF;
->>>>>>> 5a2c3b8d
+    char *cfg = WAZUHCONF_AGENT;
     WSADATA wsaData;
     DWORD  threadID;
     DWORD  threadID2;
