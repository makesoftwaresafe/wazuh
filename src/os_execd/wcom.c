--- conflicted
+++ resolved
@@ -36,36 +36,23 @@
         rcv_args++;
     }
 
-<<<<<<< HEAD
     if (strcmp(rcv_comm, "unmerge") == 0){
         if (!rcv_args){
             mtdebug1(WM_EXECD_LOGTAG, "WCOM unmerge needs arguments.");
-=======
-    if (strcmp(rcv_comm, "unmerge") == 0) {
-        if (!rcv_args) {
-            mdebug1("WCOM unmerge needs arguments.");
->>>>>>> d3a82a3d
             os_strdup("err WCOM unmerge needs arguments", *output);
             return strlen(*output);
         }
         // unmerge [file_path]
         return wcom_unmerge(rcv_args, output);
 
-<<<<<<< HEAD
     } else if (strcmp(rcv_comm, "uncompress") == 0){
         if (!rcv_args){
             mtdebug1(WM_EXECD_LOGTAG, "WCOM uncompress needs arguments.");
-=======
-    } else if (strcmp(rcv_comm, "uncompress") == 0) {
-        if (!rcv_args) {
-            mdebug1("WCOM uncompress needs arguments.");
->>>>>>> d3a82a3d
             os_strdup("err WCOM uncompress needs arguments", *output);
             return strlen(*output);
         }
         // uncompress [file_path]
         source = rcv_args;
-
         if (target = strchr(rcv_args, ' '), target) {
             *(target++) = '\0';
             return wcom_uncompress(source, target, output);
@@ -101,13 +88,8 @@
 
     } else if (strcmp(rcv_comm, "getconfig") == 0) {
         // getconfig section
-<<<<<<< HEAD
         if (!rcv_args){
             mtdebug1(WM_EXECD_LOGTAG, "WCOM getconfig needs arguments.");
-=======
-        if (!rcv_args) {
-            mdebug1("WCOM getconfig needs arguments.");
->>>>>>> d3a82a3d
             os_strdup("err WCOM getconfig needs arguments", *output);
             return strlen(*output);
         }
@@ -260,13 +242,8 @@
     cJSON *cfg;
     char *json_str;
 
-<<<<<<< HEAD
     if (strcmp(section, "active-response") == 0){
         if (cfg = get_ar_config(), cfg) {
-=======
-    if (strcmp(section, "active-response") == 0) {
-        if (cfg = getARConfig(), cfg) {
->>>>>>> d3a82a3d
             os_strdup("ok ", *output);
             json_str = cJSON_PrintUnformatted(cfg);
             wm_strcat(output, json_str, ' ');
@@ -287,13 +264,8 @@
         } else {
             goto error;
         }
-<<<<<<< HEAD
     } else if (strcmp(section, "internal") == 0){
         if (cfg = get_execd_internal_options(), cfg) {
-=======
-    } else if (strcmp(section, "internal") == 0) {
-        if (cfg = getExecdInternalOptions(), cfg) {
->>>>>>> d3a82a3d
             os_strdup("ok ", *output);
             json_str = cJSON_PrintUnformatted(cfg);
             wm_strcat(output, json_str, ' ');
