/* Copyright (C) 2015-2021, Wazuh Inc.
 * Copyright (C) 2009 Trend Micro Inc.
 * All rights reserved.
 *
 * This program is free software; you can redistribute it
 * and/or modify it under the terms of the GNU General Public
 * License (version 2) as published by the FSF - Free Software
 * Foundation.
 */

#ifndef EXECD_H
#define EXECD_H

#include "shared.h"
#include "os_xml/os_xml.h"
#include "../external/cJSON/cJSON.h"

#ifndef ARGV0
#define ARGV0 "wazuh-modulesd"
#endif

<<<<<<< HEAD
#define WM_EXECD_LOGTAG ARGV0 ":execd" // Tag for log messages

/* Add/delete arguments for the commands */
=======
/* Arguments for the commands */
>>>>>>> c1104b41
#define ADD_ENTRY       "add"
#define DELETE_ENTRY    "delete"
#define CONTINUE_ENTRY  "continue"
#define ABORT_ENTRY     "abort"

/* Maximum number of active responses active */
#define MAX_AR      64

/* Maximum number of command arguments */
#define MAX_ARGS    32

/* Execd select timeout -- in seconds */
#define EXECD_TIMEOUT   1

extern int repeated_offenders_timeout[];
extern time_t pending_upg;
extern int is_disabled;
extern int req_timeout;
extern int max_restart_lock;
extern OSList *timeout_list;

/* Timeout data structure */
typedef struct _timeout_data {
    time_t time_of_addition;
    int time_to_block;
    char **command;
    char *parameters;
} timeout_data;

/**
 * Function prototypes - Windows
 **/

/**
 * @brief Main function on the execd - for Windows. Does all the data receiving, etc.
 *
 * @param exec_msg execd json file for starting purposes.
 */
void win_execd_run(char *exec_msg);

/**
 * @brief Executes the \p cmd command.
 *
 * @param cmd Specific command to be executed.
 */
void exec_cmd_win(char *cmd);

/**
 * @brief Timeout execd execution for Windows.
 */
void win_timeout_run(void);


/**
 * Function prototypes
 **/

/**
 * @brief Reads the config file.
 *
 * @return 1 if Active Response is enabled, 0 otherwise.
 */
int execd_config();

/**
 * @brief Reads the shared exec config.
 *
 * @return 1 on success, 0 otherwise.
 *
 * @details Format of the file is 'name - command - timeout'.
 */
int read_exec_config(void);

/**
 * @brief Main function on the execd. Does all the data receiving, etc.
 *
 * @param q Specific queue to start with.
 */
void execd_start(int q);

/**
 * @brief Function to shutdown execd module.
 *
 */
void execd_shutdown();

/**
 * @brief Gets a pointer to the command name (full path).
 *
 * @param name    Command name to get the pointer to.
 * @param timeout Timeout value to write for the current command.
 *
 * @return Pointer to the command name (full path) on success, NULL otherwise.
 *
 * @details If timeout is not NULL, write the timeout for that
 *  command to it
 */
char *get_command_by_name(const char *name, int *timeout) __attribute__((nonnull));

/**
 * @brief Execute command given. Must be a argv** NULL terminated.
 *
 * @param cmd Command to be executed.
 *
 * @details Prints error to log message in case of problems.
 */
void exec_command(char *const *cmd) __attribute__((nonnull));

/**
 * @brief Frees the timeout entry.
 *
 * @param timeout_entry timeout data structure to be freed.
 *
 * @details Must be called after popping it from the timeout list
 */
void free_timeout_entry(timeout_data *timeout_entry);

cJSON *get_ar_config(void);
cJSON *get_execd_internal_options(void);
cJSON *get_cluster_config(void);

size_t wcom_unmerge(const char *file_path, char **output);
size_t wcom_uncompress(const char * source, const char * target, char ** output);
size_t wcom_restart(char **output);
size_t wcom_dispatch(char *command, char **output);
size_t lock_restart(int timeout);
size_t wcom_getconfig(const char * section, char ** output);
size_t wcom_check_manager_config(char **output);


#ifndef WIN32
// Com request thread dispatcher
void * wcom_main(void * arg);
#endif

<<<<<<< HEAD
=======
/* Timeout data structure */
typedef struct _timeout_data {
    time_t time_of_addition;
    int time_to_block;
    char **command;
    char *parameters;
    char *rkey;
} timeout_data;

void FreeTimeoutEntry(timeout_data *timeout_entry);
void FreeTimeoutList();
>>>>>>> c1104b41

#endif /* EXECD_H */<|MERGE_RESOLUTION|>--- conflicted
+++ resolved
@@ -19,13 +19,9 @@
 #define ARGV0 "wazuh-modulesd"
 #endif
 
-<<<<<<< HEAD
 #define WM_EXECD_LOGTAG ARGV0 ":execd" // Tag for log messages
 
 /* Add/delete arguments for the commands */
-=======
-/* Arguments for the commands */
->>>>>>> c1104b41
 #define ADD_ENTRY       "add"
 #define DELETE_ENTRY    "delete"
 #define CONTINUE_ENTRY  "continue"
@@ -53,6 +49,7 @@
     int time_to_block;
     char **command;
     char *parameters;
+    char *rkey;
 } timeout_data;
 
 /**
@@ -161,19 +158,5 @@
 void * wcom_main(void * arg);
 #endif
 
-<<<<<<< HEAD
-=======
-/* Timeout data structure */
-typedef struct _timeout_data {
-    time_t time_of_addition;
-    int time_to_block;
-    char **command;
-    char *parameters;
-    char *rkey;
-} timeout_data;
-
-void FreeTimeoutEntry(timeout_data *timeout_entry);
-void FreeTimeoutList();
->>>>>>> c1104b41
 
 #endif /* EXECD_H */