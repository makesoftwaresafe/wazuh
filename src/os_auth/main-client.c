--- conflicted
+++ resolved
@@ -66,15 +66,10 @@
     int gid = 0;
     #endif
 
-<<<<<<< HEAD
     int sock = 0, portnum, ret = 0;
     char *port = "1515";
-    char *dir  = DEFAULTDIR;
-=======
-    int sock = 0, port = 1515, ret = 0;
     // TODO: implement or delete
     char *dir __attribute__((unused)) = DEFAULTDIR;
->>>>>>> cdd900dc
     char *user = USER;
     char *group = GROUPGLOBAL;
     // TODO: implement or delete
@@ -217,44 +212,6 @@
     }
 
 
-<<<<<<< HEAD
-=======
-    /* Check to see if manager is an IP */
-    int is_ip = 1;
-    struct sockaddr_in iptest;
-    memset(&iptest, 0, sizeof(iptest));
-
-    if(inet_pton(AF_INET, manager, &iptest.sin_addr) != 1)
-      is_ip = 0;	/* This is not an IPv4 address */
-
-    /* Not IPv4, IPv6 maybe? */
-    if(is_ip == 0)
-    {
-        struct sockaddr_in6 iptest6;
-        memset(&iptest6, 0, sizeof(iptest6));
-        if(inet_pton(AF_INET6, manager, &iptest6.sin6_addr) != 1)
-            is_ip = 0;
-        else
-            is_ip = 1;	/* This is an IPv6 address */
-    }
-
-
-    /* If it isn't an ip, try to resolve the IP */
-    if(is_ip == 0)
-    {
-        char *ipaddress;
-        ipaddress = OS_GetHost(manager, 3);
-        if(ipaddress != NULL)
-          strncpy(manager, ipaddress, 16);
-        else
-        {
-          printf("Could not resolve hostname: %s\n", manager);
-          return(1);
-        }
-    }
-
-
->>>>>>> cdd900dc
     /* Connecting via TCP */
     sock = OS_ConnectTCP(port, manager);
     if(sock <= 0)
