/*
 * Copyright (C) 2015-2019, Wazuh Inc.
 * January 17, 2018.
 *
 * This program is a free software; you can redistribute it
 * and/or modify it under the terms of the GNU General Public
 * License (version 2) as published by the FSF - Free Software
 * Foundation.
 */

 #ifndef _DEBUG_MESSAGES__H
 #define _DEBUG_MESSAGES__H

/* vulnerability-detector messages*/
#define VU_DOWNLOAD           "(5450): Downloading %s database..."
#define VU_FEED_UPDATED       "(5451): %s feed has been updated correctly."
#define VU_START_SCAN         "(5452): Starting vulnerability scanning."
#define VU_END_SCAN           "(5453): Vulnerability scanning finished."
#define VU_START_AG_AN        "(5454): Analyzing agent %s vulnerabilities..."
#define VU_DETECTED_VUL       "(5455): Vulnerability %s detected in agent %s affecting: %s."
#define VU_NOT_VULN           "(5456): The '%s' package from agent %s is not vulnerable to %s. Condition: package version (%s) %s %s."
#define VU_UPDATE_DATE        "(5457): %s OVAL is in its latest version. Update date: %s"
#define VU_START_REFRESH_DB   "(5458): Refreshing %s databases..."
#define VU_STOP_REFRESH_DB    "(5459): Refresh of %s database finished."
#define VU_DB_TIMESTAMP_FEED  "(5460): %s%s feed has not been downloaded before, so the update continues."
#define VU_STARTING_UPDATE    "(5461): Starting %s database update..."
#define VU_AGENT_SOFTWARE_REQ "(5462): Getting agent %s software..."
#define VU_AGENT_UNSOPPORTED  "(5463): Agent %s has an unsupported Wazuh version."
#define VU_UNS_OS_VERSION     "(5464): %s version not supported (agent %s)."
#define VU_AGENT_PENDING      "(5465): Agent %s operating system could not be obtained because it has never been connected on. It will be omitted..."
#define VU_UNS_OS             "(5466): Unsupported OS. Agent %s will be omitted..."
#define VU_PACK_VER_VULN      "(5467): The '%s' package from agent %s is vulnerable to %s. Condition: package version (%s) %s %s."
#define VU_PACK_VULN          "(5468): The '%s' package is vulnerable to %s."
#define VU_UPDATE_PRE         "(5469): Preparse step."
#define VU_UPDATE_PAR         "(5470): Parse step."
#define VU_UPDATE_VU_CO       "(5471): Inserting vulnerability conditions..."
#define VU_UPDATE_VU_INFO     "(5472): Inserting vulnerability info..."
#define VU_UPDATE_VU          "(5473): Inserting vulnerabilities..."
#define VU_AGENT_INFO_ERROR   "(5474): Agent %s operating system could not be obtained. Maybe it is never connected. It will be omitted..."
#define VU_NO_SOFTWARE        "(5475): No changes have been found with respect to the last package inventory for agent %s."
#define VU_AG_NO_TARGET       "(5476): The analysis can not be launched because there are no target agents."
#define VU_AG_DISC            "(5477): The vulnerabilities of the agent %s will not be checked because it is disconnected."
#define VU_LOCAL_FETCH        "(5478): Fetching feed from '%s'..."
#define VU_OPERATION_NOT_REC  "(5479): Operation '%s' not recognized."
#define VU_DOUBLE_NOT_VULN    "(5480): The '%s' package from agent %s is not vulnerable to %s. Condition: package version (%s) %s %s and %s %s."
#define VU_DOUBLE_VULN        "(5481): The '%s' package from agent %s is vulnerable to %s. Condition: package version (%s) %s %s and %s %s."
#define VU_UNEXP_VALUE        "(5482): Unexpected %s attribute."
#define VU_SOL_PATCHES        "(5483): Solving patches..."
#define VU_INS_TEST_SEC       "(5484): Inserting test section..."
#define VU_SYS_CHECKED        "(5485): The last package inventory for the agent %s (ID: %s) has already been checked. The vulnerability search is omitted."
#define VU_AGENT_START        "(5486): Starting vulnerability assessment for agent %s."
#define VU_AGENT_FINISH       "(5487): Finished vulnerability assessment for agent %s."
#define VU_AG_NEVER_CON       "(5488): Agent '%s' never connected."
#define VU_API_REQ_RETRY      "(5490): There was no valid response to '%s'. Retrying in %d seconds..."
#define VU_UNEXP_JSON_KEY     "(5492): Unexpected JSON key: '%s'."
#define VU_ENDING_UPDATE      "(5494): The update of the feeds ended successfully."
#define VU_DOWNLOAD_FAIL      "(5495): The download can not be completed. Retrying in %d seconds."
<<<<<<< HEAD
#define VU_INS_CPES_SEC       "(5498): Inserting CPEs section..."
#define VU_AGENT_CPE_RECV     "(5507): The CPE '%s' from the agent %d was received from wazuh-db."
#define VU_CPE_GENERATED      "(5509): CPE generated from vendor '%s' and product '%s': '%s'."
#define VU_UPDATING_NVD_YEAR  "(5512): Synchronizing the year %d of the vulnerability database..."
#define VU_GEN_CPE_COUNT      "(5514): CPEs generated for agent %s: %d/%d."
#define VU_INS_NVD_SEC        "(5516): Inserting NVD section..."
#define VU_SOCKET_RETRY       "(5518): Unable to connect to socket '%s'. Waiting %d seconds."
#define VU_INS_CPES_DIC       "(5523): Inserting Wazuh's CPE dictonary..."
#define VU_FUNCTION_TIME      "(5529): It took %ld seconds to %s vulnerabilities in agent %s."
#define VU_INS_MSB            "(5530): Inserting Microsoft Bulletins dictonary..."
#define VU_HOTFIX_VUL         "(5533): Agent %s is vulnerable to %s because does not have the '%s' patch installed."
#define VU_HOTFIX_INSTALLED   "(5534): Agent %s has installed %s that corrects the vulnerability %s."
#define VU_UPDATE_JSON_FEED   "(5537): Updating from '%s'..."
#define VU_INDEX_TIME         "(5538): It took %ld seconds to %s vulnerabilities."
#define VU_UPDATING_RH_YEAR   "(5539): Synchronizing the page %d from the vulnerability database..."
#define VU_INS_RH_SEC         "(5540): Inserting Red Hat section..."
#define VU_OSINFO_DISABLED    "(5542): The agent %s does not have os_info scan activated."
=======
#define VU_ANAL_ACC_REPORTS   "(5501): Analyzing accumulated reports for %s in %s."
#define VU_DISC_ACC_REPORTS   "(5502): Discarding report %s with check %s because %s is higher."
#define VU_ADD_ACC_REPORTS    "(5503): Setting report %s with check %s because %s is lower."
#define VU_NO_VER_REPORT      "(5504): There is no check version in %s, so the vulnerability will be reported directly."


/* File integrity monitoring debug messages */
#define FIM_DIFF_SKIPPED                    "(6200): Diff execution skipped for containing insecure characters."
#define FIM_SCHED_BATCH                     "(6201): Setting SCHED_BATCH returned: '%d'"
#define FIM_LOCAL_DIFF_DELETE               "(6202): Deleting backup '%s'. Not monitored anymore."
#define FIM_FILE_IGNORE_RESTRICT            "(6203): Ignoring file '%s' for a restriction..."
#define FIM_IGNORE_ENTRY                    "(6204): Ignoring '%s' '%s' by '%s'"
#define FIM_IGNORE_SREGEX                   "(6205): Ignoring '%s' '%s' by sregex '%s'"
#define FIM_TAG_ADDED                       "(6206): Adding tag '%s' to directory '%s'."

#define FIM_READING_REGISTRY                "(6207): Attempt to read: '%s%s'"
#define FIM_CLIENT_CONFIGURATION            "(6208): Reading Client Configuration [%s]"
#define FIM_LOCALDIFF_DELETE                "(6209): Deleting '%s' from local hash table."
#define FIM_CANNOT_ACCESS_FILE              "(6210): Cannot access '%s': it was removed during scan."
#define FIM_SCANNING_FILE                   "(6211): File '%s'"
#define FIM_SIMBOLIC_LINK_DISABLE           "(6212): Follow symbolic links disabled."
#define FIM_CHECK_LINK_REALPATH             "(6213): Error checking realpath() of link '%s'"
#define FIM_HASH_ADD_FAIL                   "(6214): Not enough memory to add inode to db: '%s' (%s) "
#define FIM_HASH_UPDATE                     "(6215): Updating path '%s' in inode hash table: '%s' (%s) "
#define FIM_SCANNING_IRREGFILE              "(6216): IRREG File: '%s'"
#define FIM_MAX_RECURSION_LEVEL             "(6217): Max level of recursion reached. File '%s' out of bounds."
#define FIM_SYMBOLIC_LINK_DISCARDED         "(6218): Discarding symbolic link '%s' is already added in the configuration.",
#define FIM_SYMBOLIC_LINK_ADD               "(6219): Directory added to FIM configuration by link '%s'"
#define FIM_FILE_MSG_DELETE                 "(6220): Sending delete msg for file: '%s'"
#define FIM_FREQUENCY_DIRECTORY             "(6221): Directory loaded from syscheck db: '%s'"
#define FIM_STAT_FAILED                     "(6222): Stat() function failed on: '%s'. File may have been deleted"
#define FIM_SKIP_NFS                        "(6223): FIM skip_nfs=%d, '%s'::is_nfs=%d"

#define FIM_REALTIME_HASH_DUP               "(6224): Entry '%s' already exists in the RT hash table."
#define FIM_REALTIME_MONITORING             "(6225): The '%s' directory starts to be monitored in real-time mode"
#define FIM_REALTIME_NEWPATH                "(6226): Scanning new file '%s' with options for directory '%s'."
#define FIM_REALTIME_NEWDIRECTORY           "(6227): Directory added for real time monitoring: '%s'."
#define FIM_REALTIME_DISCARD_EVENT          "(6228): Inotify event with same checksum for file: '%s'. Ignoring it."

#define FIM_WHODATA_HANDLE_UPDATE           "(6229): The handler ('%s') will be updated."
#define FIM_WHODATA_NEWDIRECTORY            "(6230): Monitoring with Audit: '%s'."
#define FIM_WHODATA_SCAN                    "(6231): The '%s' directory has been scanned after detecting event of new files."
#define FIM_WHODATA_SCAN_ABORTED            "(6232): Scanning of the '%s' directory is aborted because something has gone wrong."
#define FIM_WHODATA_CHECKTHREAD             "(6233): Checking thread set to '%d' seconds."
#define FIM_WHODATA_DEL_ADD                 "(6234): '%s' has been deleted and added after the last scan."
#define FIM_WHODATA_FULLQUEUE               "(6235): Real-time Whodata events queue for Windows is full. Removing the first '%d'..."
#define FIM_WHODATA_EVENT_DELETED           "(6236): '%d' events have been deleted from the whodata list."
#define FIM_WHODATA_EVENTQUEUE_VALUES       "(6237): Whodata event queue values for Windows -> max_size:'%d' | max_remove:'%d' | alert_threshold:'%d'.",
#define FIM_WHODATA_IGNORE                  "(6238): The file '%s' has been marked as ignored. It will be discarded."
#define FIM_WHODATA_NOT_ACTIVE              "(6239): '%s' is discarded because its monitoring is not activated."
#define FIM_WHODATA_CANCELED                "(6240): The monitoring of '%s' in whodata mode has been canceled. Added to the ignore list."
#define FIM_WHODATA_DIRECTORY_SCANNED       "(6241): The '%s' directory has been scanned. It does not need to do it again."
#define FIM_WHODATA_NEW_FILES               "(6242): New files have been detected in the '%s' directory after the last scan."
#define FIM_WHODATA_DIRECTORY_DISCARDED     "(6243): The '%s' directory has been discarded because it is not being monitored in whodata mode."
#define FIM_WHODATA_CHECK_NEW_FILES         "(6244): New files have been detected in the '%s' directory and will be scanned."
#define FIM_WHODATA_NO_NEW_FILES            "(6245): The '%s' directory has not been scanned because no new files have been detected. Mask: '%x'"
#define FIM_WHODATA_INVALID_UID             "(6246): Invalid identifier for user '%s'"
#define FIM_AUDIT_EVENT                     "(6247): audit_event: uid=%s, auid=%s, euid=%s, gid=%s, pid=%i, ppid=%i, inode=%s, path=%s, pname=%s",
#define FIM_AUDIT_EVENT1                    "(6248): audit_event_1/2: uid=%s, auid=%s, euid=%s, gid=%s, pid=%i, ppid=%i, inode=%s, path=%s, pname=%s",
#define FIM_AUDIT_EVENT2                    "(6249): audit_event_2/2: uid=%s, auid=%s, euid=%s, gid=%s, pid=%i, ppid=%i, inode=%s, path=%s, pname=%s",
#define FIM_AUDIT_DELETE_RULE               "(6250): Deleting Audit rules..."
#define FIM_AUDIT_MATCH_KEY                 "(6251): Match audit_key: '%s'"
#define FIM_HEALTHCHECK_CREATE              "(6252): Whodata health-check: Detected file creation event (%s)."
#define FIM_HEALTHCHECK_DELETE              "(6253): Whodata health-check: Detected file deletion event (%s)."
#define FIM_HEALTHCHECK_UNRECOGNIZED_EVENT  "(6254): Whodata health-check: Unrecognized event (%s)"
#define FIM_HEALTHCHECK_THREAD_ATIVE        "(6255): Whodata health-check: Reading thread active."
#define FIM_HEALTHCHECK_THREAD_FINISED      "(6256): Whodata health-check: Reading thread finished."
#define FIM_HEALTHCHECK_WAIT_CREATE         "(6257): Whodata health-check: Waiting creation event..."
#define FIM_HEALTHCHECK_CREATE_RECEIVE      "(6258): Whodata health-check: Creation event received."
#define FIM_HEALTHCHECK_WAIT_DELETE         "(6259): Whodata health-check: Waiting deletion event..."
#define FIM_HEALTHCHECK_DELETE_RECEIVE      "(6260): Whodata health-check: Deletion event received."
#define FIM_HEALTHCHECK_SUCCESS             "(6261): Whodata health-check: Success."
#define FIM_HEALTHCHECK_CHECK_RULE          "(6262): Couldn't delete audit health check rule."

#define FIM_SACL_CHECK_CONFIGURE            "(6263): It is necessary to configure the SACL of '%s'."
#define FIM_SCAL_NOCONFIGURE                "(6264): It is not necessary to configure the SACL of '%s'."
#define FIM_SACL_RESTORED                   "(6265): The SACL of '%s' has been restored correctly."
#define FIM_SACL_CONFIGURE                  "(6266): The SACL of '%s' will be configured."
#define FIM_SACL_NOT_FOUND                  "(6267): No SACL found on target. A new one will be created."
#define FIM_ELEVATE_PRIVILEGE               "(6268): The '%s' privilege has been added."
#define FIM_REDUCE_PRIVILEGE                "(6269): The '%s' privilege has been removed."

#define FIM_AUDIT_NEWRULE                   "(6270): Added audit rule for monitoring directory: '%s'."
#define FIM_AUDIT_RULEDUP                   "(6271): Audit rule for monitoring directory '%s' already added."
#define FIM_AUDIT_NORUNNING                 "(6272): Auditd is not running."
#define FIM_AUDIT_NOCONF                    "(6273): Cannot apply Audit config."
#define FIM_AUDIT_NORULES                   "(6274): No rules added. Audit events reader thread will not start."
#define FIM_AUDIT_RELOADING_RULES           "(6275): Reloading Audit rules..."
#define FIM_AUDIT_RELOADED_RULES            "(6276): Audit rules reloaded: %i"
#define FIM_AUDIT_THREAD_STOPED             "(6277): Audit thread finished."
#define FIM_AUDIT_HEALTHCHECK_RULE          "(6278): Couldn't add audit health check rule."
#define FIM_AUDIT_HEALTHCHECK_START         "(6279): Whodata health-check: Starting..."
#define FIM_AUDIT_HEALTHCHECK_FILE          "(6280): Couldn't create audit health check file."

#define FIM_SYSCOM_ARGUMENTS                "(6281): SYSCOM getconfig needs arguments."
#define FIM_SYSCOM_UNRECOGNIZED_COMMAND     "(6282): SYSCOM Unrecognized command '%s'."
#define FIM_SYSCOM_FAIL_GETCONFIG           "(6283): At SYSCOM getconfig: Could not get '%s' section"
#define FIM_SYSCOM_REQUEST_READY            "(6284): Local requests thread ready."
#define FIM_SYSCOM_EMPTY_MESSAGE            "(6285): Empty message from local client."
#define FIM_SYSCOM_THREAD_FINISED           "(6286): Local server thread finished."

#define FIM_CONFIGURATION_FILE              "(6287): Reading configuration file: '%s'."
#define FIM_SCAL_NOREFRESH                  "(6288): Could not refresh the SACL of '%s'. Its event will not be reported."
#define FIM_DISCARD_RECYCLEBIN              "(6289): File '%s' is in the recycle bin. It will be discarded."
#define FIM_PATH_NOT_OPEN                   "(6290): Cannot open '%s': %s "
#define FIM_WHODATA_REPLACELINK             "(6291): Replacing the symbolic link: '%s' -> '%s'."

#define FIM_WHODATA_FILENOEXIST             "(6292): The '%s' file does not exist, but this will be notified when the corresponding event is received."
#define FIM_LINKCHECK_TIME                  "(6293): Configured symbolic links will be checked every %d seconds."
#define FIM_LINKCHECK_CHANGE                "(6294): Configured symbolic links will be checked every %d seconds."
#define FIM_LINKCHECK_NOCHANGE              "(6295): The symbolic link of '%s' has not changed."
#define FIM_LINKCHECK_FINALIZE              "(6296): Links check finalized."
#define FIM_LINKCHECK_FILE                  "(6297): File '%s' was inside the unlinked directory '%s'. It will be notified."
#define FIM_WHODATA_REMOVE_FOLDEREVENT      "(6298): Removed folder event received for '%s'."
#define FIM_WHODATA_UNCONTROLLED_EVENT      "(6299): Uncontrolled whodata event on '%s'."
#define FIM_WHODATA_DIRECTORY_REMOVED       "(6300): Directory '%s' has been moved or removed."
#define FIM_WHODATA_UNCONTROLLED_REMOVE     "(6301): Uncontrolled removed folder event."
#define FIM_WHODATA_IGNORE_EVENT            "(6302): Ignoring removing event for '%s' directory."
#define FIM_WHODATA_DEVICE_LETTER           "(6303): Device '%s' associated with the mounting point '%s'"
#define FIM_WHODATA_DEVICE_PATH             "(6304): Find device '%s' in path '%s'"
#define FIM_WHODATA_DEVICE_REPLACE          "(6305): Replacing '%s' to '%s'"
#define FIM_WHODATA_PATH_NOPROCCESED        "(6306): The path '%s' could not be processed in Whodata mode. Error: %lu."
#define FIM_WHODATA_CONVERT_PATH            "(6307): Convert '%s' to '%s' to process the whodata event."
#define FIM_WHODATA_FOLDER_REMOVED          "(6308): File '%s' was inside the removed directory '%s'. It will be notified."
#define FIM_WHODATA_IGNORE_FILEEVENT        "(6309): Ignoring remove event for file '%s' because it has already been reported."
#define FIM_CHECKSUM_MSG                    "(6310): Sending msg to the server: '%s'."
>>>>>>> 506f1fcf

#endif<|MERGE_RESOLUTION|>--- conflicted
+++ resolved
@@ -55,7 +55,6 @@
 #define VU_UNEXP_JSON_KEY     "(5492): Unexpected JSON key: '%s'."
 #define VU_ENDING_UPDATE      "(5494): The update of the feeds ended successfully."
 #define VU_DOWNLOAD_FAIL      "(5495): The download can not be completed. Retrying in %d seconds."
-<<<<<<< HEAD
 #define VU_INS_CPES_SEC       "(5498): Inserting CPEs section..."
 #define VU_AGENT_CPE_RECV     "(5507): The CPE '%s' from the agent %d was received from wazuh-db."
 #define VU_CPE_GENERATED      "(5509): CPE generated from vendor '%s' and product '%s': '%s'."
@@ -71,13 +70,12 @@
 #define VU_UPDATE_JSON_FEED   "(5537): Updating from '%s'..."
 #define VU_INDEX_TIME         "(5538): It took %ld seconds to %s vulnerabilities."
 #define VU_UPDATING_RH_YEAR   "(5539): Synchronizing the page %d from the vulnerability database..."
-#define VU_INS_RH_SEC         "(5540): Inserting Red Hat section..."
-#define VU_OSINFO_DISABLED    "(5542): The agent %s does not have os_info scan activated."
-=======
-#define VU_ANAL_ACC_REPORTS   "(5501): Analyzing accumulated reports for %s in %s."
-#define VU_DISC_ACC_REPORTS   "(5502): Discarding report %s with check %s because %s is higher."
-#define VU_ADD_ACC_REPORTS    "(5503): Setting report %s with check %s because %s is lower."
-#define VU_NO_VER_REPORT      "(5504): There is no check version in %s, so the vulnerability will be reported directly."
+#define VU_INS_RH_SEC         "(5543): Inserting Red Hat section..."
+#define VU_OSINFO_DISABLED    "(5544): The agent %s does not have os_info scan activated."
+#define VU_ANAL_ACC_REPORTS   "(5545): Analyzing accumulated reports for %s in %s."
+#define VU_DISC_ACC_REPORTS   "(5546): Discarding report %s with check %s because %s is higher."
+#define VU_ADD_ACC_REPORTS    "(5547): Setting report %s with check %s because %s is lower."
+#define VU_NO_VER_REPORT      "(5548): There is no check version in %s, so the vulnerability will be reported directly."
 
 
 /* File integrity monitoring debug messages */
@@ -200,6 +198,5 @@
 #define FIM_WHODATA_FOLDER_REMOVED          "(6308): File '%s' was inside the removed directory '%s'. It will be notified."
 #define FIM_WHODATA_IGNORE_FILEEVENT        "(6309): Ignoring remove event for file '%s' because it has already been reported."
 #define FIM_CHECKSUM_MSG                    "(6310): Sending msg to the server: '%s'."
->>>>>>> 506f1fcf
 
 #endif