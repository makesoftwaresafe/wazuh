--- conflicted
+++ resolved
@@ -169,12 +169,7 @@
 typedef int uid_t;
 typedef int gid_t;
 typedef int socklen_t;
-<<<<<<< HEAD
-#define sleep(x) Sleep(x * 1000)
-=======
 #define sleep(x) Sleep((x) * 1000)
-#define srandom(x) srand(x)
->>>>>>> fa136495
 #define lstat(x,y) stat(x,y)
 #define CloseSocket(x) closesocket(x)
 #define localtime_r(x, y) localtime_s(y, x)
