/* Copyright (C) 2009 Trend Micro Inc.
 * All right reserved.
 *
 * This program is a free software; you can redistribute it
 * and/or modify it under the terms of the GNU General Public
 * License (version 2) as published by the FSF - Free Software
 * Foundation
 */

#include "shared.h"
#include "agentd.h"
#include "os_net/os_net.h"


/* Start the agent daemon */
void AgentdStart(const char *dir, int uid, int gid, const char *user, const char *group)
{
    int rc = 0;
    int maxfd = 0;
    fd_set fdset;
    struct timeval fdtimeout;

    available_server = 0;

    /* Initial random numbers must happen before chroot */
    srandom_init();

    /* Going Daemon */
    if (!run_foreground) {
        nowDaemon();
        goDaemon();
    }

    if (!getuname()) {
        merror(MEM_ERROR, errno, strerror(errno));
    } else
        minfo("Version detected -> %s", getuname());

    /* Set group ID */
    if (Privsep_SetGroup(gid) < 0) {
        merror_exit(SETGID_ERROR, group, errno, strerror(errno));
    }

    /* chroot */
    if (Privsep_Chroot(dir) < 0) {
        merror_exit(CHROOT_ERROR, dir, errno, strerror(errno));
    }
    nowChroot();

    if (Privsep_SetUser(uid) < 0) {
        merror_exit(SETUID_ERROR, user, errno, strerror(errno));
    }

    /* Create the queue and read from it. Exit if fails. */
    if ((agt->m_queue = StartMQ(DEFAULTQUEUE, READ)) < 0) {
        merror_exit(QUEUE_ERROR, DEFAULTQUEUE, strerror(errno));
    }

    maxfd = agt->m_queue;
    agt->sock = -1;

    /* Create PID file */
    if (CreatePID(ARGV0, getpid()) < 0) {
        merror_exit(PID_ERROR);
    }

    /* Read private keys  */
    minfo(ENC_READ);

    OS_ReadKeys(&keys, 1, 0);
    OS_StartCounter(&keys);

    os_write_agent_info(keys.keyentries[0]->name, NULL, keys.keyentries[0]->id,
                        agt->profile);

    /* Start up message */
    minfo(STARTUP_MSG, (int)getpid());

    os_random();

    /* Ignore SIGPIPE, it will be detected on recv */
    signal(SIGPIPE, SIG_IGN);

    /* Launch rotation thread */

    if (CreateThread(w_rotate_log_thread, (void *)NULL) != 0) {
        merror_exit(THREAD_ERROR);
    }

    /* Launch dispatch thread */
    if (agt->buffer){

        buffer_init();

        if (CreateThread(dispatch_buffer, (void *)NULL) != 0) {
            merror_exit(THREAD_ERROR);
        }
    }else{
        minfo(DISABLED_BUFFER);
    }
    /* Connect remote */
    rc = 0;
    while (rc < agt->rip_id) {
        minfo("Server IP Address: %s", agt->rip[rc]);
        rc++;
    }

    write_state();

    /* Try to connect to the server */
    if (!connect_server(0)) {
        merror_exit(UNABLE_CONN);
    }

    /* Set max fd for select */
    if (agt->sock > maxfd) {
        maxfd = agt->sock;
    }

    /* Connect to the execd queue */
    if (agt->execdq == 0) {
        if ((agt->execdq = StartMQ(EXECQUEUE, WRITE)) < 0) {
            merror("Unable to connect to the active response "
                   "queue (disabled).");
            agt->execdq = -1;
        }
    }

    /* Try to connect to server */
    os_setwait();

    start_agent(1);

    os_delwait();
    update_status(AGN_CONNECTED);

    /* Send integrity message for agent configs */
    intcheck_file(OSSECCONF, dir);
    intcheck_file(OSSEC_DEFINES, dir);

    // Start request module
    req_init();
    w_create_thread(req_receiver, NULL);

    /* Send first notification */
    run_notify();

    /* Maxfd must be higher socket +1 */
    maxfd++;

    /* Monitor loop */
    while (1) {

        /* Continuously send notifications */
        run_notify();

        if (agt->sock > maxfd - 1) {
            maxfd = agt->sock + 1;
        }

        /* Monitor all available sockets from here */
        FD_ZERO(&fdset);
        FD_SET(agt->sock, &fdset);
        FD_SET(agt->m_queue, &fdset);

        fdtimeout.tv_sec = 1;
        fdtimeout.tv_usec = 0;

        /* Wait with a timeout for any descriptor */
        rc = select(maxfd, &fdset, NULL, NULL, &fdtimeout);
        if (rc == -1) {
            merror_exit(SELECT_ERROR, errno, strerror(errno));
        } else if (rc == 0) {
            continue;
        }

        /* For the receiver */
        if (FD_ISSET(agt->sock, &fdset)) {
            if (receive_msg() < 0) {
                update_status(AGN_DISCONNECTED);
                merror(LOST_ERROR);
                os_setwait();
                start_agent(0);
<<<<<<< HEAD
                update_status(AGN_CONNECTED);
=======
                minfo(SERVER_UP);
                os_delwait();
>>>>>>> 29c664c5
            }
        }

        /* For the forwarder */
        if (FD_ISSET(agt->m_queue, &fdset)) {
            EventForward();
        }
    }
}<|MERGE_RESOLUTION|>--- conflicted
+++ resolved
@@ -181,12 +181,9 @@
                 merror(LOST_ERROR);
                 os_setwait();
                 start_agent(0);
-<<<<<<< HEAD
-                update_status(AGN_CONNECTED);
-=======
                 minfo(SERVER_UP);
                 os_delwait();
->>>>>>> 29c664c5
+                update_status(AGN_CONNECTED);
             }
         }
 
