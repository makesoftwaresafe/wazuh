--- conflicted
+++ resolved
@@ -5021,49 +5021,6 @@
     assert_null(result);
 }
 
-<<<<<<< HEAD
-/* Tests wdb_global_check_manager_keepalive */
-
-void test_wdb_global_check_manager_keepalive_stmt_error(void **state) {
-    test_struct_t *data  = (test_struct_t *)*state;
-
-    will_return(__wrap_wdb_stmt_cache, -1);
-    expect_string(__wrap__merror, formatted_msg, "DB(global) Can't cache statement");
-
-    assert_int_equal(wdb_global_check_manager_keepalive(data->wdb), -1);
-}
-
-void test_wdb_global_check_manager_keepalive_step_error(void **state) {
-    test_struct_t *data  = (test_struct_t *)*state;
-
-    will_return(__wrap_wdb_stmt_cache, 10);
-    expect_sqlite3_step_call(SQLITE_ERROR);
-
-    assert_int_equal(wdb_global_check_manager_keepalive(data->wdb), -1);
-}
-
-void test_wdb_global_check_manager_keepalive_step_nodata(void **state) {
-    test_struct_t *data  = (test_struct_t *)*state;
-
-    will_return(__wrap_wdb_stmt_cache, 10);
-    expect_sqlite3_step_call(SQLITE_DONE);
-
-    assert_int_equal(wdb_global_check_manager_keepalive(data->wdb), 0);
-}
-
-void test_wdb_global_check_manager_keepalive_step_ok(void **state) {
-    test_struct_t *data  = (test_struct_t *)*state;
-
-    will_return(__wrap_wdb_stmt_cache, 10);
-    expect_sqlite3_step_call(SQLITE_ROW);
-    expect_value(__wrap_sqlite3_column_int, iCol, 0);
-    will_return(__wrap_sqlite3_column_int, 1);
-
-    assert_int_equal(wdb_global_check_manager_keepalive(data->wdb), 1);
-}
-
-=======
->>>>>>> 1f8d1dd2
 /* Tests wdb_global_reset_agents_connection */
 
 void test_wdb_global_reset_agents_connection_transaction_fail(void **state)
