/*
 * Copyright (C) 2015, Wazuh Inc.
 *
 * This program is free software; you can redistribute it
 * and/or modify it under the terms of the GNU General Public
 * License (version 2) as published by the FSF - Free Software
 * Foundation.
 */

#include <stdarg.h>
#include <stddef.h>
#include <setjmp.h>
#include <cmocka.h>
#include <stdio.h>
#include <string.h>

#include "../wazuh_db/wdb.h"
#include "../headers/shared.h"
#include "../os_crypto/sha1/sha1_op.h"
#include "../external/sqlite/sqlite3.h"

#include "../wrappers/externals/openssl/digest_wrappers.h"
#include "../wrappers/externals/sqlite/sqlite3_wrappers.h"
#include "../wrappers/wazuh/shared/debug_op_wrappers.h"
#include "../wrappers/wazuh/wazuh_db/wdb_wrappers.h"
#include "cJSON.h"
#include "os_err.h"

<<<<<<< HEAD
int wdb_calculate_stmt_checksum(wdb_t * wdb, sqlite3_stmt * stmt, wdb_component_t component, os_sha1 hexdigest);
extern os_sha1 global_group_hash;
=======
int wdb_calculate_stmt_checksum(wdb_t * wdb, sqlite3_stmt * stmt, wdb_component_t component, os_sha1 hexdigest, const char * pk_value);
>>>>>>> be15851b

/* setup/teardown */
static int setup_wdb_t(void **state) {
    wdb_t *data = calloc(1, sizeof(wdb_t));

    if(!data) {
        return -1;
    }

    //Initializing dummy statements pointers
    for (int i = 0; i < WDB_STMT_SIZE; ++i) {
        data->stmt[i] = (sqlite3_stmt *)1;
    }

    test_mode = 1;
    *state = data;
    return 0;
}

static int teardown_wdb_t(void **state) {
    wdb_t *data = *state;

    if(data) {
        os_free(data->id);
        os_free(data);
    }

    test_mode = 0;
    return 0;
}

/* tests */

// Tests wdb_calculate_stmt_checksum
static void test_wdb_calculate_stmt_checksum_wdb_null(void **state) {
    expect_assert_failure(wdb_calculate_stmt_checksum(NULL, NULL, WDB_FIM, NULL, NULL));
}

static void test_wdb_calculate_stmt_checksum_stmt_null(void **state) {
    wdb_t *data = *state;

    expect_assert_failure(wdb_calculate_stmt_checksum(data, NULL, WDB_FIM, NULL, NULL));
}

static void test_wdb_calculate_stmt_checksum_cks_null(void **state) {
    wdb_t *data = *state;
    sqlite3_stmt *stmt = (sqlite3_stmt *)1;

    expect_assert_failure(wdb_calculate_stmt_checksum(data, stmt, WDB_FIM, NULL, NULL));
}

static void test_wdb_calculate_stmt_checksum_no_row(void **state) {
    int ret;

    wdb_t *data = *state;
    sqlite3_stmt *stmt = (sqlite3_stmt *)1;
    os_sha1 test_hex = "";

    will_return(__wrap_sqlite3_step, 0);
    will_return(__wrap_sqlite3_step, 0);

    ret = wdb_calculate_stmt_checksum(data, stmt, WDB_FIM, test_hex, NULL);

    assert_int_equal(ret, 0);
}

static void test_wdb_calculate_stmt_checksum_success(void **state) {
    int ret;

    wdb_t *data = *state;
    data->id = strdup("000");
    sqlite3_stmt *stmt = (sqlite3_stmt *)1;
    os_sha1 test_hex = {5,5,0,8,6,'c','e','f',9,'c',8,7,'d',6,'d',0,3,1,'c','d',5,'d','b',2,9,'c','d',0,3,'a',2,'e','d',0,2,5,2,'b',4,5};

    will_return(__wrap_sqlite3_step, 0);
    will_return(__wrap_sqlite3_step, 100);
    will_return(__wrap_sqlite3_step, 0);
    will_return(__wrap_sqlite3_step, 0);
    expect_value(__wrap_sqlite3_column_text, iCol, 0);
    will_return(__wrap_sqlite3_column_text, NULL);

    expect_string(__wrap__mdebug1, formatted_msg, "DB(000) has a NULL fim checksum.");

    ret = wdb_calculate_stmt_checksum(data, stmt, WDB_FIM, test_hex, NULL);

    assert_int_equal(ret, 1);
}

static void test_wdb_calculate_stmt_checksum_duplicate_entries_found(void **state) {
    int ret;

    wdb_t *data = *state;
    data->id = strdup("001");
    sqlite3_stmt *stmt = (sqlite3_stmt *)1;
    os_sha1 test_hex = {5,5,0,8,6,'c','e','f',9,'c',8,7,'d',6,'d',0,3,1,'c','d',5,'d','b',2,9,'c','d',0,3,'a',2,'e','d',0,2,5,2,'b',4,5};
    const char* pk_value = "test_pk_value";
    wdb_component_t component = WDB_SYSCOLLECTOR_PACKAGES;

<<<<<<< HEAD
static void test_wdbi_checksum_wbs_null(void **state)
{
    os_sha1 digest = "";
    expect_assert_failure(wdbi_checksum(NULL, 0, digest));
=======
    will_return(__wrap_sqlite3_step, 0);
    will_return(__wrap_sqlite3_step, 100);
    // For loop
    expect_value(__wrap_sqlite3_column_text, iCol, 0);
    will_return(__wrap_sqlite3_column_text, "test_checksum");
    expect_string(__wrap_EVP_DigestUpdate, data, "test_checksum");
    expect_value(__wrap_EVP_DigestUpdate, count, 13);
    will_return(__wrap_EVP_DigestUpdate, 0);
    // Next iteration
    will_return(__wrap_sqlite3_step, 0);
    will_return(__wrap_sqlite3_step, 100);
    expect_value(__wrap_sqlite3_column_text, iCol, 0);
    will_return(__wrap_sqlite3_column_text, "test_checksum");
    expect_string(__wrap_EVP_DigestUpdate, data, "test_checksum");
    expect_value(__wrap_EVP_DigestUpdate, count, 13);
    will_return(__wrap_EVP_DigestUpdate, 0);
    // No more rows
    will_return(__wrap_sqlite3_step, 0);
    will_return(__wrap_sqlite3_step, 0);

    expect_string(__wrap__mwarn, formatted_msg, "DB(001) syscollector-packages component has more than one element with the same PK value 'test_pk_value'.");

    // wdbi_remove_by_pk
    will_return(__wrap_wdb_stmt_cache, 0);
    expect_value(__wrap_sqlite3_bind_text, pos, 1);
    expect_value(__wrap_sqlite3_bind_text, buffer, pk_value);
    will_return(__wrap_sqlite3_bind_text, SQLITE_OK);
    will_return(__wrap_sqlite3_step, 0);
    will_return(__wrap_sqlite3_step, SQLITE_DONE);

    ret = wdb_calculate_stmt_checksum(data, stmt, component, test_hex, pk_value);

    assert_int_equal(ret, 1);
}

// Tests wdbi_checksum
static void test_wdbi_checksum_wdb_null(void **state) {
    expect_assert_failure(wdbi_checksum(NULL, 0, ""));
>>>>>>> be15851b
}

static void test_wdbi_checksum_hexdigest_null(void **state) {
    wdb_t * data = *state;
    data->id = strdup("000");

    expect_assert_failure(wdbi_checksum(data, 0, NULL));
}

static void test_wdbi_checksum_stmt_cache_fail(void **state) {
    int ret;

    wdb_t * data = *state;
    data->id = strdup("000");
    os_sha1 test_hex = "";

    will_return(__wrap_wdb_stmt_cache, -1);
    expect_string(__wrap__mdebug1, formatted_msg, "Cannot cache statement");

    ret = wdbi_checksum(data, 0, test_hex);

    assert_int_equal(ret, -1);
}

static void test_wdbi_checksum_success(void **state) {
    int ret;

    wdb_t * data = *state;
    data->id = strdup("000");
    os_sha1 test_hex = {5,5,0,8,6,'c','e','f',9,'c',8,7,'d',6,'d',0,3,1,'c','d',5,'d','b',2,9,'c','d',0,3,'a',2,'e','d',0,2,5,2,'b',4,5};

    will_return(__wrap_wdb_stmt_cache, 0);

    will_return(__wrap_sqlite3_step, 0);
    will_return(__wrap_sqlite3_step, 100);
    will_return(__wrap_sqlite3_step, 0);
    will_return(__wrap_sqlite3_step, 0);
    expect_value(__wrap_sqlite3_column_text, iCol, 0);
    will_return(__wrap_sqlite3_column_text, NULL);

    expect_string(__wrap__mdebug1, formatted_msg, "DB(000) has a NULL fim checksum.");

    ret = wdbi_checksum(data, 0, test_hex);

    assert_int_equal(ret, 1);
}

// Tests wdbi_remove_by_pk
static void test_wdbi_remove_by_pk_wdb_null(void **state) {
    wdb_component_t component = WDB_SYSCOLLECTOR_PACKAGES;
    const char* pk_value = NULL;

    expect_assert_failure(wdbi_remove_by_pk(NULL, component, pk_value));
}

static void test_wdbi_remove_by_pk_null(void **state) {
    wdb_t *data = *state;
    wdb_component_t component = WDB_SYSCOLLECTOR_PACKAGES;
    const char* pk_value = NULL;

    expect_string(__wrap__mwarn, formatted_msg, "PK value is NULL during the removal of the component 'syscollector-packages'");

    wdbi_remove_by_pk(data, component, pk_value);
}

static void test_wdbi_remove_by_pk_stmt_cache_fail(void **state) {
    wdb_t *data = *state;
    wdb_component_t component = WDB_SYSCOLLECTOR_PACKAGES;
    const char* pk_value = "test_pk_value";

    will_return(__wrap_wdb_stmt_cache, -1);
    expect_string(__wrap__mdebug1, formatted_msg, "Cannot cache statement");

    wdbi_remove_by_pk(data, component, pk_value);
}

static void test_wdbi_remove_by_pk_sqlite_bind_fail(void **state) {
    wdb_t *data = *state;
    wdb_component_t component = WDB_SYSCOLLECTOR_PACKAGES;
    const char* pk_value = "test_pk_value";
    data->id = strdup("001");

    will_return(__wrap_wdb_stmt_cache, 0);
    expect_value(__wrap_sqlite3_bind_text, pos, 1);
    expect_value(__wrap_sqlite3_bind_text, buffer, pk_value);
    will_return(__wrap_sqlite3_bind_text, SQLITE_ERROR);
    will_return(__wrap_sqlite3_errmsg, "ERROR");
    expect_string(__wrap__merror, formatted_msg, "DB(001) sqlite3_bind_text(): ERROR");

    wdbi_remove_by_pk(data, component, pk_value);
}

static void test_wdbi_remove_by_pk_sqlite_step_fail(void **state) {
    wdb_t *data = *state;
    wdb_component_t component = WDB_SYSCOLLECTOR_PACKAGES;

    const char* pk_value = "test_pk_value";
    data->id = strdup("001");

    will_return(__wrap_wdb_stmt_cache, 0);
    expect_value(__wrap_sqlite3_bind_text, pos, 1);
    expect_value(__wrap_sqlite3_bind_text, buffer, pk_value);
    will_return(__wrap_sqlite3_bind_text, SQLITE_OK);
    will_return(__wrap_sqlite3_step, 0);
    will_return(__wrap_sqlite3_step, SQLITE_ERROR);
    will_return(__wrap_sqlite3_errmsg, "ERROR");

<<<<<<< HEAD
static void test_wdbi_checksum_range_wbs_null(void **state)
{
    os_sha1 digest = "";
    expect_assert_failure(wdbi_checksum_range(NULL, 0, "test_begin", "test_end", digest));
=======
    expect_string(__wrap__mdebug1, formatted_msg, "DB(001) sqlite3_step(): ERROR");

    wdbi_remove_by_pk(data, component, pk_value);
}

static void test_wdbi_remove_by_pk_success(void **state) {
    wdb_t *data = *state;
    wdb_component_t component = WDB_SYSCOLLECTOR_PACKAGES;

    const char* pk_value = "test_pk_value";
    data->id = strdup("001");

    will_return(__wrap_wdb_stmt_cache, 0);
    expect_value(__wrap_sqlite3_bind_text, pos, 1);
    expect_value(__wrap_sqlite3_bind_text, buffer, pk_value);
    will_return(__wrap_sqlite3_bind_text, SQLITE_OK);
    will_return(__wrap_sqlite3_step, 0);
    will_return(__wrap_sqlite3_step, SQLITE_DONE);

    wdbi_remove_by_pk(data, component, pk_value);
}

// Tests wdbi_checksum_range
static void test_wdbi_checksum_range_wdb_null(void **state) {
    expect_assert_failure(wdbi_checksum_range(NULL, 0, "test_begin", "test_end", ""));
>>>>>>> be15851b
}

static void test_wdbi_checksum_range_hexdigest_null(void **state) {
    wdb_t * data = *state;
    data->id = strdup("000");

    expect_assert_failure(wdbi_checksum_range(data, 0, "test_begin", "test_end", NULL));
}

static void test_wdbi_checksum_range_stmt_cache_fail(void **state) {
    int ret;

    wdb_t * data = *state;
    data->id = strdup("000");
    os_sha1 test_hex = "";

    will_return(__wrap_wdb_stmt_cache, -1);
    expect_string(__wrap__mdebug1, formatted_msg, "Cannot cache statement");

    ret = wdbi_checksum_range(data, 0, "test_begin", "test_end", test_hex);

    assert_int_equal(ret, -1);
}

static void test_wdbi_checksum_range_begin_null(void **state) {
    int ret;

    wdb_t * data = *state;
    data->id = strdup("000");

    const char* begin = NULL;
    const char* end = "test_end";
    os_sha1 test_hex = "";

    will_return(__wrap_wdb_stmt_cache, 0);

    expect_value(__wrap_sqlite3_bind_text, pos, 1);
    will_return(__wrap_sqlite3_bind_text, 0);
    expect_value(__wrap_sqlite3_bind_text, pos, 2);
    expect_string(__wrap_sqlite3_bind_text, buffer, end);
    will_return(__wrap_sqlite3_bind_text, 0);

    will_return(__wrap_sqlite3_step, 0);
    will_return(__wrap_sqlite3_step, 0);

    ret = wdbi_checksum_range(data, 0, begin, end, test_hex);

    assert_int_equal(ret, 0);
}

static void test_wdbi_checksum_range_end_null(void **state) {
    int ret;

    wdb_t * data = *state;
    data->id = strdup("000");

    const char* begin = "test_begin";
    const char* end = NULL;
    os_sha1 test_hex = "";

    will_return(__wrap_wdb_stmt_cache, 0);

    expect_value(__wrap_sqlite3_bind_text, pos, 1);
    expect_string(__wrap_sqlite3_bind_text, buffer, begin);
    will_return(__wrap_sqlite3_bind_text, 0);
    expect_value(__wrap_sqlite3_bind_text, pos, 2);
    will_return(__wrap_sqlite3_bind_text, 0);

    will_return(__wrap_sqlite3_step, 0);
    will_return(__wrap_sqlite3_step, 0);

    ret = wdbi_checksum_range(data, 0, begin, end, test_hex);

    assert_int_equal(ret, 0);
}

static void test_wdbi_checksum_range_success(void **state) {
    int ret;

    wdb_t * data = *state;
    data->id = strdup("000");
    const char* begin = "test_begin";
    const char* end = "test_end";
    os_sha1 test_hex = {5,5,0,8,6,'c','e','f',9,'c',8,7,'d',6,'d',0,3,1,'c','d',5,'d','b',2,9,'c','d',0,3,'a',2,'e','d',0,2,5,2,'b',4,5};

    will_return(__wrap_wdb_stmt_cache, 0);

    expect_value(__wrap_sqlite3_bind_text, pos, 1);
    expect_string(__wrap_sqlite3_bind_text, buffer, begin);
    will_return(__wrap_sqlite3_bind_text, 0);
    expect_value(__wrap_sqlite3_bind_text, pos, 2);
    expect_string(__wrap_sqlite3_bind_text, buffer, end);
    will_return(__wrap_sqlite3_bind_text, 0);

    will_return(__wrap_sqlite3_step, 0);
    will_return(__wrap_sqlite3_step, 100);
    will_return(__wrap_sqlite3_step, 0);
    will_return(__wrap_sqlite3_step, 0);
    expect_value(__wrap_sqlite3_column_text, iCol, 0);
    will_return(__wrap_sqlite3_column_text, NULL);

    expect_string(__wrap__mdebug1, formatted_msg, "DB(000) has a NULL fim checksum.");

    ret = wdbi_checksum_range(data, 0, begin, end, test_hex);

    assert_int_equal(ret, 1);
}

// Test wdbi_delete
static void test_wdbi_delete_wdb_null(void **state) {
    expect_assert_failure(wdbi_delete(NULL, 0, "test_begin", "test_end","test_tail"));
}

static void test_wdbi_delete_begin_null(void **state) {
    int ret;

    wdb_t * data = *state;
    data->id = strdup("000");
    const char* begin = NULL;
    const char* end = "test_end";
    const char* tail = NULL;

    will_return(__wrap_wdb_stmt_cache, 0);

    expect_value(__wrap_sqlite3_bind_text, pos, 1);
    will_return(__wrap_sqlite3_bind_text, 0);
    expect_value(__wrap_sqlite3_bind_text, pos, 2);
    expect_string(__wrap_sqlite3_bind_text, buffer, end);
    will_return(__wrap_sqlite3_bind_text, 0);

    will_return(__wrap_sqlite3_step, 0);
    will_return(__wrap_sqlite3_step, 0);
    will_return(__wrap_sqlite3_errmsg, "test_begin_null");

    expect_string(__wrap__mdebug1, formatted_msg, "DB(000) sqlite3_step(): test_begin_null");

    ret = wdbi_delete(data, 0, begin, end, tail);

    assert_int_equal(ret, -1);
}

static void test_wdbi_delete_end_null(void **state) {
    int ret;

    wdb_t * data = *state;
    data->id = strdup("000");
    const char* begin = "test_begin";
    const char* end = NULL;
    const char* tail = "test_tail";

    will_return(__wrap_wdb_stmt_cache, 0);

    expect_value(__wrap_sqlite3_bind_text, pos, 1);
    expect_string(__wrap_sqlite3_bind_text, buffer, tail);
    will_return(__wrap_sqlite3_bind_text, 0);
    expect_value(__wrap_sqlite3_bind_text, pos, 2);
    will_return(__wrap_sqlite3_bind_text, 0);

    will_return(__wrap_sqlite3_step, 0);
    will_return(__wrap_sqlite3_step, 0);
    will_return(__wrap_sqlite3_errmsg, "test_end_null");

    expect_string(__wrap__mdebug1, formatted_msg, "DB(000) sqlite3_step(): test_end_null");

    ret = wdbi_delete(data, 0, begin, end, tail);

    assert_int_equal(ret, -1);
}

static void test_wdbi_delete_tail_null(void **state) {
    int ret;

    wdb_t * data = *state;
    data->id = strdup("000");
    const char* begin = "test_begin";
    const char* end = "test_end";
    const char* tail = NULL;

    will_return(__wrap_wdb_stmt_cache, 0);

    expect_value(__wrap_sqlite3_bind_text, pos, 1);
    expect_string(__wrap_sqlite3_bind_text, buffer, begin);
    will_return(__wrap_sqlite3_bind_text, 0);
    expect_value(__wrap_sqlite3_bind_text, pos, 2);
    expect_string(__wrap_sqlite3_bind_text, buffer, end);
    will_return(__wrap_sqlite3_bind_text, 0);

    will_return(__wrap_sqlite3_step, 0);
    will_return(__wrap_sqlite3_step, 0);
    will_return(__wrap_sqlite3_errmsg, "test_tail_null");

    expect_string(__wrap__mdebug1, formatted_msg, "DB(000) sqlite3_step(): test_tail_null");

    ret = wdbi_delete(data, 0, begin, end, tail);

    assert_int_equal(ret, -1);
}

static void test_wdbi_delete_stmt_cache_fail(void **state) {
    int ret;

    wdb_t * data = *state;
    data->id = strdup("000");
    will_return(__wrap_wdb_stmt_cache, -1);

    ret = wdbi_delete(data, 0, "test_begin", "test_end","test_tail");

    assert_int_equal(ret, -1);
}

static void test_wdbi_delete_sql_no_done(void **state) {
    int ret;

    wdb_t * data = *state;
    data->id = strdup("000");
    const char* begin = "test_begin";
    const char* end = "test_end";
    const char* tail = "test_fail";

    will_return(__wrap_wdb_stmt_cache, 0);

    expect_value(__wrap_sqlite3_bind_text, pos, 1);
    expect_string(__wrap_sqlite3_bind_text, buffer, end);
    will_return(__wrap_sqlite3_bind_text, 0);
    expect_value(__wrap_sqlite3_bind_text, pos, 2);
    expect_string(__wrap_sqlite3_bind_text, buffer, tail);
    will_return(__wrap_sqlite3_bind_text, 0);

    will_return(__wrap_sqlite3_step, 0);
    will_return(__wrap_sqlite3_step, 0);
    will_return(__wrap_sqlite3_errmsg, "test_sql_no_done");

    expect_string(__wrap__mdebug1, formatted_msg, "DB(000) sqlite3_step(): test_sql_no_done");

    ret = wdbi_delete(data, 0, begin, end, tail);

    assert_int_equal(ret, -1);
}

static void test_wdbi_delete_success(void **state) {
    int ret;

    wdb_t * data = *state;
    data->id = strdup("000");
    const char* begin = "test_begin";
    const char* end = "test_end";
    const char* tail = "test_fail";

    will_return(__wrap_wdb_stmt_cache, 0);

    expect_value(__wrap_sqlite3_bind_text, pos, 1);
    expect_string(__wrap_sqlite3_bind_text, buffer, end);
    will_return(__wrap_sqlite3_bind_text, 0);
    expect_value(__wrap_sqlite3_bind_text, pos, 2);
    expect_string(__wrap_sqlite3_bind_text, buffer, tail);
    will_return(__wrap_sqlite3_bind_text, 0);

    will_return(__wrap_sqlite3_step, 0);
    will_return(__wrap_sqlite3_step, 101);

    ret = wdbi_delete(data, 0, begin, end, tail);

    assert_int_equal(ret, 0);
}

// Test wdbi_update_attempt
static void test_wdbi_update_attempt_wdb_null(void **state) {
    os_sha1 agent_checksum = "ebccd0d055bfd85fecc7fe612f3ecfc14d679b1a";
    os_sha1 manager_checksum = "a1b976d41cfce3f216ef7ccef58dfb550d0dccbe";

    expect_assert_failure(wdbi_update_attempt(NULL, 0, 1, agent_checksum, manager_checksum, FALSE));
}

static void test_wdbi_update_attempt_stmt_cache_fail(void **state) {
    wdb_t * data = *state;
    data->id = strdup("000");
    os_sha1 agent_checksum = "ebccd0d055bfd85fecc7fe612f3ecfc14d679b1a";
    os_sha1 manager_checksum = "a1b976d41cfce3f216ef7ccef58dfb550d0dccbe";

    will_return(__wrap_wdb_stmt_cache, -1);

    wdbi_update_attempt(data, 0, 0, agent_checksum, manager_checksum, FALSE);
}

static void test_wdbi_update_attempt_no_sql_done(void **state) {
    wdb_t * data = *state;
    data->id = strdup("000");
    const char *component = "fim";
    os_sha1 agent_checksum = "ebccd0d055bfd85fecc7fe612f3ecfc14d679b1a";
    os_sha1 manager_checksum = "a1b976d41cfce3f216ef7ccef58dfb550d0dccbe";

    will_return(__wrap_wdb_stmt_cache, 0);

    expect_value(__wrap_sqlite3_bind_int64, index, 1);
    expect_value(__wrap_sqlite3_bind_int64, value, 0);
    will_return(__wrap_sqlite3_bind_int64, 0);
    expect_value(__wrap_sqlite3_bind_text, pos, 2);
    expect_string(__wrap_sqlite3_bind_text, buffer, agent_checksum);
    will_return(__wrap_sqlite3_bind_text, 0);
    expect_value(__wrap_sqlite3_bind_text, pos, 3);
    expect_string(__wrap_sqlite3_bind_text, buffer, manager_checksum);
    will_return(__wrap_sqlite3_bind_text, 0);
    expect_value(__wrap_sqlite3_bind_text, pos, 4);
    expect_string(__wrap_sqlite3_bind_text, buffer, component);
    will_return(__wrap_sqlite3_bind_text, 0);

    will_return(__wrap_sqlite3_step, 0);
    will_return(__wrap_sqlite3_step, 1);
    will_return(__wrap_sqlite3_errmsg, "test_no_sql_done");

    expect_string(__wrap__mdebug1, formatted_msg, "DB(000) sqlite3_step(): test_no_sql_done");

    wdbi_update_attempt(data, WDB_FIM, 0, agent_checksum, manager_checksum, FALSE);
}

static void test_wdbi_update_attempt_success(void **state) {
    wdb_t * data = *state;
    data->id = strdup("000");
    const char *component = "fim";
    os_sha1 agent_checksum = "ebccd0d055bfd85fecc7fe612f3ecfc14d679b1a";
    os_sha1 manager_checksum = "a1b976d41cfce3f216ef7ccef58dfb550d0dccbe";

    will_return(__wrap_wdb_stmt_cache, 0);

    expect_value(__wrap_sqlite3_bind_int64, index, 1);
    expect_value(__wrap_sqlite3_bind_int64, value, 0);
    will_return(__wrap_sqlite3_bind_int64, 0);
    expect_value(__wrap_sqlite3_bind_text, pos, 2);
    expect_string(__wrap_sqlite3_bind_text, buffer, agent_checksum);
    will_return(__wrap_sqlite3_bind_text, 0);
    expect_value(__wrap_sqlite3_bind_text, pos, 3);
    expect_string(__wrap_sqlite3_bind_text, buffer, manager_checksum);
    will_return(__wrap_sqlite3_bind_text, 0);
    expect_value(__wrap_sqlite3_bind_text, pos, 4);
    expect_string(__wrap_sqlite3_bind_text, buffer, component);
    will_return(__wrap_sqlite3_bind_text, 0);

    will_return(__wrap_sqlite3_step, 0);
    will_return(__wrap_sqlite3_step, 101);

    wdbi_update_attempt(data, WDB_FIM, 0, agent_checksum, manager_checksum, FALSE);
}

// Test wdbi_update_completion
static void test_wdbi_update_completion_wdb_null(void **state) {
    os_sha1 agent_checksum = "ebccd0d055bfd85fecc7fe612f3ecfc14d679b1a";
    os_sha1 manager_checksum = "a1b976d41cfce3f216ef7ccef58dfb550d0dccbe";
    expect_assert_failure(wdbi_update_completion(NULL, 0, 0, agent_checksum, manager_checksum));
}

static void test_wdbi_update_completion_stmt_cache_fail(void **state) {
    wdb_t * data = *state;
    data->id = strdup("000");
    os_sha1 agent_checksum = "ebccd0d055bfd85fecc7fe612f3ecfc14d679b1a";
    os_sha1 manager_checksum = "a1b976d41cfce3f216ef7ccef58dfb550d0dccbe";

    will_return(__wrap_wdb_stmt_cache, -1);

    wdbi_update_completion(data, 0, 0, agent_checksum, manager_checksum);
}

static void test_wdbi_update_completion_no_sql_done(void **state) {
    wdb_t * data = *state;
    data->id = strdup("000");
    const char *component = "fim";
    os_sha1 agent_checksum = "ebccd0d055bfd85fecc7fe612f3ecfc14d679b1a";
    os_sha1 manager_checksum = "a1b976d41cfce3f216ef7ccef58dfb550d0dccbe";

    will_return(__wrap_wdb_stmt_cache, 0);

    expect_value(__wrap_sqlite3_bind_int64, index, 1);
    expect_value(__wrap_sqlite3_bind_int64, value, 0);
    will_return(__wrap_sqlite3_bind_int64, 0);
    expect_value(__wrap_sqlite3_bind_int64, index, 2);
    expect_value(__wrap_sqlite3_bind_int64, value, 0);
    will_return(__wrap_sqlite3_bind_int64, 0);
    expect_value(__wrap_sqlite3_bind_text, pos, 3);
    expect_string(__wrap_sqlite3_bind_text, buffer, agent_checksum);
    will_return(__wrap_sqlite3_bind_text, 0);
    expect_value(__wrap_sqlite3_bind_text, pos, 4);
    expect_string(__wrap_sqlite3_bind_text, buffer, manager_checksum);
    will_return(__wrap_sqlite3_bind_text, 0);
    expect_value(__wrap_sqlite3_bind_text, pos, 5);
    expect_string(__wrap_sqlite3_bind_text, buffer, component);
    will_return(__wrap_sqlite3_bind_text, 0);

    will_return(__wrap_sqlite3_step, 0);
    will_return(__wrap_sqlite3_step, 1);
    will_return(__wrap_sqlite3_errmsg, "test_no_sql_done");

    expect_string(__wrap__mdebug1, formatted_msg, "DB(000) sqlite3_step(): test_no_sql_done");

    wdbi_update_completion(data, WDB_FIM, 0, agent_checksum, manager_checksum);
}

static void test_wdbi_update_completion_success(void **state) {
    wdb_t * data = *state;
    data->id = strdup("000");
    const char *component = "fim";
    os_sha1 agent_checksum = "ebccd0d055bfd85fecc7fe612f3ecfc14d679b1a";
    os_sha1 manager_checksum = "a1b976d41cfce3f216ef7ccef58dfb550d0dccbe";

    will_return(__wrap_wdb_stmt_cache, 0);
    expect_value(__wrap_sqlite3_bind_int64, index, 1);
    expect_value(__wrap_sqlite3_bind_int64, value, 0);
    will_return(__wrap_sqlite3_bind_int64, 0);
    expect_value(__wrap_sqlite3_bind_int64, index, 2);
    expect_value(__wrap_sqlite3_bind_int64, value, 0);
    will_return(__wrap_sqlite3_bind_int64, 0);
    expect_value(__wrap_sqlite3_bind_text, pos, 3);
    expect_string(__wrap_sqlite3_bind_text, buffer, agent_checksum);
    will_return(__wrap_sqlite3_bind_text, 0);
    expect_value(__wrap_sqlite3_bind_text, pos, 4);
    expect_string(__wrap_sqlite3_bind_text, buffer, manager_checksum);
    will_return(__wrap_sqlite3_bind_text, 0);
    expect_value(__wrap_sqlite3_bind_text, pos, 5);
    expect_string(__wrap_sqlite3_bind_text, buffer, component);
    will_return(__wrap_sqlite3_bind_text, 0);

    will_return(__wrap_sqlite3_step, 0);
    will_return(__wrap_sqlite3_step, 101);

    wdbi_update_completion(data, WDB_FIM, 0, agent_checksum, manager_checksum);
}

// Test wdbi_query_clear
void test_wdbi_query_clear_null_payload(void **state) {
    wdb_t *data = *state;
    int ret;
    os_strdup("000", data->id);
    char * payload = NULL;

    expect_string(__wrap__mdebug1, formatted_msg, "DB(000): cannot parse checksum range payload: '(null)'");

    ret = wdbi_query_clear(data, WDB_FIM, payload);

    assert_int_equal(ret, -1);
}

void test_wdbi_query_clear_invalid_payload(void **state) {
    wdb_t *data = *state;
    int ret;
    os_strdup("000", data->id);
    char payload[] = "This is some test";

    expect_string(__wrap__mdebug1, formatted_msg, "DB(000): cannot parse checksum range payload: 'This is some test'");

    ret = wdbi_query_clear(data, WDB_FIM, payload);

    assert_int_equal(ret, -1);
}

void test_wdbi_query_clear_no_id(void **state) {
    wdb_t *data = *state;
    int ret;
    os_strdup("000", data->id);
    char payload[] = "{\"Key\":\"Value\"}";

    expect_string(__wrap__mdebug1, formatted_msg, "No such string 'id' in JSON payload.");

    ret = wdbi_query_clear(data, WDB_FIM, payload);

    assert_int_equal(ret, -1);
}

void test_wdbi_query_clear_stmt_cache_error(void **state) {
    wdb_t *data = *state;
    int ret;
    os_strdup("000", data->id);
    const char *payload = "{\"id\":5678}";

    will_return(__wrap_wdb_stmt_cache, -1);

    ret = wdbi_query_clear(data, WDB_FIM, payload);

    assert_int_equal(ret, -1);
}

void test_wdbi_query_clear_sql_step_error(void **state) {
    wdb_t *data = *state;
    int ret;
    os_strdup("000", data->id);
    const char *payload = "{\"id\":5678}";

    will_return(__wrap_wdb_stmt_cache, 0);
    will_return(__wrap_sqlite3_step, 0);
    will_return(__wrap_sqlite3_step, 0);
    will_return(__wrap_sqlite3_errmsg, "test_error");

    expect_string(__wrap__mdebug1, formatted_msg, "DB(000) sqlite3_step(): test_error");

    ret = wdbi_query_clear(data, WDB_FIM, payload);

    assert_int_equal(ret, -1);
}

void test_wdbi_query_clear_ok(void **state) {
    wdb_t *data = *state;
    int ret;
    os_strdup("000", data->id);
    const char *component = "fim";
    const char *payload = "{\"id\":5678}";

    will_return(__wrap_wdb_stmt_cache, 0);
    will_return(__wrap_sqlite3_step, 0);
    will_return(__wrap_sqlite3_step, 101);

    will_return(__wrap_wdb_stmt_cache, 0);

    expect_value(__wrap_sqlite3_bind_int64, index, 1);
    expect_value(__wrap_sqlite3_bind_int64, value, 5678);
    will_return(__wrap_sqlite3_bind_int64, 0);
    expect_value(__wrap_sqlite3_bind_int64, index, 2);
    expect_value(__wrap_sqlite3_bind_int64, value, 5678);
    will_return(__wrap_sqlite3_bind_int64, 0);
    expect_value(__wrap_sqlite3_bind_text, pos, 3);
    expect_string(__wrap_sqlite3_bind_text, buffer, "");
    will_return(__wrap_sqlite3_bind_text, 0);
    expect_value(__wrap_sqlite3_bind_text, pos, 4);
    expect_string(__wrap_sqlite3_bind_text, buffer, "");
    will_return(__wrap_sqlite3_bind_text, 0);
    expect_value(__wrap_sqlite3_bind_text, pos, 5);
    expect_string(__wrap_sqlite3_bind_text, buffer, component);
    will_return(__wrap_sqlite3_bind_text, 0);

    will_return(__wrap_sqlite3_step, 0);
    will_return(__wrap_sqlite3_step, 101);

    ret = wdbi_query_clear(data, WDB_FIM, payload);

    assert_int_equal(ret, 0);
}

// Test wdbi_query_checksum
void test_wdbi_query_checksum_null_payload(void **state) {
    wdb_t *data = *state;
    int ret;
    os_strdup("000", data->id);
    char * payload = NULL;

    expect_string(__wrap__mdebug1, formatted_msg, "DB(000): cannot parse checksum range payload: '(null)'");

    ret = wdbi_query_checksum(data, WDB_FIM, INTEGRITY_CHECK_GLOBAL, payload);

    assert_int_equal(ret, INTEGRITY_SYNC_ERR);
}

void test_wdbi_query_checksum_no_begin(void **state) {
    wdb_t *data = *state;
    int ret;
    os_strdup("000", data->id);
    const char * payload = "{\"Bad\":\"Payload\"}";

    expect_string(__wrap__mdebug1, formatted_msg, "No such string 'begin' in JSON payload.");

    ret = wdbi_query_checksum(data, WDB_FIM, INTEGRITY_CHECK_GLOBAL, payload);

    assert_int_equal(ret, INTEGRITY_SYNC_ERR);
}

void test_wdbi_query_checksum_no_end(void **state) {
    wdb_t *data = *state;
    int ret;
    os_strdup("000", data->id);
    const char * payload = "{\"begin\":\"something\"}";

    expect_string(__wrap__mdebug1, formatted_msg, "No such string 'end' in JSON payload.");

    ret = wdbi_query_checksum(data, WDB_FIM, INTEGRITY_CHECK_GLOBAL, payload);

    assert_int_equal(ret, INTEGRITY_SYNC_ERR);
}

void test_wdbi_query_checksum_no_checksum(void **state) {
    wdb_t *data = *state;
    int ret;
    os_strdup("000", data->id);
    const char * payload = "{\"begin\":\"something\",\"end\":\"something\"}";

    expect_string(__wrap__mdebug1, formatted_msg, "No such string 'checksum' in JSON payload.");

    ret = wdbi_query_checksum(data, WDB_FIM, INTEGRITY_CHECK_GLOBAL, payload);

    assert_int_equal(ret, INTEGRITY_SYNC_ERR);
}

void test_wdbi_query_checksum_no_id(void **state) {
    wdb_t *data = *state;
    int ret;
    os_strdup("000", data->id);
    const char * payload = "{\"begin\":\"something\",\"end\":\"something\",\"checksum\":\"something\"}";

    expect_string(__wrap__mdebug1, formatted_msg, "No such string 'id' in JSON payload.");

    ret = wdbi_query_checksum(data, WDB_FIM, INTEGRITY_CHECK_GLOBAL, payload);

    assert_int_equal(ret, INTEGRITY_SYNC_ERR);
}

void test_wdbi_query_checksum_range_fail(void **state) {
    wdb_t *data = *state;
    int ret;
    os_strdup("000", data->id);
    const char * payload = "{\"begin\":\"something\",\"end\":\"something\",\"checksum\":\"something\",\"id\":1234}";

    // wdbi_get_last_manager_checksum
    will_return(__wrap_wdb_stmt_cache, -1);
    expect_string(__wrap__mdebug1, formatted_msg, "Cannot cache statement");

    will_return(__wrap_wdb_stmt_cache, -1);
    expect_string(__wrap__mdebug1, formatted_msg, "Cannot cache statement");

    ret = wdbi_query_checksum(data, WDB_FIM, INTEGRITY_CHECK_GLOBAL, payload);

    assert_int_equal(ret, INTEGRITY_SYNC_ERR);
}

void test_wdbi_query_checksum_range_no_data(void **state) {
    wdb_t *data = *state;
    int ret;
    os_strdup("000", data->id);
    const char *begin = "something";
    const char *end = "something";
    const char *component = "fim";
    const char * payload = "{\"begin\":\"something\",\"end\":\"something\",\"checksum\":\"something\",\"id\":1234}";

    // wdbi_get_last_manager_checksum
    will_return(__wrap_wdb_stmt_cache, -1);
    expect_string(__wrap__mdebug1, formatted_msg, "Cannot cache statement");

    will_return(__wrap_wdb_stmt_cache, 0);
    will_return(__wrap_sqlite3_step, 0);
    will_return(__wrap_sqlite3_step, 101); //predelete
    will_return(__wrap_wdb_stmt_cache, 0);
    will_return(__wrap_sqlite3_step, 0);
    will_return(__wrap_sqlite3_step, 101); //pre attemps
    will_return(__wrap_wdb_stmt_cache, 0);
    will_return(__wrap_sqlite3_step, 0);
    will_return(__wrap_sqlite3_step, 101);

    // wdbi_checksum_range
    expect_value(__wrap_sqlite3_bind_text, pos, 1);
    expect_string(__wrap_sqlite3_bind_text, buffer, begin);
    will_return(__wrap_sqlite3_bind_text, 0);
    expect_value(__wrap_sqlite3_bind_text, pos, 2);
    expect_string(__wrap_sqlite3_bind_text, buffer, end);
    will_return(__wrap_sqlite3_bind_text, 0);
    // wdbi_delete
    expect_value(__wrap_sqlite3_bind_text, pos, 1);
    expect_string(__wrap_sqlite3_bind_text, buffer, begin);
    will_return(__wrap_sqlite3_bind_text, 0);
    expect_value(__wrap_sqlite3_bind_text, pos, 2);
    expect_string(__wrap_sqlite3_bind_text, buffer, end);
    will_return(__wrap_sqlite3_bind_text, 0);
    // wdbi_update_attempt
    expect_value(__wrap_sqlite3_bind_int64, index, 1);
    expect_value(__wrap_sqlite3_bind_int64, value, 1234);
    will_return(__wrap_sqlite3_bind_int64, 0);
    expect_value(__wrap_sqlite3_bind_text, pos, 2);
    expect_string(__wrap_sqlite3_bind_text, buffer, begin);
    will_return(__wrap_sqlite3_bind_text, 0);
    expect_value(__wrap_sqlite3_bind_text, pos, 3);
    expect_string(__wrap_sqlite3_bind_text, buffer, "");
    will_return(__wrap_sqlite3_bind_text, 0);
    expect_value(__wrap_sqlite3_bind_text, pos, 4);
    expect_string(__wrap_sqlite3_bind_text, buffer, component);
    will_return(__wrap_sqlite3_bind_text, 0);

    ret = wdbi_query_checksum(data, WDB_FIM, INTEGRITY_CHECK_GLOBAL, payload);

    assert_int_equal(ret, INTEGRITY_SYNC_NO_DATA);
}

void test_wdbi_query_checksum_diff_hexdigest(void **state) {
    wdb_t *data = *state;
    int ret;
    os_strdup("000", data->id);
    const char *begin = "something";
    const char *end = "something";
    const char * payload = "{\"begin\":\"something\",\"end\":\"something\",\"checksum\":\"something\",\"id\":1234}";

    // wdbi_get_last_manager_checksum
    will_return(__wrap_wdb_stmt_cache, -1);
    expect_string(__wrap__mdebug1, formatted_msg, "Cannot cache statement");

    will_return(__wrap_wdb_stmt_cache, 0);
    will_return(__wrap_sqlite3_step, 0);
    will_return(__wrap_sqlite3_step, 100);
    expect_value(__wrap_sqlite3_column_text, iCol, 0);
    will_return(__wrap_sqlite3_column_text, NULL);
    will_return(__wrap_sqlite3_step, 0);
    will_return(__wrap_sqlite3_step, 101);
    will_return(__wrap_wdb_stmt_cache, -1);

    will_return(__wrap_wdb_stmt_cache, -1);

    // wdbi_checksum_range
    expect_value(__wrap_sqlite3_bind_text, pos, 1);
    expect_string(__wrap_sqlite3_bind_text, buffer, begin);
    will_return(__wrap_sqlite3_bind_text, 0);
    expect_value(__wrap_sqlite3_bind_text, pos, 2);
    expect_string(__wrap_sqlite3_bind_text, buffer, end);
    will_return(__wrap_sqlite3_bind_text, 0);

    expect_string(__wrap__mdebug1, formatted_msg, "DB(000) has a NULL fim checksum.");
    expect_any(__wrap__mdebug2, formatted_msg);

    ret = wdbi_query_checksum(data, WDB_FIM, INTEGRITY_CHECK_GLOBAL, payload);

    assert_int_equal(ret, INTEGRITY_SYNC_CKS_FAIL);
}

void test_wdbi_query_checksum_equal_hexdigest(void **state) {
    wdb_t *data = *state;
    int ret;
    os_strdup("000", data->id);
    const char *begin = "something";
    const char *end = "something";
    const char * payload = "{\"begin\":\"something\",\"end\":\"something\",\"checksum\":\"da39a3ee5e6b4b0d3255bfef95601890afd80709\",\"id\":1234}";

    // wdbi_get_last_manager_checksum
    will_return(__wrap_wdb_stmt_cache, -1);
    expect_string(__wrap__mdebug1, formatted_msg, "Cannot cache statement");

    will_return(__wrap_wdb_stmt_cache, 0);
    will_return(__wrap_sqlite3_step, 0);
    will_return(__wrap_sqlite3_step, 100);
    expect_value(__wrap_sqlite3_column_text, iCol, 0);
    will_return(__wrap_sqlite3_column_text, "da39a3ee5e6b4b0d3255bfef95601890afd80709");
    expect_string(__wrap_EVP_DigestUpdate, data, "da39a3ee5e6b4b0d3255bfef95601890afd80709");
    expect_value(__wrap_EVP_DigestUpdate, count, 40);
    will_return(__wrap_EVP_DigestUpdate, 0);
    will_return(__wrap_sqlite3_step, 0);
    will_return(__wrap_sqlite3_step, 101);
    will_return(__wrap_wdb_stmt_cache, -1);
    will_return(__wrap_wdb_stmt_cache, -1);

    // wdbi_checksum_range
    expect_value(__wrap_sqlite3_bind_text, pos, 1);
    expect_string(__wrap_sqlite3_bind_text, buffer, begin);
    will_return(__wrap_sqlite3_bind_text, 0);
    expect_value(__wrap_sqlite3_bind_text, pos, 2);
    expect_string(__wrap_sqlite3_bind_text, buffer, end);
    will_return(__wrap_sqlite3_bind_text, 0);

    expect_any(__wrap__mdebug2, formatted_msg);

    ret = wdbi_query_checksum(data, WDB_FIM, INTEGRITY_CHECK_GLOBAL, payload);

    assert_int_equal(ret, INTEGRITY_SYNC_CKS_OK);
}

void test_wdbi_query_checksum_bad_action(void **state) {
    wdb_t *data = *state;
    int ret;
    os_strdup("000", data->id);
    const char *begin = "something";
    const char *end = "something";
    const char * payload = "{\"begin\":\"something\",\"end\":\"something\",\"checksum\":\"something\",\"id\":1234}";

    will_return(__wrap_wdb_stmt_cache, 0);
    will_return(__wrap_sqlite3_step, 0);
    will_return(__wrap_sqlite3_step, 100);
    expect_value(__wrap_sqlite3_column_text, iCol, 0);
    will_return(__wrap_sqlite3_column_text, NULL);
    will_return(__wrap_sqlite3_step, 0);
    will_return(__wrap_sqlite3_step, 101);

    // wdbi_checksum_range
    expect_value(__wrap_sqlite3_bind_text, pos, 1);
    expect_string(__wrap_sqlite3_bind_text, buffer, begin);
    will_return(__wrap_sqlite3_bind_text, 0);
    expect_value(__wrap_sqlite3_bind_text, pos, 2);
    expect_string(__wrap_sqlite3_bind_text, buffer, end);
    will_return(__wrap_sqlite3_bind_text, 0);

    expect_string(__wrap__mdebug1, formatted_msg, "DB(000) has a NULL fim checksum.");
    expect_any(__wrap__mdebug2, formatted_msg);

    ret = wdbi_query_checksum(data, WDB_FIM, INTEGRITY_CLEAR, payload);

    assert_int_equal(ret, INTEGRITY_SYNC_CKS_FAIL);
}

void test_wdbi_query_checksum_check_left_no_tail(void **state) {
    wdb_t *data = *state;
    int ret;
    os_strdup("000", data->id);
    const char *begin = "something";
    const char *end = "something";
    const char * payload = "{\"begin\":\"something\",\"end\":\"something\",\"checksum\":\"something\",\"id\":1234}";

    will_return(__wrap_wdb_stmt_cache, 0);
    will_return(__wrap_sqlite3_step, 0);
    will_return(__wrap_sqlite3_step, 100);
    expect_value(__wrap_sqlite3_column_text, iCol, 0);
    will_return(__wrap_sqlite3_column_text, "something");
    expect_string(__wrap_EVP_DigestUpdate, data, "something");
    expect_value(__wrap_EVP_DigestUpdate, count, 9);
    will_return(__wrap_EVP_DigestUpdate, 0);
    will_return(__wrap_sqlite3_step, 0);
    will_return(__wrap_sqlite3_step, 101);
    will_return(__wrap_wdb_stmt_cache, -1);

    // wdbi_checksum_range
    expect_value(__wrap_sqlite3_bind_text, pos, 1);
    expect_string(__wrap_sqlite3_bind_text, buffer, begin);
    will_return(__wrap_sqlite3_bind_text, 0);
    expect_value(__wrap_sqlite3_bind_text, pos, 2);
    expect_string(__wrap_sqlite3_bind_text, buffer, end);
    will_return(__wrap_sqlite3_bind_text, 0);

    expect_any(__wrap__mdebug2, formatted_msg);

    ret = wdbi_query_checksum(data, WDB_FIM, INTEGRITY_CHECK_LEFT, payload);

    assert_int_equal(ret, INTEGRITY_SYNC_CKS_FAIL);
}

void test_wdbi_query_checksum_check_left_ok(void **state) {
    wdb_t *data = *state;
    int ret;
    os_strdup("000", data->id);

    const char *begin = "something";
    const char *end = "something";
    const char * payload = "{\"begin\":\"something\",\"end\":\"something\",\"checksum\":\"something\",\"id\":1234,\"tail\":\"something\"}";

    will_return(__wrap_wdb_stmt_cache, 0);
    will_return(__wrap_sqlite3_step, 0);
    will_return(__wrap_sqlite3_step, 100);
    expect_value(__wrap_sqlite3_column_text, iCol, 0);
    will_return(__wrap_sqlite3_column_text, "something");
    expect_string(__wrap_EVP_DigestUpdate, data, "something");
    expect_value(__wrap_EVP_DigestUpdate, count, 9);
    will_return(__wrap_EVP_DigestUpdate, 0);
    will_return(__wrap_sqlite3_step, 0);
    will_return(__wrap_sqlite3_step, 101);
    will_return(__wrap_wdb_stmt_cache, -1);

    // wdbi_checksum_range
    expect_value(__wrap_sqlite3_bind_text, pos, 1);
    expect_string(__wrap_sqlite3_bind_text, buffer, begin);
    will_return(__wrap_sqlite3_bind_text, 0);
    expect_value(__wrap_sqlite3_bind_text, pos, 2);
    expect_string(__wrap_sqlite3_bind_text, buffer, end);
    will_return(__wrap_sqlite3_bind_text, 0);

    expect_any(__wrap__mdebug2, formatted_msg);

    ret = wdbi_query_checksum(data, WDB_FIM, INTEGRITY_CHECK_LEFT, payload);

    assert_int_equal(ret, INTEGRITY_SYNC_CKS_FAIL);
}

void test_wdbi_query_checksum_last_manager_success(void **state) {
    wdb_t *data = *state;
    int ret;
    os_strdup("000", data->id);
    const char *component = "fim";
    const char * payload = "{\"begin\":\"something\",\"end\":\"something\",\"checksum\":\"da39a3ee5e6b4b0d3255bfef95601890afd80709\",\"id\":1234}";
    cJSON* j_data = cJSON_CreateArray();
    cJSON* j_object = cJSON_CreateObject();
    cJSON_AddStringToObject(j_object, "last_manager_checksum", "da39a3ee5e6b4b0d3255bfef95601890afd80709");
    cJSON_AddItemToArray(j_data, j_object);

    // wdbi_get_last_manager_checksum
    will_return(__wrap_wdb_stmt_cache, 0);
    expect_value(__wrap_sqlite3_bind_text, pos, 1);
    expect_string(__wrap_sqlite3_bind_text, buffer, component);
    will_return(__wrap_sqlite3_bind_text, 0);
    will_return(__wrap_wdb_exec_stmt, j_data);
    will_return(__wrap_wdb_stmt_cache, -1);
    will_return(__wrap_wdb_stmt_cache, -1);

    expect_string(__wrap__mdebug2, formatted_msg, "Agent '000' fim range checksum avoided.");

    ret = wdbi_query_checksum(data, WDB_FIM, INTEGRITY_CHECK_GLOBAL, payload);

    assert_int_equal(ret, INTEGRITY_SYNC_CKS_OK);
}

void test_wdbi_query_checksum_last_manager_diff(void **state) {
    wdb_t *data = *state;
    int ret;
    os_strdup("000", data->id);
    const char *component = "fim";
    const char *begin = "something";
    const char *end = "something";
    const char * payload = "{\"begin\":\"something\",\"end\":\"something\",\"checksum\":\"da39a3ee5e6b4b0d3255bfef95601890afd80709\",\"id\":1234}";
    cJSON* j_data = cJSON_CreateArray();
    cJSON* j_object = cJSON_CreateObject();
    cJSON_AddStringToObject(j_object, "last_manager_checksum", "");
    cJSON_AddItemToArray(j_data, j_object);

    // wdbi_get_last_manager_checksum
    will_return(__wrap_wdb_stmt_cache, 0);
    expect_value(__wrap_sqlite3_bind_text, pos, 1);
    expect_string(__wrap_sqlite3_bind_text, buffer, component);
    will_return(__wrap_sqlite3_bind_text, 0);
    will_return(__wrap_wdb_exec_stmt, j_data);

    // wdbi_checksum_range
    expect_value(__wrap_sqlite3_bind_text, pos, 1);
    expect_string(__wrap_sqlite3_bind_text, buffer, begin);
    will_return(__wrap_sqlite3_bind_text, 0);
    expect_value(__wrap_sqlite3_bind_text, pos, 2);
    expect_string(__wrap_sqlite3_bind_text, buffer, end);
    will_return(__wrap_sqlite3_bind_text, 0);

    will_return(__wrap_wdb_stmt_cache, 0);
    will_return(__wrap_sqlite3_step, 0);
    will_return(__wrap_sqlite3_step, 100);
    expect_value(__wrap_sqlite3_column_text, iCol, 0);
    will_return(__wrap_sqlite3_column_text, "da39a3ee5e6b4b0d3255bfef95601890afd80709");
    expect_string(__wrap_EVP_DigestUpdate, data, "da39a3ee5e6b4b0d3255bfef95601890afd80709");
    expect_value(__wrap_EVP_DigestUpdate, count, 40);
    will_return(__wrap_EVP_DigestUpdate, 0);
    will_return(__wrap_sqlite3_step, 0);
    will_return(__wrap_sqlite3_step, 101);
    will_return(__wrap_wdb_stmt_cache, -1);
    will_return(__wrap_wdb_stmt_cache, -1);

    expect_any(__wrap__mdebug2, formatted_msg);

    ret = wdbi_query_checksum(data, WDB_FIM, INTEGRITY_CHECK_GLOBAL, payload);

    assert_int_equal(ret, INTEGRITY_SYNC_CKS_OK);
}

// Test wdbi_get_last_manager_checksum
void test_wdbi_get_last_manager_checksum_success(void **state) {
    wdb_t *data = *state;
    const char *component = "fim_file";
    cJSON* j_data = cJSON_CreateArray();
    cJSON* j_object = cJSON_CreateObject();

    cJSON_AddStringToObject(j_object, "last_manager_checksum", "da39a3ee5e6b4b0d3255bfef95601890afd80709");
    cJSON_AddItemToArray(j_data, j_object);

    will_return(__wrap_wdb_stmt_cache, 0);
    expect_value(__wrap_sqlite3_bind_text, pos, 1);
    expect_string(__wrap_sqlite3_bind_text, buffer, component);
    will_return(__wrap_sqlite3_bind_text, 0);
    will_return(__wrap_wdb_exec_stmt, j_data);

    os_sha1 manager_checksum = {0};
    int ret_val = wdbi_get_last_manager_checksum(data, WDB_FIM_FILE, manager_checksum);

    assert_int_equal (ret_val, OS_SUCCESS);
    assert_string_equal(manager_checksum, "da39a3ee5e6b4b0d3255bfef95601890afd80709");
}

void test_wdbi_get_last_manager_stmt_cache_fail(void **state) {
    wdb_t *data = *state;

    will_return(__wrap_wdb_stmt_cache, -1);
    expect_string(__wrap__mdebug1, formatted_msg, "Cannot cache statement");

    os_sha1 manager_checksum = {0};
    int ret_val = wdbi_get_last_manager_checksum(data, WDB_FIM_FILE, manager_checksum);

    assert_int_equal (ret_val, OS_INVALID);
}

void test_wdbi_get_last_manager_exec_stmt_fail(void **state) {
    wdb_t *data = *state;
    const char *component = "fim_file";

    will_return(__wrap_wdb_stmt_cache, 0);
    expect_value(__wrap_sqlite3_bind_text, pos, 1);
    expect_string(__wrap_sqlite3_bind_text, buffer, component);
    will_return(__wrap_sqlite3_bind_text, 0);
    will_return(__wrap_wdb_exec_stmt, NULL);
    will_return(__wrap_sqlite3_errmsg, "test_err");
    expect_string(__wrap__mdebug1, formatted_msg, "wdb_exec_stmt(): test_err");

    os_sha1 manager_checksum = {0};
    int ret_val = wdbi_get_last_manager_checksum(data, WDB_FIM_FILE, manager_checksum);

    assert_int_equal (ret_val, OS_INVALID);
}

// Test wdbi_array_hash
void test_wdbi_array_hash_success(void **state) {
    const char** test_words = NULL;
    int ret_val = -1;
    os_sha1 hexdigest;

    os_malloc(6 * sizeof(char*),test_words);

    test_words[0] = "FirstWord";
    test_words[1] = "SecondWord";
    test_words[2] = "Word number 3";
    test_words[3] = "";
    test_words[4] = " ";
    test_words[5]= NULL;

    // Using real EVP_DigestUpdate
    test_mode = 0;

    ret_val = wdbi_array_hash(test_words, hexdigest);

    assert_int_equal (ret_val, 0);
    assert_string_equal(hexdigest, "159a9a6e19ff891a8560376df65a078e064bd0ce");

    os_free(test_words);
}

void test_wdbi_array_hash_null(void **state) {
    int ret_val = -1;
    os_sha1 hexdigest;

    // Using real EVP_DigestUpdate
    test_mode = 0;

    ret_val = wdbi_array_hash(NULL, hexdigest);

    assert_int_equal (ret_val, 0);
    assert_string_equal(hexdigest, "da39a3ee5e6b4b0d3255bfef95601890afd80709");
}

// Test wdbi_strings_hash
void test_wdbi_strings_hash_success(void **state) {
    int ret_val = -1;
    os_sha1 hexdigest;

    // Using real EVP_DigestUpdate
    test_mode = 0;

    ret_val = wdbi_strings_hash(hexdigest, "FirstWord", "SecondWord", "Word number 3", "", " ", NULL);

    assert_int_equal (ret_val, 0);
    assert_string_equal(hexdigest, "159a9a6e19ff891a8560376df65a078e064bd0ce");
}

void test_wdbi_strings_hash_null(void **state) {
    int ret_val = -1;
    os_sha1 hexdigest;

    // Using real EVP_DigestUpdate
    test_mode = 0;

    ret_val = wdbi_strings_hash(hexdigest, NULL);

    assert_int_equal (ret_val, 0);
    assert_string_equal(hexdigest, "da39a3ee5e6b4b0d3255bfef95601890afd80709");
}

// Test wdbi_check_sync_status
void test_wdbi_check_sync_status_cache_failed(void **state) {
    int ret_val = OS_INVALID;
    wdb_t * data = *state;

    will_return(__wrap_wdb_stmt_cache, -1);
    expect_string(__wrap__mdebug1, formatted_msg, "Cannot cache statement");

    ret_val = wdbi_check_sync_status(data, WDB_SYSCOLLECTOR_PACKAGES);

    assert_int_equal (ret_val, OS_INVALID);
}

void test_wdbi_check_sync_status_exec_failed(void **state) {
    int ret_val = OS_INVALID;
    wdb_t * data = *state;
    const char *component = "syscollector-packages";

    will_return(__wrap_wdb_stmt_cache, 0);
    will_return(__wrap_wdb_exec_stmt, NULL);
    will_return(__wrap_sqlite3_errmsg, "ERROR_MESSAGE");
    expect_string(__wrap__mdebug1, formatted_msg, "wdb_exec_stmt(): ERROR_MESSAGE");

    expect_value(__wrap_sqlite3_bind_text, pos, 1);
    expect_string(__wrap_sqlite3_bind_text, buffer, component);
    will_return(__wrap_sqlite3_bind_text, 0);

    ret_val = wdbi_check_sync_status(data, WDB_SYSCOLLECTOR_PACKAGES);
    assert_int_equal (ret_val, OS_INVALID);
}

void test_wdbi_check_sync_status_data_failed(void **state) {
    int ret_val = OS_INVALID;
    wdb_t * data = *state;
    const char *component = "syscollector-packages";
    cJSON* j_data = cJSON_CreateArray();
    cJSON* j_object = cJSON_CreateObject();

    cJSON_AddNumberToObject(j_object, "last_attempt", 123456);
    cJSON_AddItemToArray(j_data, j_object);

    will_return(__wrap_wdb_stmt_cache, 0);
    will_return(__wrap_wdb_exec_stmt, j_data);

    expect_value(__wrap_sqlite3_bind_text, pos, 1);
    expect_string(__wrap_sqlite3_bind_text, buffer, component);
    will_return(__wrap_sqlite3_bind_text, 0);

    expect_string(__wrap__mdebug1, formatted_msg, "Failed to get agent's sync status data");

    ret_val = wdbi_check_sync_status(data, WDB_SYSCOLLECTOR_PACKAGES);

    assert_int_equal (ret_val, OS_INVALID);
}

void test_wdbi_check_sync_status_data_synced(void **state) {
    int ret_val = OS_INVALID;
    wdb_t * data = *state;
    const char *component = "syscollector-packages";
    cJSON* j_data = cJSON_CreateArray();
    cJSON* j_object = cJSON_CreateObject();

    cJSON_AddNumberToObject(j_object, "last_attempt", 123456);
    cJSON_AddNumberToObject(j_object, "last_completion", 123456);
    cJSON_AddStringToObject(j_object, "last_agent_checksum", "da39a3ee5e6b4b0d3255bfef95601890afd80709");
    cJSON_AddItemToArray(j_data, j_object);

    will_return(__wrap_wdb_stmt_cache, 0);
    will_return(__wrap_wdb_exec_stmt, j_data);

    expect_value(__wrap_sqlite3_bind_text, pos, 1);
    expect_string(__wrap_sqlite3_bind_text, buffer, component);
    will_return(__wrap_sqlite3_bind_text, 0);

    ret_val = wdbi_check_sync_status(data, WDB_SYSCOLLECTOR_PACKAGES);

    assert_int_equal (ret_val, 1);
}

void test_wdbi_check_sync_status_data_never_synced_without_checksum(void **state) {
    int ret_val = OS_INVALID;
    wdb_t * data = *state;
    const char *component = "syscollector-packages";
    cJSON* j_data = cJSON_CreateArray();
    cJSON* j_object = cJSON_CreateObject();

    cJSON_AddNumberToObject(j_object, "last_attempt", 123456);
    cJSON_AddNumberToObject(j_object, "last_completion", 0);
    cJSON_AddStringToObject(j_object, "last_agent_checksum", "");
    cJSON_AddItemToArray(j_data, j_object);

    will_return(__wrap_wdb_stmt_cache, 0);
    will_return(__wrap_wdb_exec_stmt, j_data);

    expect_value(__wrap_sqlite3_bind_text, pos, 1);
    expect_string(__wrap_sqlite3_bind_text, buffer, component);
    will_return(__wrap_sqlite3_bind_text, 0);

    ret_val = wdbi_check_sync_status(data, WDB_SYSCOLLECTOR_PACKAGES);

    assert_int_equal (ret_val, 0);
}

void test_wdbi_check_sync_status_data_not_synced_error_checksum(void **state) {
    int ret_val = OS_INVALID;
    wdb_t * data = *state;
    const char *component = "syscollector-packages";
    cJSON* j_data = cJSON_CreateArray();
    cJSON* j_object = cJSON_CreateObject();

    cJSON_AddNumberToObject(j_object, "last_attempt", 123456);
    cJSON_AddNumberToObject(j_object, "last_completion", 123455);
    cJSON_AddStringToObject(j_object, "last_agent_checksum", "da39a3ee5e6b4b0d3255bfef95601890afd80709");
    cJSON_AddItemToArray(j_data, j_object);

    will_return(__wrap_wdb_stmt_cache, 0);
    will_return(__wrap_wdb_exec_stmt, j_data);

    expect_value(__wrap_sqlite3_bind_text, pos, 1);
    expect_string(__wrap_sqlite3_bind_text, buffer, component);
    will_return(__wrap_sqlite3_bind_text, 0);

    // Error calling to calculate checksum
    will_return(__wrap_wdb_stmt_cache, -1);
    expect_string(__wrap__mdebug1, formatted_msg, "Cannot cache statement");

    ret_val = wdbi_check_sync_status(data, WDB_SYSCOLLECTOR_PACKAGES);

    assert_int_equal (ret_val, -1);
}

void test_wdbi_check_sync_status_data_not_synced_checksum_no_data(void **state) {
    int ret_val = -1;
    wdb_t * data = *state;
    data->id = strdup("000");
    const char *component = "syscollector-packages";
    cJSON* j_data = cJSON_CreateArray();
    cJSON* j_object = cJSON_CreateObject();

    cJSON_AddNumberToObject(j_object, "last_attempt", 123456);
    cJSON_AddNumberToObject(j_object, "last_completion", 123455);
    cJSON_AddStringToObject(j_object, "last_agent_checksum", "da39a3ee5e6b4b0d3255bfef95601890afd80709");
    cJSON_AddItemToArray(j_data, j_object);

    will_return(__wrap_wdb_stmt_cache, 0);
    will_return(__wrap_wdb_exec_stmt, j_data);

    expect_value(__wrap_sqlite3_bind_text, pos, 1);
    expect_string(__wrap_sqlite3_bind_text, buffer, component);
    will_return(__wrap_sqlite3_bind_text, 0);

    // Calling to calculate checksum
    will_return(__wrap_wdb_stmt_cache, 0);

    will_return(__wrap_sqlite3_step, 0);
    will_return(__wrap_sqlite3_step, 0);

    ret_val = wdbi_check_sync_status(data, WDB_SYSCOLLECTOR_PACKAGES);

    assert_int_equal (ret_val, 0);
}

void test_wdbi_check_sync_status_data_not_synced_checksum_valid(void **state) {
    int ret_val = -1;
    wdb_t * data = *state;
    data->id = strdup("000");
    const char *component = "syscollector-packages";
    unsigned int timestamp = 10000;
    cJSON* j_data = cJSON_CreateArray();
    cJSON* j_object = cJSON_CreateObject();

    cJSON_AddNumberToObject(j_object, "last_attempt", 123456);
    cJSON_AddNumberToObject(j_object, "last_completion", 123455);
    cJSON_AddStringToObject(j_object, "last_agent_checksum", "da39a3ee5e6b4b0d3255bfef95601890afd80709");
    cJSON_AddItemToArray(j_data, j_object);

    will_return(__wrap_wdb_stmt_cache, 0);
    will_return(__wrap_wdb_exec_stmt, j_data);

    expect_value(__wrap_sqlite3_bind_text, pos, 1);
    expect_string(__wrap_sqlite3_bind_text, buffer, component);
    will_return(__wrap_sqlite3_bind_text, 0);

    // Calling to calculate checksum
    will_return(__wrap_wdb_stmt_cache, 0);
    will_return(__wrap_sqlite3_step, 0);
    will_return(__wrap_sqlite3_step, SQLITE_ROW);
    will_return(__wrap_sqlite3_step, 0);
    will_return(__wrap_sqlite3_step, 0);
    expect_value(__wrap_sqlite3_column_text, iCol, 0);
    will_return(__wrap_sqlite3_column_text, "da39a3ee5eda39a3ee5eda39a3ee5eda39a3ee5e");
    expect_string(__wrap_EVP_DigestUpdate, data, "da39a3ee5eda39a3ee5eda39a3ee5eda39a3ee5e");
    expect_value(__wrap_EVP_DigestUpdate, count, 40);
    will_return(__wrap_EVP_DigestUpdate, 0);

    will_return(__wrap_time, timestamp);

    // wdbi_set_last_completion
    will_return(__wrap_wdb_stmt_cache, 0);
    will_return(__wrap_sqlite3_bind_int64, 0);
    expect_value(__wrap_sqlite3_bind_int64, index, 1);
    expect_value(__wrap_sqlite3_bind_int64, value, timestamp);
    will_return(__wrap_sqlite3_bind_text, 0);
    expect_value(__wrap_sqlite3_bind_text, pos, 2);
    expect_string(__wrap_sqlite3_bind_text, buffer, "syscollector-packages");
    will_return(__wrap_sqlite3_step, 0);
    will_return(__wrap_sqlite3_step, SQLITE_DONE);

    ret_val = wdbi_check_sync_status(data, WDB_SYSCOLLECTOR_PACKAGES);

    assert_int_equal (ret_val, 1);
}

// Test wdbi_last_completion
void test_wdbi_last_completion_step_fail(void **state) {
    wdb_t * data = *state;
    data->id = strdup("000");
    unsigned int timestamp = 10000;

    will_return(__wrap_wdb_stmt_cache, 0);
    will_return(__wrap_sqlite3_bind_int64, 0);
    expect_value(__wrap_sqlite3_bind_int64, index, 1);
    expect_value(__wrap_sqlite3_bind_int64, value, timestamp);
    will_return(__wrap_sqlite3_bind_text, 0);
    expect_value(__wrap_sqlite3_bind_text, pos, 2);
    expect_string(__wrap_sqlite3_bind_text, buffer, "syscollector-packages");
    will_return(__wrap_sqlite3_step, 0);
    will_return(__wrap_sqlite3_step, SQLITE_ERROR);

    will_return(__wrap_sqlite3_errmsg, "ERROR_MESSAGE");
    expect_string(__wrap__mdebug1, formatted_msg, "DB(000) sqlite3_step(): ERROR_MESSAGE");

    wdbi_set_last_completion(data, WDB_SYSCOLLECTOR_PACKAGES, timestamp);
}

// Test wdb_global_group_hash_cache

void test_wdb_global_group_hash_cache_clear_success(void **state)
{
    wdb_global_group_hash_operations_t operation = WDB_GLOBAL_GROUP_HASH_CLEAR;
    os_sha1 hexdigest;
    int ret;

    /* Storing a dummy hash value before clearing it */
    snprintf(global_group_hash, sizeof(global_group_hash), "bd612e9ae2faf8a44b387eeb9f3d5a5e577c8c64");

    ret = wdb_global_group_hash_cache(operation, hexdigest);

    assert_int_equal(global_group_hash[0], 0);
    assert_int_equal(ret, OS_SUCCESS);
}

void test_wdb_global_group_hash_cache_read_fail(void **state)
{
    wdb_global_group_hash_operations_t operation = WDB_GLOBAL_GROUP_HASH_READ;
    os_sha1 hexdigest;
    int ret;

    /* Clearing the variable before reading it */
    global_group_hash[0] = 0;

    ret = wdb_global_group_hash_cache(operation, hexdigest);

    assert_int_equal(global_group_hash[0], 0);
    assert_int_equal(ret, OS_INVALID);
}

void test_wdb_global_group_hash_cache_write_success(void **state)
{
    wdb_global_group_hash_operations_t operation = WDB_GLOBAL_GROUP_HASH_WRITE;
    os_sha1 hexdigest = "bd612e9ae2faf8a44b387eeb9f3d5a5e577c8c64";
    int ret;

    ret = wdb_global_group_hash_cache(operation, hexdigest);

    assert_string_equal(global_group_hash, hexdigest);
    assert_int_equal(ret, OS_SUCCESS);

    /* Clearing the variable after writing it */
    global_group_hash[0] = 0;
}

void test_wdb_global_group_hash_cache_read_success(void **state)
{
    wdb_global_group_hash_operations_t operation = WDB_GLOBAL_GROUP_HASH_READ;
    os_sha1 hexdigest;
    int ret;

    /* Storing a dummy hash value before reading it */
    snprintf(global_group_hash, sizeof(global_group_hash), "bd612e9ae2faf8a44b387eeb9f3d5a5e577c8c64");

    ret = wdb_global_group_hash_cache(operation, hexdigest);

    assert_string_equal(hexdigest, "bd612e9ae2faf8a44b387eeb9f3d5a5e577c8c64");
    assert_int_equal(ret, OS_SUCCESS);

    /* Clearing the variable after reading it */
    global_group_hash[0] = 0;
}

void test_wdb_global_group_hash_cache_invalid_mode(void **state)
{
    wdb_global_group_hash_operations_t operation = 3;
    os_sha1 hexdigest;
    int ret;

    expect_string(__wrap__mdebug2, formatted_msg, "Invalid mode for global group hash operation.");

    ret = wdb_global_group_hash_cache(operation, hexdigest);

    assert_int_equal(ret, OS_INVALID);
}

// Test wdb_get_global_group_hash

void wdb_get_global_group_hash_read_success(void **state)
{
    wdb_t * data = *state;
    os_sha1 hexdigest;
    int ret;

    /* Storing a dummy hash value before reading it */
    snprintf(global_group_hash, sizeof(global_group_hash), "bd612e9ae2faf8a44b387eeb9f3d5a5e577c8c64");

    expect_string(__wrap__mdebug2, formatted_msg, "Using global group hash from cache");

    ret = wdb_get_global_group_hash(data, hexdigest);

    assert_int_equal(ret, OS_SUCCESS);

    /* Clearing the variable after reading it */
    global_group_hash[0] = 0;
}

void wdb_get_global_group_hash_invalid_db_structure(void **state)
{
    os_sha1 hexdigest;
    int ret;

    /* Clearing the variable before reading it */
    global_group_hash[0] = 0;

    expect_string(__wrap__mdebug1, formatted_msg, "Database structure not initialized. Unable to calculate global group hash.");

    ret = wdb_get_global_group_hash(NULL, hexdigest);

    assert_int_equal(ret, OS_INVALID);
}

void wdb_get_global_group_hash_invalid_statement(void **state)
{
    wdb_t * data = *state;
    os_sha1 hexdigest;
    int ret;

    /* Clearing the variable before reading it */
    global_group_hash[0] = 0;

    expect_value(__wrap_wdb_init_stmt_in_cache, statement_index, WDB_STMT_GLOBAL_GROUP_HASH_GET);
    will_return(__wrap_wdb_init_stmt_in_cache, NULL);

    ret = wdb_get_global_group_hash(data, hexdigest);

    assert_int_equal(ret, OS_INVALID);
}

void wdb_get_global_group_hash_calculate_success_no_group_hash_information(void **state)
{
    wdb_t * data = *state;
    os_sha1 hexdigest;
    int ret;

    /* Clearing the variable before reading it */
    global_group_hash[0] = 0;

    expect_value(__wrap_wdb_init_stmt_in_cache, statement_index, WDB_STMT_GLOBAL_GROUP_HASH_GET);
    will_return(__wrap_wdb_init_stmt_in_cache, 1);

    will_return(__wrap_sqlite3_step, SQLITE_OK);
    will_return(__wrap_sqlite3_step, SQLITE_DONE);

    expect_string(__wrap__mdebug2, formatted_msg, "No group hash was found to calculate the global group hash.");

    ret = wdb_get_global_group_hash(data, hexdigest);

    assert_int_equal(ret, OS_SUCCESS);
}

void wdb_get_global_group_hash_calculate_success(void **state)
{
    wdb_t * data = *state;
    data->id = strdup("000");
    os_sha1 hexdigest;
    int ret;

    /* Clearing the variable before reading it */
    global_group_hash[0] = 0;

    expect_value(__wrap_wdb_init_stmt_in_cache, statement_index, WDB_STMT_GLOBAL_GROUP_HASH_GET);
    will_return(__wrap_wdb_init_stmt_in_cache, 1);

    will_return(__wrap_sqlite3_step, SQLITE_OK);
    will_return(__wrap_sqlite3_step, SQLITE_ROW);
    will_return(__wrap_sqlite3_step, SQLITE_OK);
    will_return(__wrap_sqlite3_step, SQLITE_OK);
    expect_value(__wrap_sqlite3_column_text, iCol, 0);
    will_return(__wrap_sqlite3_column_text, NULL);

    expect_string(__wrap__mdebug1, formatted_msg, "DB(000) has a NULL  checksum.");
    expect_string(__wrap__mdebug2, formatted_msg, "New global group hash calculated and stored in cache.");

    ret = wdb_get_global_group_hash(data, hexdigest);

    assert_int_equal(ret, OS_SUCCESS);
}

int main(void) {
    const struct CMUnitTest tests[] = {
        //Test wdb_calculate_stmt_checksum
        cmocka_unit_test(test_wdb_calculate_stmt_checksum_wdb_null),
        cmocka_unit_test_setup_teardown(test_wdb_calculate_stmt_checksum_stmt_null, setup_wdb_t, teardown_wdb_t),
        cmocka_unit_test_setup_teardown(test_wdb_calculate_stmt_checksum_cks_null, setup_wdb_t, teardown_wdb_t),
        cmocka_unit_test_setup_teardown(test_wdb_calculate_stmt_checksum_no_row, setup_wdb_t, teardown_wdb_t),
        cmocka_unit_test_setup_teardown(test_wdb_calculate_stmt_checksum_success, setup_wdb_t, teardown_wdb_t),
        cmocka_unit_test_setup_teardown(test_wdb_calculate_stmt_checksum_duplicate_entries_found, setup_wdb_t, teardown_wdb_t),
        //Test wdbi_checksum_range
        cmocka_unit_test(test_wdbi_checksum_wdb_null),
        cmocka_unit_test_setup_teardown(test_wdbi_checksum_hexdigest_null, setup_wdb_t, teardown_wdb_t),
        cmocka_unit_test_setup_teardown(test_wdbi_checksum_stmt_cache_fail, setup_wdb_t, teardown_wdb_t),
        cmocka_unit_test_setup_teardown(test_wdbi_checksum_success, setup_wdb_t, teardown_wdb_t),
        // wdbi_remove_by_pk
        cmocka_unit_test(test_wdbi_remove_by_pk_wdb_null),
        cmocka_unit_test_setup_teardown(test_wdbi_remove_by_pk_null, setup_wdb_t, teardown_wdb_t),
        cmocka_unit_test_setup_teardown(test_wdbi_remove_by_pk_stmt_cache_fail, setup_wdb_t, teardown_wdb_t),
        cmocka_unit_test_setup_teardown(test_wdbi_remove_by_pk_sqlite_bind_fail, setup_wdb_t, teardown_wdb_t),
        cmocka_unit_test_setup_teardown(test_wdbi_remove_by_pk_sqlite_step_fail, setup_wdb_t, teardown_wdb_t),
        cmocka_unit_test_setup_teardown(test_wdbi_remove_by_pk_success, setup_wdb_t, teardown_wdb_t),
        //Test wdbi_checksum_range
        cmocka_unit_test(test_wdbi_checksum_range_wdb_null),
        cmocka_unit_test_setup_teardown(test_wdbi_checksum_range_hexdigest_null, setup_wdb_t, teardown_wdb_t),
        cmocka_unit_test_setup_teardown(test_wdbi_checksum_range_stmt_cache_fail, setup_wdb_t, teardown_wdb_t),
        cmocka_unit_test_setup_teardown(test_wdbi_checksum_range_begin_null, setup_wdb_t, teardown_wdb_t),
        cmocka_unit_test_setup_teardown(test_wdbi_checksum_range_end_null, setup_wdb_t, teardown_wdb_t),
        cmocka_unit_test_setup_teardown(test_wdbi_checksum_range_success, setup_wdb_t, teardown_wdb_t),
        //Test wdbi_delete
        cmocka_unit_test(test_wdbi_delete_wdb_null),
        cmocka_unit_test_setup_teardown(test_wdbi_delete_begin_null, setup_wdb_t, teardown_wdb_t),
        cmocka_unit_test_setup_teardown(test_wdbi_delete_end_null, setup_wdb_t, teardown_wdb_t),
        cmocka_unit_test_setup_teardown(test_wdbi_delete_tail_null, setup_wdb_t, teardown_wdb_t),
        cmocka_unit_test_setup_teardown(test_wdbi_delete_stmt_cache_fail, setup_wdb_t, teardown_wdb_t),
        cmocka_unit_test_setup_teardown(test_wdbi_delete_sql_no_done, setup_wdb_t, teardown_wdb_t),
        cmocka_unit_test_setup_teardown(test_wdbi_delete_success, setup_wdb_t, teardown_wdb_t),
        //Test wdbi_update_attempt
        cmocka_unit_test(test_wdbi_update_attempt_wdb_null),
        cmocka_unit_test_setup_teardown(test_wdbi_update_attempt_stmt_cache_fail, setup_wdb_t, teardown_wdb_t),
        cmocka_unit_test_setup_teardown(test_wdbi_update_attempt_no_sql_done, setup_wdb_t, teardown_wdb_t),
        cmocka_unit_test_setup_teardown(test_wdbi_update_attempt_success, setup_wdb_t, teardown_wdb_t),
        //Test wdbi_update_completion
        cmocka_unit_test(test_wdbi_update_completion_wdb_null),
        cmocka_unit_test_setup_teardown(test_wdbi_update_completion_stmt_cache_fail, setup_wdb_t, teardown_wdb_t),
        cmocka_unit_test_setup_teardown(test_wdbi_update_completion_no_sql_done, setup_wdb_t, teardown_wdb_t),
        cmocka_unit_test_setup_teardown(test_wdbi_update_completion_success, setup_wdb_t, teardown_wdb_t),
        //Test wdbi_query_clear
        cmocka_unit_test_setup_teardown(test_wdbi_query_clear_null_payload, setup_wdb_t, teardown_wdb_t),
        cmocka_unit_test_setup_teardown(test_wdbi_query_clear_invalid_payload, setup_wdb_t, teardown_wdb_t),
        cmocka_unit_test_setup_teardown(test_wdbi_query_clear_no_id, setup_wdb_t, teardown_wdb_t),
        cmocka_unit_test_setup_teardown(test_wdbi_query_clear_stmt_cache_error, setup_wdb_t, teardown_wdb_t),
        cmocka_unit_test_setup_teardown(test_wdbi_query_clear_sql_step_error, setup_wdb_t, teardown_wdb_t),
        cmocka_unit_test_setup_teardown(test_wdbi_query_clear_ok, setup_wdb_t, teardown_wdb_t),
        //Test wdbi_query_checksum
        cmocka_unit_test_setup_teardown(test_wdbi_query_checksum_null_payload, setup_wdb_t, teardown_wdb_t),
        cmocka_unit_test_setup_teardown(test_wdbi_query_checksum_no_begin, setup_wdb_t, teardown_wdb_t),
        cmocka_unit_test_setup_teardown(test_wdbi_query_checksum_no_end, setup_wdb_t, teardown_wdb_t),
        cmocka_unit_test_setup_teardown(test_wdbi_query_checksum_no_checksum, setup_wdb_t, teardown_wdb_t),
        cmocka_unit_test_setup_teardown(test_wdbi_query_checksum_no_id, setup_wdb_t, teardown_wdb_t),
        cmocka_unit_test_setup_teardown(test_wdbi_query_checksum_range_fail, setup_wdb_t, teardown_wdb_t),
        cmocka_unit_test_setup_teardown(test_wdbi_query_checksum_range_no_data, setup_wdb_t, teardown_wdb_t),
        cmocka_unit_test_setup_teardown(test_wdbi_query_checksum_diff_hexdigest, setup_wdb_t, teardown_wdb_t),
        cmocka_unit_test_setup_teardown(test_wdbi_query_checksum_equal_hexdigest, setup_wdb_t, teardown_wdb_t),
        cmocka_unit_test_setup_teardown(test_wdbi_query_checksum_bad_action, setup_wdb_t, teardown_wdb_t),
        cmocka_unit_test_setup_teardown(test_wdbi_query_checksum_check_left_no_tail, setup_wdb_t, teardown_wdb_t),
        cmocka_unit_test_setup_teardown(test_wdbi_query_checksum_check_left_ok, setup_wdb_t, teardown_wdb_t),
        cmocka_unit_test_setup_teardown(test_wdbi_query_checksum_last_manager_success, setup_wdb_t, teardown_wdb_t),
        cmocka_unit_test_setup_teardown(test_wdbi_query_checksum_last_manager_diff, setup_wdb_t, teardown_wdb_t),
        // Test wdbi_get_last_manager_checksum
        cmocka_unit_test_setup_teardown(test_wdbi_get_last_manager_checksum_success, setup_wdb_t, teardown_wdb_t),
        cmocka_unit_test_setup_teardown(test_wdbi_get_last_manager_stmt_cache_fail, setup_wdb_t, teardown_wdb_t),
        cmocka_unit_test_setup_teardown(test_wdbi_get_last_manager_exec_stmt_fail, setup_wdb_t, teardown_wdb_t),
        //Test wdbi_array_hash
        cmocka_unit_test_setup_teardown(test_wdbi_array_hash_success, setup_wdb_t, teardown_wdb_t),
        cmocka_unit_test_setup_teardown(test_wdbi_array_hash_null, setup_wdb_t, teardown_wdb_t),
        //Test wdbi_strings_hash
        cmocka_unit_test_setup_teardown(test_wdbi_strings_hash_success, setup_wdb_t, teardown_wdb_t),
        cmocka_unit_test_setup_teardown(test_wdbi_strings_hash_null, setup_wdb_t, teardown_wdb_t),
        // Test wdbi_check_sync_status
        cmocka_unit_test_setup_teardown(test_wdbi_check_sync_status_cache_failed, setup_wdb_t, teardown_wdb_t),
        cmocka_unit_test_setup_teardown(test_wdbi_check_sync_status_exec_failed, setup_wdb_t, teardown_wdb_t),
        cmocka_unit_test_setup_teardown(test_wdbi_check_sync_status_data_failed, setup_wdb_t, teardown_wdb_t),
        cmocka_unit_test_setup_teardown(test_wdbi_check_sync_status_data_synced, setup_wdb_t, teardown_wdb_t),
        cmocka_unit_test_setup_teardown(test_wdbi_check_sync_status_data_never_synced_without_checksum, setup_wdb_t, teardown_wdb_t),
        cmocka_unit_test_setup_teardown(test_wdbi_check_sync_status_data_not_synced_error_checksum, setup_wdb_t, teardown_wdb_t),
        cmocka_unit_test_setup_teardown(test_wdbi_check_sync_status_data_not_synced_checksum_no_data, setup_wdb_t, teardown_wdb_t),
        cmocka_unit_test_setup_teardown(test_wdbi_check_sync_status_data_not_synced_checksum_valid, setup_wdb_t, teardown_wdb_t),
        // Test wdbi_last_completion
        cmocka_unit_test_setup_teardown(test_wdbi_last_completion_step_fail, setup_wdb_t, teardown_wdb_t),

        // Test wdb_global_group_hash_cache
        cmocka_unit_test(test_wdb_global_group_hash_cache_clear_success),
        cmocka_unit_test(test_wdb_global_group_hash_cache_read_fail),
        cmocka_unit_test(test_wdb_global_group_hash_cache_write_success),
        cmocka_unit_test(test_wdb_global_group_hash_cache_read_success),
        cmocka_unit_test(test_wdb_global_group_hash_cache_invalid_mode),

        // Test wdb_get_global_group_hash
        cmocka_unit_test_setup_teardown(wdb_get_global_group_hash_read_success, setup_wdb_t, teardown_wdb_t),
        cmocka_unit_test_setup_teardown(wdb_get_global_group_hash_invalid_db_structure, setup_wdb_t, teardown_wdb_t),
        cmocka_unit_test_setup_teardown(wdb_get_global_group_hash_invalid_statement, setup_wdb_t, teardown_wdb_t),
        cmocka_unit_test_setup_teardown(wdb_get_global_group_hash_calculate_success_no_group_hash_information, setup_wdb_t, teardown_wdb_t),
        cmocka_unit_test_setup_teardown(wdb_get_global_group_hash_calculate_success, setup_wdb_t, teardown_wdb_t),
    };
    return cmocka_run_group_tests(tests, NULL, NULL);
}<|MERGE_RESOLUTION|>--- conflicted
+++ resolved
@@ -26,12 +26,8 @@
 #include "cJSON.h"
 #include "os_err.h"
 
-<<<<<<< HEAD
-int wdb_calculate_stmt_checksum(wdb_t * wdb, sqlite3_stmt * stmt, wdb_component_t component, os_sha1 hexdigest);
+int wdb_calculate_stmt_checksum(wdb_t * wdb, sqlite3_stmt * stmt, wdb_component_t component, os_sha1 hexdigest, const char * pk_value);
 extern os_sha1 global_group_hash;
-=======
-int wdb_calculate_stmt_checksum(wdb_t * wdb, sqlite3_stmt * stmt, wdb_component_t component, os_sha1 hexdigest, const char * pk_value);
->>>>>>> be15851b
 
 /* setup/teardown */
 static int setup_wdb_t(void **state) {
@@ -130,12 +126,6 @@
     const char* pk_value = "test_pk_value";
     wdb_component_t component = WDB_SYSCOLLECTOR_PACKAGES;
 
-<<<<<<< HEAD
-static void test_wdbi_checksum_wbs_null(void **state)
-{
-    os_sha1 digest = "";
-    expect_assert_failure(wdbi_checksum(NULL, 0, digest));
-=======
     will_return(__wrap_sqlite3_step, 0);
     will_return(__wrap_sqlite3_step, 100);
     // For loop
@@ -174,7 +164,6 @@
 // Tests wdbi_checksum
 static void test_wdbi_checksum_wdb_null(void **state) {
     expect_assert_failure(wdbi_checksum(NULL, 0, ""));
->>>>>>> be15851b
 }
 
 static void test_wdbi_checksum_hexdigest_null(void **state) {
@@ -226,7 +215,6 @@
 static void test_wdbi_remove_by_pk_wdb_null(void **state) {
     wdb_component_t component = WDB_SYSCOLLECTOR_PACKAGES;
     const char* pk_value = NULL;
-
     expect_assert_failure(wdbi_remove_by_pk(NULL, component, pk_value));
 }
 
@@ -282,12 +270,6 @@
     will_return(__wrap_sqlite3_step, SQLITE_ERROR);
     will_return(__wrap_sqlite3_errmsg, "ERROR");
 
-<<<<<<< HEAD
-static void test_wdbi_checksum_range_wbs_null(void **state)
-{
-    os_sha1 digest = "";
-    expect_assert_failure(wdbi_checksum_range(NULL, 0, "test_begin", "test_end", digest));
-=======
     expect_string(__wrap__mdebug1, formatted_msg, "DB(001) sqlite3_step(): ERROR");
 
     wdbi_remove_by_pk(data, component, pk_value);
@@ -313,7 +295,6 @@
 // Tests wdbi_checksum_range
 static void test_wdbi_checksum_range_wdb_null(void **state) {
     expect_assert_failure(wdbi_checksum_range(NULL, 0, "test_begin", "test_end", ""));
->>>>>>> be15851b
 }
 
 static void test_wdbi_checksum_range_hexdigest_null(void **state) {
