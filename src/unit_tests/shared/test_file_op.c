/*
 * Copyright (C) 2015-2021, Wazuh Inc.
 *
 * This program is free software; you can redistribute it
 * and/or modify it under the terms of the GNU General Public
 * License (version 2) as published by the FSF - Free Software
 * Foundation.
 */

#include <stdarg.h>
#include <stddef.h>
#include <setjmp.h>
#include <cmocka.h>
#include <stdio.h>
#include <stdlib.h>
#include <string.h>
#include "headers/defs.h"
#include "../headers/file_op.h"
#include "error_messages/error_messages.h"
#include "../wrappers/common.h"
#include "../wrappers/posix/stat_wrappers.h"
#include "../wrappers/posix/unistd_wrappers.h"
#include "../wrappers/wazuh/shared/debug_op_wrappers.h"
#include "../wrappers/wazuh/shared/file_op_wrappers.h"
#include "../wrappers/externals/zlib/zlib_wrappers.h"


/* setups/teardowns */
static int setup_group(void **state) {
    test_mode = 1;
    return 0;
}

static int teardown_group(void **state) {
    test_mode = 0;
    return 0;
}

static int setup_errno(void ** state) {
    errno = 2;
    return 0;
}

static int teardown_errno(void ** state) {
    errno = 0;
    return 0;
}

void test_CreatePID_success(void **state)
{
    (void) state;
    int ret;
    char* content = NULL;

    *state = content;

    will_return(__wrap_isChroot, 1);

    expect_string(__wrap_fopen, path, "/var/run/test-2345.pid");
    expect_string(__wrap_fopen, mode, "a");
    will_return(__wrap_fopen, 1);

    expect_value(__wrap_fprintf, __stream, 1);
    expect_string(__wrap_fprintf, formatted_msg, "2345\n");
    will_return(__wrap_fprintf, 0);

    expect_string(__wrap_chmod, path, "/var/run/test-2345.pid");
    will_return(__wrap_chmod, 0);

    expect_value(__wrap_fclose, _File, 1);
    will_return(__wrap_fclose, 0);

    ret = CreatePID("test", 2345);
    assert_int_equal(0, ret);
}

void test_CreatePID_failure_chmod(void **state)
{
    (void) state;
    int ret;

    will_return(__wrap_isChroot, 1);

    expect_string(__wrap_fopen, path, "/var/run/test-2345.pid");
    expect_string(__wrap_fopen, mode, "a");
    will_return(__wrap_fopen, 1);

    expect_value(__wrap_fprintf, __stream, 1);
    expect_string(__wrap_fprintf, formatted_msg, "2345\n");
    will_return(__wrap_fprintf, 0);

    expect_string(__wrap__merror, formatted_msg, "(1127): Could not chmod object '/var/run/test-2345.pid' due to [(0)-(Success)].");

    expect_string(__wrap_chmod, path, "/var/run/test-2345.pid");
    will_return(__wrap_chmod, -1);

    expect_value(__wrap_fclose, _File, 1);
    will_return(__wrap_fclose, 0);

    ret = CreatePID("test", 2345);
    assert_int_equal(-1, ret);
}

void test_CreatePID_failure_fopen(void **state)
{
    (void) state;
    int ret;

    will_return(__wrap_isChroot, 1);

    expect_string(__wrap_fopen, path, "/var/run/test-2345.pid");
    expect_string(__wrap_fopen, mode, "a");
    will_return(__wrap_fopen, NULL);

    ret = CreatePID("test", 2345);
    assert_int_equal(-1, ret);
}

void test_DeletePID_success(void **state)
{
    (void) state;
    int ret;

    will_return(__wrap_isChroot, 1);
    expect_string(__wrap_unlink, file, "/var/run/test-2345.pid");
    will_return(__wrap_unlink, 0);

    expect_string(__wrap_stat, __file, "/var/run/test-2345.pid");
    will_return(__wrap_stat, 0);
    will_return(__wrap_stat, 0);

    ret = DeletePID("test");
    assert_int_equal(0, ret);
}


void test_DeletePID_failure(void **state)
{
    (void) state;
    int ret;

    will_return(__wrap_isChroot, 0);
    expect_string(__wrap_unlink, file, "/var/ossec/var/run/test-2345.pid");
    will_return(__wrap_unlink, 1);

    expect_string(__wrap_stat, __file, "/var/ossec/var/run/test-2345.pid");
    will_return(__wrap_stat, 0);
    will_return(__wrap_stat, 0);

    expect_string(__wrap__mferror, formatted_msg,
        "(1129): Could not unlink file '/var/ossec/var/run/test-2345.pid' due to [(0)-(Success)].");

    ret = DeletePID("test");
    assert_int_equal(-1, ret);
}

// w_is_compressed_gz_file

void test_w_is_compressed_gz_file_uncompressed(void **state) {

    char * path = "/test/file.gz";
    int ret = 0;

    expect_string(__wrap_fopen, path, "/test/file.gz");
    expect_string(__wrap_fopen, mode, "rb");
    will_return(__wrap_fopen, 1);

    will_return(__wrap_fread, "fake");
    will_return(__wrap_fread, 2);
    expect_value(__wrap_fclose, _File, 1);
    will_return(__wrap_fclose, 0);

    ret = w_is_compressed_gz_file(path);
    assert_int_equal(ret, 0);
}

// w_is_compressed_bz2_file

void test_w_is_compressed_bz2_file_compressed(void **state) {

    char * path = "/test/file.bz2";
    int ret = 0;

    expect_string(__wrap_fopen, path, "/test/file.bz2");
    expect_string(__wrap_fopen, mode, "rb");
    will_return(__wrap_fopen, 1);

    // BZh is 0x42 0x5a 0x68
    will_return(__wrap_fread, "BZh");
    will_return(__wrap_fread, 3);
    expect_value(__wrap_fclose, _File, 1);
    will_return(__wrap_fclose, 0);

    ret = w_is_compressed_bz2_file(path);
    assert_int_equal(ret, 1);
}

void test_w_is_compressed_bz2_file_uncompressed(void **state) {

    char * path = "/test/file.bz2";
    int ret = 0;

    expect_string(__wrap_fopen, path, "/test/file.bz2");
    expect_string(__wrap_fopen, mode, "rb");
    will_return(__wrap_fopen, 1);

    will_return(__wrap_fread, "fake");
    will_return(__wrap_fread, 3);
    expect_value(__wrap_fclose, _File, 1);
    will_return(__wrap_fclose, 0);

    ret = w_is_compressed_bz2_file(path);
    assert_int_equal(ret, 0);
}

// w_uncompress_bz2_gz_file

#ifdef TEST_SERVER

void test_w_uncompress_bz2_gz_file_bz2(void **state) {

    char * path = "/test/file.bz2";
    char * dest = "/test/file";
    int ret;

    expect_string(__wrap_fopen, path, "/test/file.bz2");
    expect_string(__wrap_fopen, mode, "rb");
    will_return(__wrap_fopen, 1);

    will_return(__wrap_fread, "BZh");
    will_return(__wrap_fread, 3);

    expect_string(__wrap_bzip2_uncompress, filebz2, "/test/file.bz2");
    expect_string(__wrap_bzip2_uncompress, file, "/test/file");
    will_return(__wrap_bzip2_uncompress, 0);

    expect_string(__wrap_fopen, path, "/test/file.bz2");
    expect_string(__wrap_fopen, mode, "rb");
    will_return(__wrap_fopen, 0);

    expect_string(__wrap__mdebug1, formatted_msg, "The file '/test/file.bz2' was successfully uncompressed into '/test/file'");

    expect_value(__wrap_fclose, _File, 1);
    will_return(__wrap_fclose, 0);

    ret = w_uncompress_bz2_gz_file(path, dest);
    assert_int_equal(ret, 0);

}

#endif

// w_compress_gzfile

void test_w_compress_gzfile_wfopen_fail(void **state){

    int ret;
    char *srcfile = "testfilesrc";
    char *dstfile = "testfiledst.gz";

    expect_string(__wrap_fopen, path, srcfile);
    expect_string(__wrap_fopen, mode, "rb");
    will_return(__wrap_fopen, NULL);

    expect_string(__wrap__merror, formatted_msg, "in w_compress_gzfile(): fopen error testfilesrc (0):'Success'");

    ret = w_compress_gzfile(srcfile, dstfile);
    assert_int_equal(ret, -1);

}

void test_w_compress_gzfile_gzopen_fail(void **state){

    int ret;
    char *srcfile = "testfilesrc";
    char *dstfile = "testfiledst.gz";

    expect_string(__wrap_fopen, path, srcfile);
    expect_string(__wrap_fopen, mode, "rb");
    will_return(__wrap_fopen, 1);

    expect_string(__wrap_gzopen, path, dstfile);
    expect_string(__wrap_gzopen, mode, "w");
    will_return(__wrap_gzopen, NULL);

    expect_value(__wrap_fclose, _File, 1);
    will_return(__wrap_fclose, 1);

    expect_string(__wrap__merror, formatted_msg, "in w_compress_gzfile(): gzopen error testfiledst.gz (0):'Success'");

    ret = w_compress_gzfile(srcfile, dstfile);
    assert_int_equal(ret, -1);

}

void test_w_compress_gzfile_write_error(void **state){

    int ret;
    char *srcfile = "testfilesrc";
    char *dstfile = "testfiledst.gz";

    expect_string(__wrap_fopen, path, srcfile);
    expect_string(__wrap_fopen, mode, "rb");
    will_return(__wrap_fopen, 1);

    expect_string(__wrap_gzopen, path, dstfile);
    expect_string(__wrap_gzopen, mode, "w");
    will_return(__wrap_gzopen, 2);

    will_return(__wrap_fread, "teststring");
    will_return(__wrap_fread, 10);

    expect_value(__wrap_gzwrite, file, 2);
    expect_string(__wrap_gzwrite, buf, "teststring");
    expect_value(__wrap_gzwrite, len, 10);
    will_return(__wrap_gzwrite, Z_ERRNO);

    expect_value(__wrap_gzerror, file, 2);
    will_return(__wrap_gzerror, Z_ERRNO);
    will_return(__wrap_gzerror, "Test error");
    expect_string(__wrap__merror, formatted_msg, "in w_compress_gzfile(): Compression error: Test error");

    expect_value(__wrap_fclose, _File, 1);
    will_return(__wrap_fclose, 1);
    expect_value(__wrap_gzclose, file, 2);
    will_return(__wrap_gzclose, 1);

    ret = w_compress_gzfile(srcfile, dstfile);
    assert_int_equal(ret, -1);

}

void test_w_compress_gzfile_success(void **state){

    int ret;
    char *srcfile = "testfilesrc";
    char *dstfile = "testfiledst.gz";

    expect_string(__wrap_fopen, path, srcfile);
    expect_string(__wrap_fopen, mode, "rb");
    will_return(__wrap_fopen, 1);

    expect_string(__wrap_gzopen, path, dstfile);
    expect_string(__wrap_gzopen, mode, "w");
    will_return(__wrap_gzopen, 2);

    will_return(__wrap_fread, "teststring");
    will_return(__wrap_fread, 10);

    expect_value(__wrap_gzwrite, file, 2);
    expect_string(__wrap_gzwrite, buf, "teststring");
    expect_value(__wrap_gzwrite, len, 10);
    will_return(__wrap_gzwrite, 10);

    will_return(__wrap_fread, "");
    will_return(__wrap_fread, 0);

    expect_value(__wrap_fclose, _File, 1);
    will_return(__wrap_fclose, 1);
    expect_value(__wrap_gzclose, file, 2);
    will_return(__wrap_gzclose, 1);

    ret = w_compress_gzfile(srcfile, dstfile);
    assert_int_equal(ret, 0);

}

// w_uncompress_gzfile

void test_w_uncompress_gzfile_lstat_fail(void **state) {

    int ret;
    char *srcfile = "testfile.gz";
    char *dstfile = "testfiledst";

    expect_string(__wrap_lstat, filename, srcfile);
    will_return(__wrap_lstat, S_IFREG);
    will_return(__wrap_lstat, -1);

    ret = w_uncompress_gzfile(srcfile, dstfile);
    assert_int_equal(ret, -1);

}

void test_w_uncompress_gzfile_fopen_fail(void **state) {

    int ret;
    char *srcfile = "testfile.gz";
    char *dstfile = "testfiledst";

    expect_string(__wrap_lstat, filename, srcfile);
    will_return(__wrap_lstat, S_IFREG);
    will_return(__wrap_lstat, 0);

    expect_string(__wrap_fopen, path, dstfile);
    expect_string(__wrap_fopen, mode, "wb");
    will_return(__wrap_fopen, NULL);

    expect_string(__wrap__merror, formatted_msg, "in w_uncompress_gzfile(): fopen error testfiledst (0):'Success'");

    ret = w_uncompress_gzfile(srcfile, dstfile);
    assert_int_equal(ret, -1);

}

void test_w_uncompress_gzfile_gzopen_fail(void **state) {

    int ret;
    char *srcfile = "testfile.gz";
    char *dstfile = "testfiledst";

    expect_string(__wrap_lstat, filename, srcfile);
    will_return(__wrap_lstat, S_IFREG);
    will_return(__wrap_lstat, 0);

    expect_string(__wrap_fopen, path, dstfile);
    expect_string(__wrap_fopen, mode, "wb");
    will_return(__wrap_fopen, 1);

    expect_string(__wrap_gzopen, path, srcfile);
    expect_string(__wrap_gzopen, mode, "rb");
    will_return(__wrap_gzopen, NULL);

    expect_string(__wrap__merror, formatted_msg, "in w_uncompress_gzfile(): gzopen error testfile.gz (0):'Success'");

    expect_value(__wrap_fclose, _File, 1);
    will_return(__wrap_fclose, 1);

    ret = w_uncompress_gzfile(srcfile, dstfile);
    assert_int_equal(ret, -1);

}

void test_w_uncompress_gzfile_first_read_fail(void **state) {

    int ret;
    char *srcfile = "testfile.gz";
    char *dstfile = "testfiledst";

    expect_string(__wrap_lstat, filename, srcfile);
    will_return(__wrap_lstat, S_IFREG);
    will_return(__wrap_lstat, 0);

    expect_string(__wrap_fopen, path, dstfile);
    expect_string(__wrap_fopen, mode, "wb");
    will_return(__wrap_fopen, 1);

    expect_string(__wrap_gzopen, path, srcfile);
    expect_string(__wrap_gzopen, mode, "rb");
    will_return(__wrap_gzopen, 2);

    expect_value(__wrap_gzread, gz_fd, 2);
    will_return(__wrap_gzread, strlen("failstring"));
    will_return(__wrap_gzread, "failstring");

    will_return(__wrap_fwrite, 0);

    expect_value(__wrap_gzeof, file, 2);
    will_return(__wrap_gzeof, 0);

    expect_value(__wrap_gzerror, file, 2);
    will_return(__wrap_gzerror, Z_BUF_ERROR);
    will_return(__wrap_gzerror, "Test error");

    expect_string(__wrap__merror, formatted_msg, "in w_uncompress_gzfile(): gzread error: 'Test error'");

    expect_value(__wrap_fclose, _File, 1);
    will_return(__wrap_fclose, 1);
    expect_value(__wrap_gzclose, file, 2);
    will_return(__wrap_gzclose, 1);

    ret = w_uncompress_gzfile(srcfile, dstfile);
    assert_int_equal(ret, -1);

}

void test_w_uncompress_gzfile_first_read_success(void **state) {

    int ret;
    char *srcfile = "testfile.gz";
    char *dstfile = "testfiledst";

    expect_string(__wrap_lstat, filename, srcfile);
    will_return(__wrap_lstat, S_IFREG);
    will_return(__wrap_lstat, 0);

    expect_string(__wrap_fopen, path, dstfile);
    expect_string(__wrap_fopen, mode, "wb");
    will_return(__wrap_fopen, 1);

    expect_string(__wrap_gzopen, path, srcfile);
    expect_string(__wrap_gzopen, mode, "rb");
    will_return(__wrap_gzopen, 2);

    expect_value(__wrap_gzread, gz_fd, 2);
    will_return(__wrap_gzread, OS_SIZE_8192);
    will_return(__wrap_gzread, "teststring");

    will_return(__wrap_fwrite, OS_SIZE_8192);

    expect_value(__wrap_gzread, gz_fd, 2);
    will_return(__wrap_gzread, strlen("failstring"));
    will_return(__wrap_gzread, "failstring");

    will_return(__wrap_fwrite, 0);

    expect_value(__wrap_gzeof, file, 2);
    will_return(__wrap_gzeof, 0);

    expect_value(__wrap_gzerror, file, 2);
    will_return(__wrap_gzerror, Z_BUF_ERROR);
    will_return(__wrap_gzerror, "Test error");

    expect_string(__wrap__merror, formatted_msg, "in w_uncompress_gzfile(): gzread error: 'Test error'");

    expect_value(__wrap_fclose, _File, 1);
    will_return(__wrap_fclose, 1);
    expect_value(__wrap_gzclose, file, 2);
    will_return(__wrap_gzclose, 1);

    ret = w_uncompress_gzfile(srcfile, dstfile);
    assert_int_equal(ret, -1);

}

void test_w_uncompress_gzfile_success(void **state) {

    int ret;
    char *srcfile = "testfile.gz";
    char *dstfile = "testfiledst";

    expect_string(__wrap_lstat, filename, srcfile);
    will_return(__wrap_lstat, S_IFREG);
    will_return(__wrap_lstat, 0);

    expect_string(__wrap_fopen, path, dstfile);
    expect_string(__wrap_fopen, mode, "wb");
    will_return(__wrap_fopen, 1);

    expect_string(__wrap_gzopen, path, srcfile);
    expect_string(__wrap_gzopen, mode, "rb");
    will_return(__wrap_gzopen, 2);

    expect_value(__wrap_gzread, gz_fd, 2);
    will_return(__wrap_gzread, 10);
    will_return(__wrap_gzread, "teststring");

    will_return(__wrap_fwrite, 10);

    expect_value(__wrap_gzeof, file, 2);
    will_return(__wrap_gzeof, 1);

    expect_value(__wrap_fclose, _File, 1);
    will_return(__wrap_fclose, 1);
    expect_value(__wrap_gzclose, file, 2);
    will_return(__wrap_gzclose, 1);

    ret = w_uncompress_gzfile(srcfile, dstfile);
    assert_int_equal(ret, 0);

}

<<<<<<< HEAD
void test_w_homedir_unix1(void **state)
{
    char *path0 = "/var/ossec/bin/test";
    char *val = NULL;

    expect_string(__wrap_realpath, path, "/proc/self/exe");
    will_return(__wrap_realpath, NULL);
    will_return(__wrap_realpath, (char *) 0);
    expect_string(__wrap_realpath, path, "/proc/curproc/file");
    will_return(__wrap_realpath, NULL);
    will_return(__wrap_realpath, (char *) 0);

    expect_string(__wrap_realpath, path, "/proc/self/path/a.out");
    will_return(__wrap_realpath, path0);
    will_return(__wrap_realpath, (char *) 1);

    val = w_homedir(path0);
    assert_string_equal(val, "/var/ossec");
}

void test_w_homedir_unix2(void **state)
{
    char *path0 = "/var/ossec/bin/testing/test";
    char *val = NULL;

    expect_string(__wrap_realpath, path, "/proc/self/exe");
    will_return(__wrap_realpath, NULL);
    will_return(__wrap_realpath, (char *) 0);
    expect_string(__wrap_realpath, path, "/proc/curproc/file");
    will_return(__wrap_realpath, NULL);
    will_return(__wrap_realpath, (char *) 0);

    expect_string(__wrap_realpath, path, "/proc/self/path/a.out");
    will_return(__wrap_realpath, path0);
    will_return(__wrap_realpath, (char *) 1);

    val = w_homedir(path0);
    assert_string_equal(val, "/var/ossec");
}

void test_w_homedir_macOS(void **state)
{
    char *path0 = "/var/ossec/bin/test";
    char *val = NULL;

    expect_string(__wrap_realpath, path, "/proc/self/exe");
    will_return(__wrap_realpath, NULL);
    will_return(__wrap_realpath, (char *) 0);
    expect_string(__wrap_realpath, path, "/proc/curproc/file");
    will_return(__wrap_realpath, NULL);
    will_return(__wrap_realpath, (char *) 0);
    expect_string(__wrap_realpath, path, "/proc/self/path/a.out");
    will_return(__wrap_realpath, NULL);
    will_return(__wrap_realpath, (char *) 0);

    expect_string(__wrap_realpath, path, path0);
    will_return(__wrap_realpath, "/private/var/ossec/bin/test");
    will_return(__wrap_realpath, (char *) 1);

    val = w_homedir(path0);
    assert_string_equal(val, "/private/var/ossec");
}

#ifdef __MACH__
void test_w_homedir_macOS2(void **state)
{
    char *path0 = "/var/ossec/bin/test";
    char *val = NULL;

    expect_string(__wrap_realpath, path, "/proc/self/exe");
    will_return(__wrap_realpath, NULL);
    will_return(__wrap_realpath, (char *) 0);
    expect_string(__wrap_realpath, path, "/proc/curproc/file");
    will_return(__wrap_realpath, NULL);
    will_return(__wrap_realpath, (char *) 0);
    expect_string(__wrap_realpath, path, "/proc/self/path/a.out");
    will_return(__wrap_realpath, NULL);
    will_return(__wrap_realpath, (char *) 0);

    expect_string(__wrap_proc_pidpath, pid, getpid());
    will_return(__wrap_proc_pidpath, "/private/var/ossec/bin/test");
    will_return(__wrap_proc_pidpath, 1);

    val = w_homedir(path0);
    assert_string_equal(val, "/private/var/ossec");
}
#endif

void test_w_homedir_argv_full_path_success(void **state)
{
    char *path0 = "/var/ossec/bin/test";
    char *val = NULL;

    expect_string(__wrap_realpath, path, "/proc/self/exe");
    will_return(__wrap_realpath, NULL);
    will_return(__wrap_realpath, (char *) 0);
    expect_string(__wrap_realpath, path, "/proc/curproc/file");
    will_return(__wrap_realpath, NULL);
    will_return(__wrap_realpath, (char *) 0);
    expect_string(__wrap_realpath, path, "/proc/self/path/a.out");
    will_return(__wrap_realpath, NULL);
    will_return(__wrap_realpath, (char *) 0);

    expect_string(__wrap_realpath, path, path0);
    will_return(__wrap_realpath, path0);
    will_return(__wrap_realpath, (char *) 1);

    val = w_homedir(path0);
    assert_string_equal(val, "/var/ossec");
}

void test_w_homedir_argv_symlink_success(void **state)
{
    char *path0 = "/var/ossec/bin/test";
    char *symlink = "/home/symlink/bin/test";
    char *val = NULL;

    expect_string(__wrap_realpath, path, "/proc/self/exe");
    will_return(__wrap_realpath, NULL);
    will_return(__wrap_realpath, (char *) 0);
    expect_string(__wrap_realpath, path, "/proc/curproc/file");
    will_return(__wrap_realpath, NULL);
    will_return(__wrap_realpath, (char *) 0);
    expect_string(__wrap_realpath, path, "/proc/self/path/a.out");
    will_return(__wrap_realpath, NULL);
    will_return(__wrap_realpath, (char *) 0);

    expect_string(__wrap_realpath, path, symlink);
    will_return(__wrap_realpath, path0);
    will_return(__wrap_realpath, (char *) 1);

    val = w_homedir(symlink);
    assert_string_equal(val, "/var/ossec");
}

void test_w_homedir_arg_fail(void **state)
{
    char *val = NULL;

    expect_string(__wrap_realpath, path, "/proc/self/exe");
    will_return(__wrap_realpath, NULL);
    will_return(__wrap_realpath, (char *) 0);
    expect_string(__wrap_realpath, path, "/proc/curproc/file");
    will_return(__wrap_realpath, NULL);
    will_return(__wrap_realpath, (char *) 0);
    expect_string(__wrap_realpath, path, "/proc/self/path/a.out");
    will_return(__wrap_realpath, NULL);
    will_return(__wrap_realpath, (char *) 0);

    val = w_homedir(NULL);
    assert_string_equal(val, "(null)");
}

void test_w_homedir_argv_realpath_fail(void **state)
{
    char *path0 = "a\\b";
    char *val = NULL;
    char debug_message[OS_SIZE_512];

    expect_string(__wrap_realpath, path, "/proc/self/exe");
    will_return(__wrap_realpath, NULL);
    will_return(__wrap_realpath, (char *) 0);
    expect_string(__wrap_realpath, path, "/proc/curproc/file");
    will_return(__wrap_realpath, NULL);
    will_return(__wrap_realpath, (char *) 0);
    expect_string(__wrap_realpath, path, "/proc/self/path/a.out");
    will_return(__wrap_realpath, NULL);
    will_return(__wrap_realpath, (char *) 0);
    expect_string(__wrap_realpath, path, path0);
    will_return(__wrap_realpath, NULL);
    will_return(__wrap_realpath, (char *) 0);

    snprintf(debug_message, OS_SIZE_512, "Failed to get '%s' realpath: %s", path0, strerror(errno));
    expect_string(__wrap__mdebug1, formatted_msg, debug_message);

    val = w_homedir("a\\b");
    assert_string_equal(val, FALLBACKDIR);
=======
void test_get_file_content(void **state)
{
    int max_size = 300;
    char * content;
    const char * expected = "test string";
    const char * file_name = "test_file.txt";

    expect_string(__wrap_fopen, path, file_name);
    expect_string(__wrap_fopen, mode, "r");
    will_return(__wrap_fopen, 1);

    will_return(__wrap_ftell, 0);
    will_return(__wrap_fseek, 0);
    will_return(__wrap_ftell, 11); // Content size
    will_return(__wrap_fseek, 0);

    will_return(__wrap_fread, expected);
    will_return(__wrap_fread, strlen(expected));

    expect_value(__wrap_fclose, _File, 1);
    will_return(__wrap_fclose, 0);

    content = w_get_file_content(file_name, max_size);

    assert_string_equal(content, expected);

    free(content);
>>>>>>> f8c32bf5
}

#ifdef TEST_WINAGENT
void test_get_UTC_modification_time_success(void **state) {
    HANDLE hdle = (HANDLE)1234;
    FILETIME modification_date;
    modification_date.dwLowDateTime = (DWORD)1234;
    modification_date.dwHighDateTime = (DWORD)4321;

    expect_string(wrap_CreateFile, lpFileName, "C:\\a\\path");
    will_return(wrap_CreateFile, hdle);

    expect_value(wrap_GetFileTime, hFile, hdle);
    will_return(wrap_GetFileTime, &modification_date);
    will_return(wrap_GetFileTime, 1);

    expect_value(wrap_CloseHandle, hObject, hdle);
    will_return(wrap_CloseHandle, 0);

    expect_value(__wrap_get_windows_file_time_epoch, ftime.dwLowDateTime, modification_date.dwLowDateTime);
    expect_value(__wrap_get_windows_file_time_epoch, ftime.dwHighDateTime, modification_date.dwHighDateTime);
    will_return(__wrap_get_windows_file_time_epoch, 123456);

    time_t ret = get_UTC_modification_time("C:\\a\\path");
    assert_int_equal(ret, 123456);
}

void test_get_UTC_modification_time_fail_get_handle(void **state) {
    char buffer[OS_SIZE_128];
    char *path = "C:\\a\\path";

    expect_string(wrap_CreateFile, lpFileName, path);
    will_return(wrap_CreateFile, INVALID_HANDLE_VALUE);

    snprintf(buffer, OS_SIZE_128, FIM_WARN_OPEN_HANDLE_FILE, path, 2);
    expect_string(__wrap__mferror, formatted_msg, buffer);

    time_t ret = get_UTC_modification_time(path);
    assert_int_equal(ret, 0);
}

void test_get_UTC_modification_time_fail_get_filetime(void **state) {
    char buffer[OS_SIZE_128];
    char *path = "C:\\a\\path";

    HANDLE hdle = (HANDLE)1234;
    FILETIME modification_date;
    modification_date.dwLowDateTime = (DWORD)1234;
    modification_date.dwHighDateTime = (DWORD)4321;

    expect_string(wrap_CreateFile, lpFileName, path);
    will_return(wrap_CreateFile, (HANDLE)1234);

    expect_value(wrap_GetFileTime, hFile, (HANDLE)1234);
    will_return(wrap_GetFileTime, &modification_date);
    will_return(wrap_GetFileTime, 0);

    snprintf(buffer, OS_SIZE_128, FIM_WARN_GET_FILETIME, path, 2);
    expect_string(__wrap__mferror, formatted_msg, buffer);

    expect_value(wrap_CloseHandle, hObject, (HANDLE)1234);
    will_return(wrap_CloseHandle, 0);

    time_t ret = get_UTC_modification_time(path);
    assert_int_equal(ret, 0);
}
#endif

int main(void) {
    const struct CMUnitTest tests[] = {
#ifndef TEST_WINAGENT
        cmocka_unit_test(test_CreatePID_success),
        cmocka_unit_test(test_CreatePID_failure_chmod),
        cmocka_unit_test(test_CreatePID_failure_fopen),
        cmocka_unit_test(test_DeletePID_success),
        cmocka_unit_test(test_DeletePID_failure),
        cmocka_unit_test(test_w_is_compressed_gz_file_uncompressed),
        cmocka_unit_test(test_w_is_compressed_bz2_file_compressed),
        cmocka_unit_test(test_w_is_compressed_bz2_file_uncompressed),
#ifdef TEST_SERVER
        cmocka_unit_test(test_w_uncompress_bz2_gz_file_bz2),
#endif
        // w_compress_gzfile
        cmocka_unit_test(test_w_compress_gzfile_wfopen_fail),
        cmocka_unit_test(test_w_compress_gzfile_gzopen_fail),
        cmocka_unit_test(test_w_compress_gzfile_write_error),
        cmocka_unit_test(test_w_compress_gzfile_success),
        // w_uncompress_gzfile
        cmocka_unit_test(test_w_uncompress_gzfile_lstat_fail),
        cmocka_unit_test(test_w_uncompress_gzfile_fopen_fail),
        cmocka_unit_test(test_w_uncompress_gzfile_gzopen_fail),
        cmocka_unit_test(test_w_uncompress_gzfile_first_read_fail),
        cmocka_unit_test(test_w_uncompress_gzfile_first_read_success),
        cmocka_unit_test(test_w_uncompress_gzfile_success),
<<<<<<< HEAD
        // w_homedir
        cmocka_unit_test(test_w_homedir_unix1),
        cmocka_unit_test(test_w_homedir_unix2),
        cmocka_unit_test(test_w_homedir_macOS),
#ifdef __MACH__
        cmocka_unit_test(test_w_homedir_macOS2),
#endif
        cmocka_unit_test(test_w_homedir_argv_full_path_success),
        cmocka_unit_test(test_w_homedir_argv_symlink_success),
        cmocka_unit_test(test_w_homedir_arg_fail),
        cmocka_unit_test_setup_teardown(test_w_homedir_argv_realpath_fail, setup_errno, teardown_errno)
=======
        // w_get_file_content
        cmocka_unit_test(test_get_file_content),
>>>>>>> f8c32bf5
#else
        cmocka_unit_test(test_get_UTC_modification_time_success),
        cmocka_unit_test(test_get_UTC_modification_time_fail_get_handle),
        cmocka_unit_test(test_get_UTC_modification_time_fail_get_filetime),
#endif
    };
    return cmocka_run_group_tests(tests, setup_group, teardown_group);
}<|MERGE_RESOLUTION|>--- conflicted
+++ resolved
@@ -560,7 +560,6 @@
 
 }
 
-<<<<<<< HEAD
 void test_w_homedir_unix1(void **state)
 {
     char *path0 = "/var/ossec/bin/test";
@@ -738,7 +737,8 @@
 
     val = w_homedir("a\\b");
     assert_string_equal(val, FALLBACKDIR);
-=======
+}
+
 void test_get_file_content(void **state)
 {
     int max_size = 300;
@@ -766,7 +766,6 @@
     assert_string_equal(content, expected);
 
     free(content);
->>>>>>> f8c32bf5
 }
 
 #ifdef TEST_WINAGENT
@@ -861,8 +860,6 @@
         cmocka_unit_test(test_w_uncompress_gzfile_first_read_fail),
         cmocka_unit_test(test_w_uncompress_gzfile_first_read_success),
         cmocka_unit_test(test_w_uncompress_gzfile_success),
-<<<<<<< HEAD
-        // w_homedir
         cmocka_unit_test(test_w_homedir_unix1),
         cmocka_unit_test(test_w_homedir_unix2),
         cmocka_unit_test(test_w_homedir_macOS),
@@ -872,12 +869,8 @@
         cmocka_unit_test(test_w_homedir_argv_full_path_success),
         cmocka_unit_test(test_w_homedir_argv_symlink_success),
         cmocka_unit_test(test_w_homedir_arg_fail),
-        cmocka_unit_test_setup_teardown(test_w_homedir_argv_realpath_fail, setup_errno, teardown_errno)
-=======
-        // w_get_file_content
+        cmocka_unit_test_setup_teardown(test_w_homedir_argv_realpath_fail, setup_errno, teardown_errno),
         cmocka_unit_test(test_get_file_content),
->>>>>>> f8c32bf5
-#else
         cmocka_unit_test(test_get_UTC_modification_time_success),
         cmocka_unit_test(test_get_UTC_modification_time_fail_get_handle),
         cmocka_unit_test(test_get_UTC_modification_time_fail_get_filetime),
