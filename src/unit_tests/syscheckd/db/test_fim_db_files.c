--- conflicted
+++ resolved
@@ -131,380 +131,11 @@
 }
 
 /**********************************************************************************************************************\
-<<<<<<< HEAD
  * fim_db_remove_path()
 \**********************************************************************************************************************/
 void test_fim_db_remove_path(void **state) {
     fim_file_data data;
-=======
- * fim_db_insert()
-\**********************************************************************************************************************/
-void test_fim_db_insert_db_full(void **state) {
-    test_fim_db_insert_data *test_data = *state;
-    int ret;
-
-    expect_fim_db_get_count_entries(50000);
-
-    expect_string(__wrap__mdebug2, formatted_msg,
-                  "Couldn't insert '/test/path' entry into DB. The DB is full, please check your configuration.");
-
-    syscheck.database = test_data->fim_sql;
-
-    ret = fim_db_insert(test_data->fim_sql, test_data->entry->file_entry.path, test_data->entry->file_entry.data, NULL);
-
-    syscheck.database = NULL;
-
-    assert_int_equal(ret, FIMDB_FULL);
-}
-
-#ifndef TEST_WINAGENT
-void test_fim_db_insert_fail_to_remove_existing_entry(void **state) {
-    test_fim_db_insert_data *test_data = *state;
-    int ret;
-
-    expect_fim_db_clean_stmt();
-    expect_fim_db_bind_path("/test/path");
-
-    will_return(__wrap_sqlite3_step, 0);
-    will_return(__wrap_sqlite3_step, SQLITE_DONE);
-
-    expect_value(__wrap_sqlite3_column_int, iCol, 0);
-    will_return(__wrap_sqlite3_column_int, 1);
-
-    expect_value(__wrap_sqlite3_column_int, iCol, 1);
-    will_return(__wrap_sqlite3_column_int, 1);
-
-    expect_fim_db_clean_stmt();
-    expect_fim_db_bind_delete_data_id(1);
-
-    will_return(__wrap_sqlite3_step, 0);
-    will_return(__wrap_sqlite3_step, SQLITE_ERROR);
-
-    will_return(__wrap_sqlite3_errmsg,"ERROR MESSAGE");
-    will_return(__wrap_sqlite3_extended_errcode, 111);
-
-    expect_string(__wrap__merror, formatted_msg, "Step error deleting data: ERROR MESSAGE (111)");
-
-    ret = fim_db_insert(test_data->fim_sql, test_data->entry->file_entry.path, test_data->entry->file_entry.data,
-                        test_data->saved);
-
-    assert_int_equal(ret, FIMDB_ERR);
-}
-#endif
-
-void test_fim_db_insert_update_inode_with_single_entry(void **state) {
-    test_fim_db_insert_data *test_data = *state;
-    int ret;
-
-    expect_fim_db_clean_stmt();
-    expect_fim_db_bind_path("/test/path");
-
-    will_return(__wrap_sqlite3_step, 0);
-    will_return(__wrap_sqlite3_step, SQLITE_DONE);
-
-#ifndef TEST_WINAGENT
-    expect_value(__wrap_sqlite3_column_int, iCol, 0);
-    will_return(__wrap_sqlite3_column_int, 1);
-
-    expect_value(__wrap_sqlite3_column_int, iCol, 1);
-    will_return(__wrap_sqlite3_column_int, 1);
-
-    expect_fim_db_clean_stmt();
-    expect_fim_db_bind_delete_data_id(1);
-
-    will_return(__wrap_sqlite3_step, 0);
-    will_return(__wrap_sqlite3_step, SQLITE_DONE);
-
-    expect_fim_db_force_commit();
-
-    expect_fim_db_clean_stmt();
-
-    expect_fim_db_bind_get_inode();
-
-    will_return(__wrap_sqlite3_step, 0);
-    will_return(__wrap_sqlite3_step, SQLITE_DONE);
-#endif
-
-    // Wrap functions for fim_db_insert_data() & fim_db_insert_path()
-    expect_fim_db_insert_data_success(0);
-    expect_fim_db_insert_path_success();
-
-    expect_fim_db_check_transaction();
-
-    ret = fim_db_insert(test_data->fim_sql, test_data->entry->file_entry.path, test_data->entry->file_entry.data,
-                        test_data->saved);
-
-    assert_int_equal(ret, FIMDB_OK);   // Success
-    assert_int_equal(test_data->fim_sql->transaction.last_commit, 192837465);
-}
-
-void test_fim_db_insert_update_inode_with_multiple_entries(void **state) {
-    test_fim_db_insert_data *test_data = *state;
-    int ret;
-
-    expect_fim_db_clean_stmt();
-    expect_fim_db_bind_path("/test/path");
-
-#ifndef TEST_WINAGENT
-    will_return(__wrap_sqlite3_step, 0);
-    will_return(__wrap_sqlite3_step, SQLITE_DONE);
-
-    expect_value(__wrap_sqlite3_column_int, iCol, 0);
-    will_return(__wrap_sqlite3_column_int, 2);
-
-    expect_value(__wrap_sqlite3_column_int, iCol, 1);
-    will_return(__wrap_sqlite3_column_int, 1);
-
-    expect_fim_db_clean_stmt();
-
-    expect_fim_db_bind_get_inode();
-#endif
-
-    will_return(__wrap_sqlite3_step, 0);
-    will_return(__wrap_sqlite3_step, SQLITE_ROW);
-
-    expect_value(__wrap_sqlite3_column_int, iCol, 0);
-    will_return(__wrap_sqlite3_column_int, 1);
-
-    // Wrap functions for fim_db_insert_data() & fim_db_insert_path()
-    expect_fim_db_insert_data_success(1);
-    expect_fim_db_insert_path_success();
-
-    expect_fim_db_check_transaction();
-
-    ret = fim_db_insert(test_data->fim_sql, test_data->entry->file_entry.path, test_data->entry->file_entry.data,
-                        test_data->saved);
-
-    assert_int_equal(ret, FIMDB_OK);   // Success
-    assert_int_equal(test_data->fim_sql->transaction.last_commit, 192837465);
-}
-
-#ifndef TEST_WINAGENT
-void test_fim_db_insert_inode_id_null(void **state) {
-    test_fim_db_insert_data *test_data = *state;
-    int ret;
-
-    expect_fim_db_clean_stmt();
-    expect_fim_db_bind_path("/test/path");
-
-    will_return(__wrap_sqlite3_step, 0);
-    will_return(__wrap_sqlite3_step, SQLITE_DONE);
-
-    expect_value(__wrap_sqlite3_column_int, iCol, 0);
-    will_return(__wrap_sqlite3_column_int, 1);
-
-    expect_value(__wrap_sqlite3_column_int, iCol, 1);
-    will_return(__wrap_sqlite3_column_int, 0);
-
-    expect_fim_db_clean_stmt();
-    expect_fim_db_bind_delete_data_id(0);
-
-    will_return(__wrap_sqlite3_step, 0);
-    will_return(__wrap_sqlite3_step, SQLITE_DONE);
-
-    expect_fim_db_force_commit();
-
-    expect_fim_db_clean_stmt();
-
-    expect_fim_db_bind_get_inode();
-
-    will_return(__wrap_sqlite3_step, 0);
-    will_return(__wrap_sqlite3_step, SQLITE_DONE);
-
-    // Wrap functions for fim_db_insert_data() & fim_db_insert_path()
-    int inode_id = 0;
-    expect_fim_db_insert_data_success(inode_id);
-    expect_fim_db_insert_path_success();
-
-    expect_fim_db_check_transaction();
-
-    ret = fim_db_insert(test_data->fim_sql, test_data->entry->file_entry.path, test_data->entry->file_entry.data,
-                        test_data->saved);
-    assert_int_equal(ret, FIMDB_OK); // Success
-}
-#endif
-
-void test_fim_db_insert_inode_id_null_error(void **state) {
-    test_fim_db_insert_data *test_data = *state;
-    int ret;
-    test_data->entry->file_entry.data->inode = 100;
-
-    expect_fim_db_clean_stmt();
-
-#ifndef TEST_WINAGENT
-    expect_fim_db_bind_get_inode();
-#else
-    expect_fim_db_bind_path("/test/path");
-#endif
-
-    will_return(__wrap_sqlite3_step, 0);
-    will_return(__wrap_sqlite3_step, SQLITE_ERROR);
-
-    will_return(__wrap_sqlite3_errmsg, "ERROR MESSAGE");
-    will_return(__wrap_sqlite3_extended_errcode, 111);
-    expect_string(__wrap__merror, formatted_msg, "Step error getting data row: ERROR MESSAGE (111)");
-
-    ret = fim_db_insert(test_data->fim_sql, test_data->entry->file_entry.path, test_data->entry->file_entry.data,
-                        test_data->saved);
-    assert_int_equal(ret, FIMDB_ERR);
-}
-
-/**********************************************************************************************************************\
- * fim_db_remove_path()
-\**********************************************************************************************************************/
-void test_fim_db_remove_path_no_entry(void **state) {
-    fim_file_data data;
-#ifndef TEST_WINAGENT
-    char *entry_path = "/etc/some/path";
-#else
-    char *entry_path = "c:\\windows\\system32\\windowspowershell\\v1.0";
-#endif
-    fim_entry entry = { .type = FIM_TYPE_FILE, .file_entry.path = entry_path, .file_entry.data = &data };
-    fdb_t fim_sql = { .transaction.last_commit = 1, .transaction.interval = 1 };
-
-    for (int i = 0; i < 3; i++) {
-        expect_fim_db_clean_stmt();
-    }
-    expect_fim_db_bind_path(entry_path);
-
-    will_return(__wrap_sqlite3_step, 0);
-    will_return(__wrap_sqlite3_step, SQLITE_ROW);
-
-    expect_value(__wrap_sqlite3_column_int, iCol, 0);
-    will_return(__wrap_sqlite3_column_int, 0);
-
-    expect_value(__wrap_sqlite3_column_int, iCol, 1);
-    will_return(__wrap_sqlite3_column_int, 0);
-
-    expect_fim_db_check_transaction();
-
-    fim_db_remove_path(&fim_sql, entry.file_entry.path);
-
-    // Last commit time should change
-    assert_int_equal(fim_sql.transaction.last_commit, 192837465);
-}
-
-void test_fim_db_remove_path_one_entry(void **state) {
-    fim_file_data data;
-#ifndef TEST_WINAGENT
-    char *entry_path = "/etc/some/path";
-#else
-    char *entry_path = "c:\\windows\\system32\\windowspowershell\\v1.0";
-#endif
-    fim_entry entry = { .type = FIM_TYPE_FILE, .file_entry.path = entry_path, .file_entry.data = &data };
-    fdb_t fim_sql = { .transaction.last_commit = 1, .transaction.interval = 1 };
-
-    for (int i = 0; i < 3; i++) {
-        expect_fim_db_clean_stmt();
-    }
-
-    expect_fim_db_bind_path(entry_path);
-
-    will_return(__wrap_sqlite3_step, 0);
-    will_return(__wrap_sqlite3_step, SQLITE_ROW);
-
-    expect_value(__wrap_sqlite3_column_int, iCol, 0);
-    will_return(__wrap_sqlite3_column_int, 1);
-
-    expect_value(__wrap_sqlite3_column_int, iCol, 1);
-    will_return(__wrap_sqlite3_column_int, 1);
-
-    expect_fim_db_bind_delete_data_id(1);
-
-    will_return(__wrap_sqlite3_step, 0);
-    will_return(__wrap_sqlite3_step, SQLITE_DONE);
-
-    expect_fim_db_bind_path(entry_path);
-
-    will_return(__wrap_sqlite3_step, 0);
-    will_return(__wrap_sqlite3_step, SQLITE_DONE);
-
-    expect_fim_db_check_transaction();
-
-    fim_db_remove_path(&fim_sql, entry.file_entry.path);
-
-    // Last commit time should change
-    assert_int_equal(fim_sql.transaction.last_commit, 192837465);
-}
-
-void test_fim_db_remove_path_one_entry_step_fail(void **state) {
-    fim_file_data data;
-#ifndef TEST_WINAGENT
-    char *entry_path = "/etc/some/path";
-#else
-    char *entry_path = "c:\\windows\\system32\\windowspowershell\\v1.0";
-#endif
-    fim_entry entry = { .type = FIM_TYPE_FILE, .file_entry.path = entry_path, .file_entry.data = &data };
-    fdb_t fim_sql = { .transaction.last_commit = 1, .transaction.interval = 1 };
-
-    for (int i = 0; i < 3; i++) {
-        expect_fim_db_clean_stmt();
-    }
-
-    expect_fim_db_bind_path(entry_path);
-
-    will_return(__wrap_sqlite3_step, 0);
-    will_return(__wrap_sqlite3_step, SQLITE_ROW);
-
-    expect_value(__wrap_sqlite3_column_int, iCol, 0);
-    will_return(__wrap_sqlite3_column_int, 1);
-
-    expect_value(__wrap_sqlite3_column_int, iCol, 1);
-    will_return(__wrap_sqlite3_column_int, 1);
-
-    expect_fim_db_bind_delete_data_id(1);
-
-    will_return(__wrap_sqlite3_step, 0);
-    will_return(__wrap_sqlite3_step, SQLITE_ERROR);
-
-    expect_fim_db_check_transaction();
-
-    fim_db_remove_path(&fim_sql, entry.file_entry.path);
-
-    // Last commit time should change
-    assert_int_equal(fim_sql.transaction.last_commit, 192837465);
-}
-
-void test_fim_db_remove_path_multiple_entry(void **state) {
-    fim_file_data data = DEFAULT_FILE_DATA;
-#ifndef TEST_WINAGENT
-    char *entry_path = "/etc/some/path";
-#else
-    char *entry_path = "c:\\windows\\system32\\windowspowershell\\v1.0";
-#endif
-    fim_entry entry = { .type = FIM_TYPE_FILE, .file_entry.path = entry_path, .file_entry.data = &data };
-    fdb_t fim_sql = { .transaction.last_commit = 1, .transaction.interval = 1 };
-
-    for (int i = 0; i < 3; i++) {
-        expect_fim_db_clean_stmt();
-    }
-
-    expect_fim_db_bind_path(entry_path);
-
-    will_return(__wrap_sqlite3_step, 0);
-    will_return(__wrap_sqlite3_step, SQLITE_ROW);
-
-    expect_value(__wrap_sqlite3_column_int, iCol, 0);
-    will_return(__wrap_sqlite3_column_int, 5);
-    expect_value(__wrap_sqlite3_column_int, iCol, 1);
-    will_return(__wrap_sqlite3_column_int, 1);
-
-    expect_fim_db_bind_path(entry_path);
-
-    will_return(__wrap_sqlite3_step, 0);
-    will_return(__wrap_sqlite3_step, SQLITE_DONE);
-
-    expect_fim_db_check_transaction();
-
-    fim_db_remove_path(&fim_sql, entry.file_entry.path);
-
-    // Last commit time should change
-    assert_int_equal(fim_sql.transaction.last_commit, 192837465);
-}
-
-void test_fim_db_remove_path_multiple_entry_step_fail(void **state) {
-    fim_file_data data = DEFAULT_FILE_DATA;
->>>>>>> 3aaf8987
+
 #ifndef TEST_WINAGENT
     char *entry_path = "/etc/some/path";
 #else
@@ -1134,7 +765,7 @@
     // fim_db_check_transaction
     will_return(__wrap_sqlite3_get_autocommit, 0);
     expect_fim_db_exec_simple_wquery("END;");
-    expect_string(__wrap__mdebug1, formatted_msg, "Database transaction completed.");
+    expect_string(__wrap__mdebug2, formatted_msg, "Database transaction completed.");
     expect_fim_db_exec_simple_wquery("BEGIN;");
 
     fim_db_remove_validated_path(&fim_sql, &entry, &syscheck.fim_entry_mutex, &evt_data, configuration, NULL);
