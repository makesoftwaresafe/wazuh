/*
 * Copyright (C) 2015-2021, Wazuh Inc.
 *
 * This program is free software; you can redistribute it
 * and/or modify it under the terms of the GNU General Public
 * License (version 2) as published by the FSF - Free Software
 * Foundation.
 */

#include <stdarg.h>
#include <stddef.h>
#include <setjmp.h>
#include <cmocka.h>
#include "../../../syscheckd/db/fim_db.h"

#define SYSCHECK_MODULE_TAG "wazuh-modulesd:syscheck"

extern int _base_line;

void fim_registry_free_key(fim_registry_key *key);
void fim_registry_free_value_data(fim_registry_value_data *data);

static const char *default_key_query = "INSERT INTO registry_key VALUES(1, \"HKEY_LOCAL_MACHINE\\Software\\Classes\\batfile\", \"permissions\", \"userid\", \"groupid\", \"username\", \"groupname\", 1234, \'[x32]\', 0, 1234, \"checksum1\");";

int check_fim_db_reg_key(fim_registry_key *key_to_check){
    fim_registry_key *key_saved = fim_db_get_registry_key(syscheck.database, key_to_check->path, key_to_check->arch);
    if(!key_saved){
        return -1;
    }

    assert_string_equal(key_saved->perm, key_to_check->perm);
    assert_string_equal(key_saved->uid, key_to_check->uid);
    assert_string_equal(key_saved->gid, key_to_check->gid);
    assert_string_equal(key_saved->user_name, key_to_check->user_name);
    assert_string_equal(key_saved->group_name, key_to_check->group_name);

    fim_registry_free_key(key_saved);

    return 0;
}

int check_fim_db_reg_value_data(fim_registry_value_data *value_to_check, int id){

    fim_registry_value_data *value_saved = fim_db_get_registry_data(syscheck.database, id, value_to_check->name);
    if(!value_saved){
        return -1;
    }

    assert_string_equal(value_saved->name, value_to_check->name);
    assert_int_equal(value_saved->type, value_to_check->type);
    assert_int_equal(value_saved->size, value_to_check->size);

    fim_registry_free_value_data(value_saved);

    return 0;
}

fim_registry_key *create_reg_key(int id, const char *path, const char *perm, const char *uid, const char *gid,
                                 const char *user_name, const char *group_name) {
    fim_registry_key *ret;

    os_calloc(1, sizeof(fim_registry_key), ret);

    ret->id = id;
    os_strdup(path, ret->path);
    os_strdup(perm, ret->perm);
    os_strdup(uid, ret->uid);
    os_strdup(gid, ret->gid);
    os_strdup(user_name, ret->user_name);
    os_strdup(group_name, ret->group_name);

    return ret;
}

fim_registry_value_data *create_reg_value_data(int id, char *name, unsigned int type, unsigned int size) {
    fim_registry_value_data *ret;

    os_calloc(1, sizeof(fim_registry_value_data), ret);

    os_strdup(name, ret->name);
    ret->id = id;
    ret->type = type;
    ret->size = size;

    return ret;
}

void execute_query(const char *query) {
    char *err_msg = NULL;
    sqlite3_exec(syscheck.database->db, query, NULL, NULL, &err_msg);
    if (err_msg) {
        sqlite3_free(err_msg);
        fail_msg("%s", err_msg);
    }
}

static int setup_group(void **state) {

#ifdef TEST_WINAGENT
    time_mock_value = 192837465;
#endif

    will_return_always(__wrap_sqlite3_step, 1);

    // Init database
    syscheck.database = fim_db_init(0);

    return 0;
}

static int teardown_group(void **state) {
    // Close database

    expect_string(__wrap__mtdebug1, tag, SYSCHECK_MODULE_TAG);
    expect_string(__wrap__mtdebug1, formatted_msg, "Database transaction completed.");
    fim_db_close(syscheck.database);
    fim_db_clean();

    return 0;
}

static int teardown_delete_tables(void **state) {
    // DELETE TABLES
    execute_query("DELETE FROM registry_data;");
    execute_query("DELETE FROM registry_key;");

    return 0;
}

static int teardown_delete_tables_and_file(void **state) {
    fim_tmp_file *file = *state;

    if (file) {
        fim_db_clean_file(&file, FIM_DB_MEMORY);
    }

    teardown_delete_tables(state);

    return 0;
}

static int setup_registry_entry(void **state) {
    fim_registry_key *key = create_reg_key(1, "HKEY_LOCAL_MACHINE\\Software\\Classes\\batfile", "permissions", "userid", "groupid",
                                           "username", "groupname");
    fim_registry_value_data *value = create_reg_value_data(1, "valuename", REG_DWORD, 4);
    fim_entry *entry = NULL;
    os_calloc(1, sizeof(fim_entry), entry);
    entry->type = FIM_TYPE_REGISTRY;
    entry->registry_entry.key = key;
    entry->registry_entry.value = value;

    *state = entry;

    return 0;
}

static int teardown_registry_entry(void **state) {
    fim_entry *entry = *state;

    if (entry){
        fim_registry_free_key(entry->registry_entry.key);
        fim_registry_free_value_data(entry->registry_entry.value);
        free(entry);
    }

    if(teardown_delete_tables(state))
        return -1;

    return 0;
}

static int n_scanned_callback(void *param, int argc, char **argv, char **azColName){
    int *n_scanned = (int *)param;
    (*n_scanned)++;

    return 0;
}

int count_scanned(int type) {
    int n_scanned = 0;
    char *err_msg = NULL;

    if (type == 0){
        sqlite3_exec(syscheck.database->db, "SELECT * FROM registry_key WHERE scanned = 1", n_scanned_callback,
                     &n_scanned, &err_msg);
    } else if (type == 1){
        sqlite3_exec(syscheck.database->db, "SELECT * FROM registry_data WHERE scanned = 1", n_scanned_callback,
                     &n_scanned, &err_msg);
    }

    if (err_msg) {
        fail_msg("%s", err_msg);
        sqlite3_free(err_msg);

        return -1;
    }

    return n_scanned;
}

// Tests

static void test_fim_db_get_registry_key(void **state) {
    int ret;
    fim_registry_key *key = NULL;

    will_return_always(__wrap_sqlite3_step, 1);

    execute_query(default_key_query);

    // Get
    key = fim_db_get_registry_key(syscheck.database, "HKEY_LOCAL_MACHINE\\Software\\Classes\\batfile", 0);
    assert_non_null(key);
    ret = check_fim_db_reg_key(key);
    assert_int_equal(ret, 0);
}

static void test_fim_db_get_registry_key_using_id(void **state) {
    int ret;
    fim_registry_key *key = NULL;

    will_return_always(__wrap_sqlite3_step, 1);

    execute_query(default_key_query);

    // Get
    key = fim_db_get_registry_key_using_id(syscheck.database, 1);
    assert_non_null(key);
    ret = check_fim_db_reg_key(key);
    assert_int_equal(ret, 0);
}

static void test_fim_db_get_registry_data(void **state) {
    int ret;
    fim_registry_value_data *value = NULL;

    will_return_always(__wrap_sqlite3_step, 1);

    execute_query(default_key_query);
    execute_query("INSERT INTO registry_data VALUES(1, \"valuename\", 4, 4, \"hash1\", \"hash2\", \"hash3\", 0, 1234, \"checksum2\");");

    // Get
    value = fim_db_get_registry_data(syscheck.database, 1, "valuename");
    assert_non_null(value);
    ret = check_fim_db_reg_value_data(value, 1);
    assert_int_equal(ret, 0);
}

static void test_fim_db_get_registry_key_db_error(void **state) {
    fim_registry_key *key = NULL;

    will_return_always(__wrap_sqlite3_step, 1);

    execute_query(default_key_query);

    // Get
    key = fim_db_get_registry_key(syscheck.database, "nonexist", 0);
    assert_null(key);
}

static void test_fim_db_get_registry_key_using_id_db_error(void **state) {
    fim_registry_key *key = NULL;

    will_return_always(__wrap_sqlite3_step, 1);

    execute_query(default_key_query);

    // Get
    key = fim_db_get_registry_key_using_id(syscheck.database, 3);
    assert_null(key);
}

static void test_fim_db_get_registry_data_db_error(void **state) {
    fim_registry_value_data *value = NULL;

    will_return_always(__wrap_sqlite3_step, 1);

    execute_query(default_key_query);
    execute_query("INSERT INTO registry_data VALUES(1, \"valuename\", 4, 4, \"hash1\", \"hash2\", \"hash3\", 0, 1234, \"checksum2\");");

    // Get
    value = fim_db_get_registry_data(syscheck.database, 1, "nonexist");
    assert_null(value);
}

static void test_fim_db_insert_registry(void **state) {
    int ret;
    fim_entry *entry = *state;

    will_return_always(__wrap_sqlite3_step, 1);

    // Insert entry
    ret = fim_db_insert_registry(syscheck.database, entry);
    assert_int_equal(ret, FIMDB_OK);
    ret = check_fim_db_reg_key(entry->registry_entry.key);
    assert_int_equal(ret, 0);
    ret = check_fim_db_reg_value_data(entry->registry_entry.value, entry->registry_entry.value->id);
    assert_int_equal(ret, 0);
}

static void test_fim_db_insert_registry_db_error(void **state) {
    int ret;
    fim_entry *entry = *state;

    for (int i = 0; i < 5; i++){
        will_return(__wrap_sqlite3_step, 0);
        will_return(__wrap_sqlite3_step, FIMDB_ERR);
    }

<<<<<<< HEAD
    expect_string(__wrap__mterror, tag, SYSCHECK_MODULE_TAG);
    expect_string(__wrap__mterror, formatted_msg, "Step error replacing registry key 'HKEY_LOCAL_MACHINE\\Software\\Classes\\batfile': not an error");
    expect_string(__wrap__mterror, tag, SYSCHECK_MODULE_TAG);
    expect_string(__wrap__mterror, formatted_msg, "Step error getting registry rowid HKEY_LOCAL_MACHINE\\Software\\Classes\\batfile: not an error");
    expect_string(__wrap__mterror, tag, SYSCHECK_MODULE_TAG);
    expect_string(__wrap__mterror, formatted_msg, "Step error replacing registry data '1': not an error");
=======
    expect_string(__wrap__merror, formatted_msg, "Step error replacing registry key 'HKEY_LOCAL_MACHINE\\Software\\Classes\\batfile': not an error (0)");
    expect_string(__wrap__merror, formatted_msg, "Step error getting registry rowid HKEY_LOCAL_MACHINE\\Software\\Classes\\batfile: not an error (0)");
    expect_string(__wrap__merror, formatted_msg, "Step error replacing registry data '1': not an error (0)");
>>>>>>> 683fe1ee

    // Insert entry
    ret = fim_db_insert_registry(syscheck.database, entry);
    assert_int_not_equal(ret, 0);
    ret = check_fim_db_reg_key(entry->registry_entry.key);
    assert_int_equal(ret, -1);
    ret = check_fim_db_reg_value_data(entry->registry_entry.value, entry->registry_entry.value->id);
    assert_int_equal(ret, -1);
}

static void test_fim_db_insert_registry_key(void **state) {
    int ret;
    fim_entry *entry = *state;

    will_return_always(__wrap_sqlite3_step, 1);

    // Insert key
    ret = fim_db_insert_registry_key(syscheck.database, entry->registry_entry.key, entry->registry_entry.key->id);
    assert_int_equal(ret, FIMDB_OK);
    ret = check_fim_db_reg_key(entry->registry_entry.key);
    assert_int_equal(ret, 0);
}

static void test_fim_db_insert_registry_data(void **state) {
    int ret;
    fim_entry *entry = *state;

    will_return_always(__wrap_sqlite3_step, 1);

    execute_query(default_key_query);

    // Insert value
    ret = fim_db_insert_registry_data(syscheck.database, entry->registry_entry.value, entry->registry_entry.key->id, 1);
    assert_int_equal(ret, FIMDB_OK);
    ret = check_fim_db_reg_value_data(entry->registry_entry.value, entry->registry_entry.value->id);
    assert_int_equal(ret, 0);
}

static void test_fim_db_insert_registry_key_db_error(void **state) {
    int ret;
    fim_entry *entry = *state;

<<<<<<< HEAD
    expect_string(__wrap__mterror, tag, SYSCHECK_MODULE_TAG);
    expect_string(__wrap__mterror, formatted_msg, "Step error replacing registry key 'HKEY_LOCAL_MACHINE\\Software\\Classes\\batfile': not an error");
=======
    expect_string(__wrap__merror, formatted_msg, "Step error replacing registry key 'HKEY_LOCAL_MACHINE\\Software\\Classes\\batfile': not an error (0)");
>>>>>>> 683fe1ee
    will_return(__wrap_sqlite3_step, 0);
    will_return(__wrap_sqlite3_step, SQLITE_ERROR);
    will_return(__wrap_sqlite3_step, 1);

    // Insert key
    ret = fim_db_insert_registry_key(syscheck.database, entry->registry_entry.key, entry->registry_entry.key->id);
    assert_int_equal(ret, FIMDB_ERR);
    ret = check_fim_db_reg_key(entry->registry_entry.key);
    assert_int_equal(ret, -1);
}

static void test_fim_db_insert_registry_data_db_error(void **state) {
    int ret;
    fim_entry *entry = *state;

<<<<<<< HEAD
    expect_string(__wrap__mterror, tag, SYSCHECK_MODULE_TAG);
    expect_string(__wrap__mterror, formatted_msg, "Step error replacing registry data \'1\': not an error");
=======
    expect_string(__wrap__merror, formatted_msg, "Step error replacing registry data \'1\': not an error (0)");
>>>>>>> 683fe1ee
    will_return(__wrap_sqlite3_step, 0);
    will_return(__wrap_sqlite3_step, SQLITE_ERROR);
    will_return(__wrap_sqlite3_step, 1);

    execute_query(default_key_query);

    // Insert value
    ret = fim_db_insert_registry_data(syscheck.database, entry->registry_entry.value, entry->registry_entry.key->id, 1);
    assert_int_equal(ret, FIMDB_ERR);
    ret = check_fim_db_reg_value_data(entry->registry_entry.value, entry->registry_entry.value->id);
    assert_int_equal(ret, -1);
}

static void test_fim_db_remove_registry_key(void **state) {
    int ret;
    fim_entry *entry = *state;

    will_return_always(__wrap_sqlite3_step, 1);

    execute_query(default_key_query);

    // Remove
    ret = fim_db_remove_registry_key(syscheck.database, entry);
    assert_int_equal(ret, FIMDB_OK);
    ret = check_fim_db_reg_key(entry->registry_entry.key);
    assert_int_equal(ret, -1);
}

static void test_fim_db_remove_registry_data(void **state) {
    int ret;
    fim_entry *entry = *state;

    will_return_always(__wrap_sqlite3_step, 1);

    execute_query(default_key_query);

    execute_query("INSERT INTO registry_data VALUES(1, \"valuename\", 4, 4, \"hash1\", \"hash2\", \"hash3\", 0, 1234, \"checksum2\");");

    entry->registry_entry.value->id = 1;

    // Remove
    ret = fim_db_remove_registry_value_data(syscheck.database, entry->registry_entry.value);
    assert_int_equal(ret, FIMDB_OK);
    ret = check_fim_db_reg_value_data(entry->registry_entry.value, entry->registry_entry.value->id);
    assert_int_equal(ret, -1);
}

static void test_fim_db_remove_registry_key_db_error(void **state) {
    int ret;
    fim_entry *entry = *state;

<<<<<<< HEAD
    expect_string(__wrap__mterror, tag, SYSCHECK_MODULE_TAG);
    expect_string(__wrap__mterror, formatted_msg, "Step error deleting data value from key 'HKEY_LOCAL_MACHINE\\Software\\Classes\\batfile': not an error");
=======
    expect_string(__wrap__merror, formatted_msg, "Step error deleting data value from key 'HKEY_LOCAL_MACHINE\\Software\\Classes\\batfile': not an error (0)");
>>>>>>> 683fe1ee
    will_return(__wrap_sqlite3_step, 0);
    will_return(__wrap_sqlite3_step, SQLITE_ERROR);
    will_return(__wrap_sqlite3_step, 1);

    execute_query(default_key_query);

    // Remove
    ret = fim_db_remove_registry_key(syscheck.database, entry);
    assert_int_equal(ret, FIMDB_ERR);
    ret = check_fim_db_reg_key(entry->registry_entry.key);
    assert_int_equal(ret, 0);
}

static void test_fim_db_remove_registry_data_db_error(void **state) {
    int ret;
    fim_entry *entry = *state;

<<<<<<< HEAD
    expect_string(__wrap__mterror, tag, SYSCHECK_MODULE_TAG);
    expect_string(__wrap__mterror, formatted_msg, "Step error deleting entry name 'valuename': not an error");
=======
    expect_string(__wrap__merror, formatted_msg, "Step error deleting entry name 'valuename': not an error (0)");
>>>>>>> 683fe1ee
    will_return(__wrap_sqlite3_step, 0);
    will_return(__wrap_sqlite3_step, SQLITE_ERROR);
    will_return(__wrap_sqlite3_step, 1);

    execute_query(default_key_query);
    execute_query("INSERT INTO registry_data VALUES(1, \"valuename\", 4, 4, \"hash1\", \"hash2\", \"hash3\", 0, 1234, \"checksum2\");");

    entry->registry_entry.value->id = 1;

    // Remove
    ret = fim_db_remove_registry_value_data(syscheck.database, entry->registry_entry.value);
    assert_int_equal(ret, FIMDB_ERR);
    ret = check_fim_db_reg_value_data(entry->registry_entry.value, entry->registry_entry.value->id);
    assert_int_equal(ret, 0);
}

static void test_fim_db_set_all_registry_key_unscanned(void **state) {
    int ret;

    execute_query("INSERT INTO registry_key VALUES(1, \"HKEY_LOCAL_MACHINE\\Software\\Classes\\testkey1\", \"permissions1\", \"userid1\", \"groupid1\", \"username1\", \"groupname1\", 1234, \'[x32]\', 1, 1234, \"checksum1\");");
    execute_query("INSERT INTO registry_key VALUES(2, \"HKEY_LOCAL_MACHINE\\Software\\Classes\\testkey2\", \"permissions2\", \"userid2\", \"groupid2\", \"username2\", \"groupname2\", 1234, \'[x32]\', 0, 1234, \"checksum2\");");
    execute_query("INSERT INTO registry_key VALUES(3, \"HKEY_LOCAL_MACHINE\\Software\\Classes\\testkey3\", \"permissions3\", \"userid3\", \"groupid3\", \"username3\", \"groupname3\", 1234, \'[x32]\', 1, 1234, \"checksum3\");");

    ret = fim_db_set_all_registry_key_unscanned(syscheck.database);
    assert_int_equal(ret, FIMDB_OK);

    ret = count_scanned(0);
    assert_int_equal(ret, 0);
}

static void test_fim_db_set_all_registry_data_unscanned(void **state) {
    int ret;

    execute_query("INSERT INTO registry_key VALUES(1, \"HKEY_LOCAL_MACHINE\\Software\\Classes\\batfile1\",  \"permissions\", \"userid\", \"groupid\", \"username\", \"groupname\", 1234, \'[x32]\', 0, 1234, \"checksum1\");");
    execute_query("INSERT INTO registry_data VALUES(1, \"valuename1\", 4, 4, \"hash1\", \"hash2\", \"hash3\", 1, 1234, \"checksum2\");");
    execute_query("INSERT INTO registry_key VALUES(2, \"HKEY_LOCAL_MACHINE\\Software\\Classes\\batfile2\",  \"permissions\", \"userid\", \"groupid\", \"username\", \"groupname\", 1234, \'[x32]\', 0, 1234, \"checksum1\");");
    execute_query("INSERT INTO registry_data VALUES(2, \"valuename2\", 4, 4, \"hash1\", \"hash2\", \"hash3\", 0, 1234, \"checksum2\");");
    execute_query("INSERT INTO registry_key VALUES(3, \"HKEY_LOCAL_MACHINE\\Software\\Classes\\batfile3\",  \"permissions\", \"userid\", \"groupid\", \"username\", \"groupname\", 1234, \'[x32]\', 0, 1234, \"checksum1\");");
    execute_query("INSERT INTO registry_data VALUES(3, \"valuename3\", 4, 4, \"hash1\", \"hash2\", \"hash3\", 1, 1234, \"checksum2\");");

    ret = fim_db_set_all_registry_data_unscanned(syscheck.database);
    assert_int_equal(ret, FIMDB_OK);

    ret = count_scanned(1);
    assert_int_equal(ret, 0);
}

static void test_fim_db_set_registry_key_scanned(void **state) {
    int ret;

    will_return_always(__wrap_sqlite3_step, 1);

    execute_query(default_key_query);

    ret = fim_db_set_registry_key_scanned(syscheck.database, "HKEY_LOCAL_MACHINE\\Software\\Classes\\batfile", 0);
    assert_int_equal(ret, FIMDB_OK);

    ret = count_scanned(0);
    assert_int_equal(ret, 1);
}

static void test_fim_db_set_registry_key_scanned_error(void **state) {
    int ret;

    will_return(__wrap_sqlite3_step, 0);
    will_return(__wrap_sqlite3_step, FIMDB_ERR);
<<<<<<< HEAD
    expect_string(__wrap__mterror, tag, SYSCHECK_MODULE_TAG);
    expect_string(__wrap__mterror, formatted_msg, "Step error setting scanned key path 'HKEY_LOCAL_MACHINE\\Software\\Classes\\batfile': not an error");
=======
    expect_string(__wrap__merror, formatted_msg, "Step error setting scanned key path 'HKEY_LOCAL_MACHINE\\Software\\Classes\\batfile': not an error (0)");
>>>>>>> 683fe1ee

    execute_query(default_key_query);

    ret = fim_db_set_registry_key_scanned(syscheck.database, "HKEY_LOCAL_MACHINE\\Software\\Classes\\batfile", 0);
    assert_int_equal(ret, FIMDB_ERR);

    ret = count_scanned(0);
    assert_int_equal(ret, 0);
}

static void test_fim_db_set_registry_data_scanned(void **state) {
    int ret;

    will_return_always(__wrap_sqlite3_step, 1);

    execute_query(default_key_query);
    execute_query("INSERT INTO registry_data VALUES(1, \"valuename\", 4, 4, \"hash1\", \"hash2\", \"hash3\", 0, 1234, \"checksum2\");");

    ret = fim_db_set_registry_data_scanned(syscheck.database, "valuename", 1);
    assert_int_equal(ret, FIMDB_OK);

    ret = count_scanned(1);
    assert_int_equal(ret, 1);
}

static void test_fim_db_set_registry_data_scanned_error(void **state) {
    int ret;

    will_return(__wrap_sqlite3_step, 0);
    will_return(__wrap_sqlite3_step, FIMDB_ERR);
<<<<<<< HEAD
    expect_string(__wrap__mterror, tag, SYSCHECK_MODULE_TAG);
    expect_string(__wrap__mterror, formatted_msg, "Step error setting scanned data name 'valuename': not an error");
=======
    expect_string(__wrap__merror, formatted_msg, "Step error setting scanned data name 'valuename': not an error (0)");
>>>>>>> 683fe1ee

    execute_query(default_key_query);
    execute_query("INSERT INTO registry_data VALUES(1, \"valuename\", 4, 4, \"hash1\", \"hash2\", \"hash3\", 0, 1234, \"checksum2\");");

    ret = fim_db_set_registry_data_scanned(syscheck.database, "valuename", 1);
    assert_int_equal(ret, FIMDB_ERR);

    ret = count_scanned(1);
    assert_int_equal(ret, 0);
}

static void test_fim_db_get_registry_keys_not_scanned(void **state) {
    int ret;
    fim_tmp_file *file = NULL;

    will_return_always(__wrap_sqlite3_step, 1);

    execute_query("INSERT INTO registry_key VALUES(1, \"HKEY_LOCAL_MACHINE\\Software\\Classes\\testkey1\", \"permissions1\", \"userid1\", \"groupid1\", \"username1\", \"groupname1\", 1234, \'[x32]\', 0, 1234, \"checksum1\");");
    execute_query("INSERT INTO registry_key VALUES(2, \"HKEY_LOCAL_MACHINE\\Software\\Classes\\testkey2\", \"permissions2\", \"userid2\", \"groupid2\", \"username2\", \"groupname2\", 1234, \'[x32]\', 1, 1234, \"checksum2\");");
    execute_query("INSERT INTO registry_key VALUES(3, \"HKEY_LOCAL_MACHINE\\Software\\Classes\\testkey3\", \"permissions3\", \"userid3\", \"groupid3\", \"username3\", \"groupname3\", 1234, \'[x32]\', 0, 1234, \"checksum3\");");

    // Check keys not scanned
    char namekey1[60] = "0 HKEY_LOCAL_MACHINE\\Software\\Classes\\testkey1";
    char namekey3[60] = "0 HKEY_LOCAL_MACHINE\\Software\\Classes\\testkey3";

    ret = fim_db_get_registry_keys_not_scanned(syscheck.database, &file, FIM_DB_MEMORY);
    assert_int_equal(ret, FIMDB_OK);
    assert_int_equal(2, file->elements);
    assert_string_equal(namekey1, wstr_unescape_json((char *) W_Vector_get(file->list, 0)));
    assert_string_equal(namekey3, wstr_unescape_json((char *) W_Vector_get(file->list, 1)));

    *state = file;
}

static void test_fim_db_get_registry_keys_not_scanned_error(void **state) {
    int ret;
    fim_tmp_file *file = NULL;

    will_return(__wrap_sqlite3_step, 0);
    will_return(__wrap_sqlite3_step, FIMDB_ERR);

    execute_query("INSERT INTO registry_key VALUES(1, \"HKEY_LOCAL_MACHINE\\Software\\Classes\\testkey1\", \"permissions1\", \"userid1\", \"groupid1\", \"username1\", \"groupname1\", 1234, \'[x32]\', 0, 1234, \"checksum1\");");
    execute_query("INSERT INTO registry_key VALUES(2, \"HKEY_LOCAL_MACHINE\\Software\\Classes\\testkey2\", \"permissions2\", \"userid2\", \"groupid2\", \"username2\", \"groupname2\", 1234, \'[x32]\', 1, 1234, \"checksum2\");");
    execute_query("INSERT INTO registry_key VALUES(3, \"HKEY_LOCAL_MACHINE\\Software\\Classes\\testkey3\", \"permissions3\", \"userid3\", \"groupid3\", \"username3\", \"groupname3\", 1234, \'[x32]\', 0, 1234, \"checksum3\");");

    ret = fim_db_get_registry_keys_not_scanned(syscheck.database, &file, FIM_DB_MEMORY);
    assert_int_equal(ret, FIMDB_ERR);
    assert_null(file);

    *state = file;
}

static void test_fim_db_get_registry_data_not_scanned(void **state) {
    int ret;
    fim_tmp_file *file;

    will_return_always(__wrap_sqlite3_step, 1);

    execute_query("INSERT INTO registry_key VALUES(1, \"HKEY_LOCAL_MACHINE\\Software\\Classes\\batfile1\",  \"permissions\", \"userid\", \"groupid\", \"username\", \"groupname\", 1234, \'[x32]\', 0, 1234, \"checksum1\");");
    execute_query("INSERT INTO registry_data VALUES(1, \"valuename1\", 4, 4, \"hash1\", \"hash2\", \"hash3\", 0, 1234, \"checksum2\");");
    execute_query("INSERT INTO registry_key VALUES(2, \"HKEY_LOCAL_MACHINE\\Software\\Classes\\batfile2\",  \"permissions\", \"userid\", \"groupid\", \"username\", \"groupname\", 1234, \'[x32]\', 0, 1234, \"checksum1\");");
    execute_query("INSERT INTO registry_data VALUES(2, \"valuename2\", 4, 4, \"hash1\", \"hash2\", \"hash3\", 1, 1234, \"checksum2\");");
    execute_query("INSERT INTO registry_key VALUES(3, \"HKEY_LOCAL_MACHINE\\Software\\Classes\\batfile3\",  \"permissions\", \"userid\", \"groupid\", \"username\", \"groupname\", 1234, \'[x32]\', 0, 1234, \"checksum1\");");
    execute_query("INSERT INTO registry_data VALUES(3, \"valuename3\", 4, 4, \"hash1\", \"hash2\", \"hash3\", 0, 1234, \"checksum2\");");

    ret = fim_db_get_registry_data_not_scanned(syscheck.database, &file, FIM_DB_MEMORY);
    assert_int_equal(ret, FIMDB_OK);
    assert_int_equal(2, file->elements);
    assert_string_equal("1 valuename1", wstr_unescape_json((char *) W_Vector_get(file->list, 0)));
    assert_string_equal("3 valuename3", wstr_unescape_json((char *) W_Vector_get(file->list, 1)));

    *state = file;
}

static void test_fim_db_get_registry_data_not_scanned_error(void **state) {
    int ret;
    fim_tmp_file *file;

    will_return(__wrap_sqlite3_step, 0);
    will_return(__wrap_sqlite3_step, FIMDB_ERR);

    execute_query("INSERT INTO registry_key VALUES(1, \"HKEY_LOCAL_MACHINE\\Software\\Classes\\batfile1\",  \"permissions\", \"userid\", \"groupid\", \"username\", \"groupname\", 1234, \'[x32]\', 0, 1234, \"checksum1\");");
    execute_query("INSERT INTO registry_data VALUES(1, \"valuename1\", 4, 4, \"hash1\", \"hash2\", \"hash3\", 0, 1234, \"checksum2\");");
    execute_query("INSERT INTO registry_key VALUES(2, \"HKEY_LOCAL_MACHINE\\Software\\Classes\\batfile2\",  \"permissions\", \"userid\", \"groupid\", \"username\", \"groupname\", 1234, \'[x32]\', 0, 1234, \"checksum1\");");
    execute_query("INSERT INTO registry_data VALUES(2, \"valuename2\", 4, 4, \"hash1\", \"hash2\", \"hash3\", 1, 1234, \"checksum2\");");
    execute_query("INSERT INTO registry_key VALUES(3, \"HKEY_LOCAL_MACHINE\\Software\\Classes\\batfile3\",  \"permissions\", \"userid\", \"groupid\", \"username\", \"groupname\", 1234, \'[x32]\', 0, 1234, \"checksum1\");");
    execute_query("INSERT INTO registry_data VALUES(3, \"valuename3\", 4, 4, \"hash1\", \"hash2\", \"hash3\", 0, 1234, \"checksum2\");");

    ret = fim_db_get_registry_data_not_scanned(syscheck.database, &file, FIM_DB_MEMORY);
    assert_int_equal(ret, FIMDB_ERR);
    assert_null(file);

    *state = file;
}

static void test_fim_db_get_count_registry_key(void **state) {
    int ret;

    will_return_always(__wrap_sqlite3_step, 1);

    execute_query("INSERT INTO registry_key VALUES(1, \"HKEY_LOCAL_MACHINE\\Software\\Classes\\batfile1\",  \"permissions\", \"userid\", \"groupid\", \"username\", \"groupname\", 1234, \'[x32]\', 0, 1234, \"checksum1\");");
    execute_query("INSERT INTO registry_key VALUES(2, \"HKEY_LOCAL_MACHINE\\Software\\Classes\\batfile2\",  \"permissions\", \"userid\", \"groupid\", \"username\", \"groupname\", 1234, \'[x32]\', 0, 1234, \"checksum1\");");
    execute_query("INSERT INTO registry_key VALUES(3, \"HKEY_LOCAL_MACHINE\\Software\\Classes\\batfile3\",  \"permissions\", \"userid\", \"groupid\", \"username\", \"groupname\", 1234, \'[x32]\', 0, 1234, \"checksum1\");");

    ret = fim_db_get_count_registry_key(syscheck.database);
    assert_int_equal(ret, 3);
}

static void test_fim_db_get_count_registry_data(void **state) {
    int ret;

    will_return_always(__wrap_sqlite3_step, 1);

    execute_query("INSERT INTO registry_key VALUES(1, \"HKEY_LOCAL_MACHINE\\Software\\Classes\\batfile1\",  \"permissions\", \"userid\", \"groupid\", \"username\", \"groupname\", 1234, \'[x32]\', 0, 1234, \"checksum1\");");
    execute_query("INSERT INTO registry_data VALUES(1, \"valuename1\", 4, 4, \"hash1\", \"hash2\", \"hash3\", 0, 1234, \"checksum2\");");
    execute_query("INSERT INTO registry_key VALUES(2, \"HKEY_LOCAL_MACHINE\\Software\\Classes\\batfile2\",  \"permissions\", \"userid\", \"groupid\", \"username\", \"groupname\", 1234, \'[x32]\', 0, 1234, \"checksum1\");");
    execute_query("INSERT INTO registry_data VALUES(2, \"valuename2\", 4, 4, \"hash1\", \"hash2\", \"hash3\", 1, 1234, \"checksum2\");");
    execute_query("INSERT INTO registry_key VALUES(3, \"HKEY_LOCAL_MACHINE\\Software\\Classes\\batfile3\",  \"permissions\", \"userid\", \"groupid\", \"username\", \"groupname\", 1234, \'[x32]\', 0, 1234, \"checksum1\");");
    execute_query("INSERT INTO registry_data VALUES(3, \"valuename3\", 4, 4, \"hash1\", \"hash2\", \"hash3\", 0, 1234, \"checksum2\");");

    ret = fim_db_get_count_registry_data(syscheck.database);
    assert_int_equal(ret, 3);
}

static void test_fim_db_get_values_from_registry_key(void **state) {
    int ret;
    fim_tmp_file *file;

    will_return_always(__wrap_sqlite3_step, 1);

    execute_query("INSERT INTO registry_key VALUES(1, \"HKEY_LOCAL_MACHINE\\Software\\Classes\\batfile1\",  \"permissions\", \"userid\", \"groupid\", \"username\", \"groupname\", 1234, \'[x32]\', 0, 1234, \"checksum1\");");
    execute_query("INSERT INTO registry_data VALUES(1, \"valuename1\", 4, 4, \"hash1\", \"hash2\", \"hash3\", 0, 1234, \"checksum2\");");
    execute_query("INSERT INTO registry_data VALUES(1, \"valuename2\", 4, 4, \"hash1\", \"hash2\", \"hash3\", 1, 1234, \"checksum2\");");
    execute_query("INSERT INTO registry_data VALUES(1, \"valuename3\", 4, 4, \"hash1\", \"hash2\", \"hash3\", 0, 1234, \"checksum2\");");

    ret = fim_db_get_values_from_registry_key(syscheck.database, &file, FIM_DB_MEMORY, 1);
    assert_int_equal(ret, FIMDB_OK);
    assert_int_equal(3, file->elements);
    assert_string_equal("1 valuename1", wstr_unescape_json((char *) W_Vector_get(file->list, 0)));
    assert_string_equal("1 valuename2", wstr_unescape_json((char *) W_Vector_get(file->list, 1)));
    assert_string_equal("1 valuename3", wstr_unescape_json((char *) W_Vector_get(file->list, 2)));

    *state = file;
}

static void test_fim_db_get_values_from_registry_key_error(void **state) {
    int ret;
    fim_tmp_file *file;

    will_return(__wrap_sqlite3_step, 0);
    will_return(__wrap_sqlite3_step, FIMDB_ERR);

    execute_query("INSERT INTO registry_key VALUES(1, \"HKEY_LOCAL_MACHINE\\Software\\Classes\\batfile1\",  \"permissions\", \"userid\", \"groupid\", \"username\", \"groupname\", 1234, \'[x32]\', 0, 1234, \"checksum1\");");
    execute_query("INSERT INTO registry_data VALUES(1, \"valuename1\", 4, 4, \"hash1\", \"hash2\", \"hash3\", 0, 1234, \"checksum2\");");
    execute_query("INSERT INTO registry_data VALUES(1, \"valuename2\", 4, 4, \"hash1\", \"hash2\", \"hash3\", 1, 1234, \"checksum2\");");
    execute_query("INSERT INTO registry_data VALUES(1, \"valuename3\", 4, 4, \"hash1\", \"hash2\", \"hash3\", 0, 1234, \"checksum2\");");

    ret = fim_db_get_values_from_registry_key(syscheck.database, &file, FIM_DB_MEMORY, 2);
    assert_int_equal(ret, FIMDB_ERR);
    assert_null(file);

    *state = file;
}

int main(void) {
    const struct CMUnitTest tests[] = {
        cmocka_unit_test_teardown(test_fim_db_get_registry_key, teardown_delete_tables),
        cmocka_unit_test_teardown(test_fim_db_get_registry_key_using_id, teardown_delete_tables),
        cmocka_unit_test_teardown(test_fim_db_get_registry_data, teardown_delete_tables),
        cmocka_unit_test_teardown(test_fim_db_get_registry_key_db_error, teardown_delete_tables),
        cmocka_unit_test_teardown(test_fim_db_get_registry_key_using_id_db_error, teardown_delete_tables),
        cmocka_unit_test_teardown(test_fim_db_get_registry_data_db_error, teardown_delete_tables),
        cmocka_unit_test_setup_teardown(test_fim_db_insert_registry, setup_registry_entry, teardown_registry_entry),
        cmocka_unit_test_setup_teardown(test_fim_db_insert_registry_db_error, setup_registry_entry, teardown_registry_entry),
        cmocka_unit_test_setup_teardown(test_fim_db_insert_registry_key, setup_registry_entry, teardown_registry_entry),
        cmocka_unit_test_setup_teardown(test_fim_db_insert_registry_data, setup_registry_entry, teardown_registry_entry),
        cmocka_unit_test_setup_teardown(test_fim_db_insert_registry_key_db_error, setup_registry_entry, teardown_registry_entry),
        cmocka_unit_test_setup_teardown(test_fim_db_insert_registry_data_db_error, setup_registry_entry, teardown_registry_entry),
        cmocka_unit_test_setup_teardown(test_fim_db_remove_registry_key, setup_registry_entry, teardown_registry_entry),
        cmocka_unit_test_setup_teardown(test_fim_db_remove_registry_data, setup_registry_entry, teardown_registry_entry),
        cmocka_unit_test_setup_teardown(test_fim_db_remove_registry_key_db_error, setup_registry_entry, teardown_registry_entry),
        cmocka_unit_test_setup_teardown(test_fim_db_remove_registry_data_db_error, setup_registry_entry, teardown_registry_entry),
        cmocka_unit_test_teardown(test_fim_db_set_all_registry_key_unscanned, teardown_delete_tables),
        cmocka_unit_test_teardown(test_fim_db_set_all_registry_data_unscanned, teardown_delete_tables),
        cmocka_unit_test_teardown(test_fim_db_set_registry_key_scanned, teardown_delete_tables),
        cmocka_unit_test_teardown(test_fim_db_set_registry_key_scanned_error, teardown_delete_tables),
        cmocka_unit_test_teardown(test_fim_db_set_registry_data_scanned, teardown_delete_tables),
        cmocka_unit_test_teardown(test_fim_db_set_registry_data_scanned_error, teardown_delete_tables),
        cmocka_unit_test_teardown(test_fim_db_get_registry_keys_not_scanned, teardown_delete_tables_and_file),
        cmocka_unit_test_teardown(test_fim_db_get_registry_keys_not_scanned_error, teardown_delete_tables_and_file),
        cmocka_unit_test_teardown(test_fim_db_get_registry_data_not_scanned, teardown_delete_tables_and_file),
        cmocka_unit_test_teardown(test_fim_db_get_registry_data_not_scanned_error, teardown_delete_tables_and_file),
        cmocka_unit_test_teardown(test_fim_db_get_count_registry_key, teardown_delete_tables),
        cmocka_unit_test_teardown(test_fim_db_get_count_registry_data, teardown_delete_tables),
        cmocka_unit_test_teardown(test_fim_db_get_values_from_registry_key, teardown_delete_tables),
        cmocka_unit_test_teardown(test_fim_db_get_values_from_registry_key_error, teardown_delete_tables),
    };

    return cmocka_run_group_tests(tests, setup_group, teardown_group);
}<|MERGE_RESOLUTION|>--- conflicted
+++ resolved
@@ -307,18 +307,12 @@
         will_return(__wrap_sqlite3_step, FIMDB_ERR);
     }
 
-<<<<<<< HEAD
-    expect_string(__wrap__mterror, tag, SYSCHECK_MODULE_TAG);
-    expect_string(__wrap__mterror, formatted_msg, "Step error replacing registry key 'HKEY_LOCAL_MACHINE\\Software\\Classes\\batfile': not an error");
-    expect_string(__wrap__mterror, tag, SYSCHECK_MODULE_TAG);
-    expect_string(__wrap__mterror, formatted_msg, "Step error getting registry rowid HKEY_LOCAL_MACHINE\\Software\\Classes\\batfile: not an error");
-    expect_string(__wrap__mterror, tag, SYSCHECK_MODULE_TAG);
-    expect_string(__wrap__mterror, formatted_msg, "Step error replacing registry data '1': not an error");
-=======
-    expect_string(__wrap__merror, formatted_msg, "Step error replacing registry key 'HKEY_LOCAL_MACHINE\\Software\\Classes\\batfile': not an error (0)");
-    expect_string(__wrap__merror, formatted_msg, "Step error getting registry rowid HKEY_LOCAL_MACHINE\\Software\\Classes\\batfile: not an error (0)");
-    expect_string(__wrap__merror, formatted_msg, "Step error replacing registry data '1': not an error (0)");
->>>>>>> 683fe1ee
+    expect_string(__wrap__mterror, tag, SYSCHECK_MODULE_TAG);
+    expect_string(__wrap__mterror, formatted_msg, "Step error replacing registry key 'HKEY_LOCAL_MACHINE\\Software\\Classes\\batfile': not an error (0)");
+    expect_string(__wrap__mterror, tag, SYSCHECK_MODULE_TAG);
+    expect_string(__wrap__mterror, formatted_msg, "Step error getting registry rowid HKEY_LOCAL_MACHINE\\Software\\Classes\\batfile: not an error (0)");
+    expect_string(__wrap__mterror, tag, SYSCHECK_MODULE_TAG);
+    expect_string(__wrap__mterror, formatted_msg, "Step error replacing registry data '1': not an error (0)");
 
     // Insert entry
     ret = fim_db_insert_registry(syscheck.database, entry);
@@ -361,12 +355,8 @@
     int ret;
     fim_entry *entry = *state;
 
-<<<<<<< HEAD
-    expect_string(__wrap__mterror, tag, SYSCHECK_MODULE_TAG);
-    expect_string(__wrap__mterror, formatted_msg, "Step error replacing registry key 'HKEY_LOCAL_MACHINE\\Software\\Classes\\batfile': not an error");
-=======
-    expect_string(__wrap__merror, formatted_msg, "Step error replacing registry key 'HKEY_LOCAL_MACHINE\\Software\\Classes\\batfile': not an error (0)");
->>>>>>> 683fe1ee
+    expect_string(__wrap__mterror, tag, SYSCHECK_MODULE_TAG);
+    expect_string(__wrap__mterror, formatted_msg, "Step error replacing registry key 'HKEY_LOCAL_MACHINE\\Software\\Classes\\batfile': not an error (0)");
     will_return(__wrap_sqlite3_step, 0);
     will_return(__wrap_sqlite3_step, SQLITE_ERROR);
     will_return(__wrap_sqlite3_step, 1);
@@ -382,12 +372,8 @@
     int ret;
     fim_entry *entry = *state;
 
-<<<<<<< HEAD
-    expect_string(__wrap__mterror, tag, SYSCHECK_MODULE_TAG);
-    expect_string(__wrap__mterror, formatted_msg, "Step error replacing registry data \'1\': not an error");
-=======
-    expect_string(__wrap__merror, formatted_msg, "Step error replacing registry data \'1\': not an error (0)");
->>>>>>> 683fe1ee
+    expect_string(__wrap__mterror, tag, SYSCHECK_MODULE_TAG);
+    expect_string(__wrap__mterror, formatted_msg, "Step error replacing registry data \'1\': not an error (0)");
     will_return(__wrap_sqlite3_step, 0);
     will_return(__wrap_sqlite3_step, SQLITE_ERROR);
     will_return(__wrap_sqlite3_step, 1);
@@ -439,12 +425,8 @@
     int ret;
     fim_entry *entry = *state;
 
-<<<<<<< HEAD
-    expect_string(__wrap__mterror, tag, SYSCHECK_MODULE_TAG);
-    expect_string(__wrap__mterror, formatted_msg, "Step error deleting data value from key 'HKEY_LOCAL_MACHINE\\Software\\Classes\\batfile': not an error");
-=======
-    expect_string(__wrap__merror, formatted_msg, "Step error deleting data value from key 'HKEY_LOCAL_MACHINE\\Software\\Classes\\batfile': not an error (0)");
->>>>>>> 683fe1ee
+    expect_string(__wrap__mterror, tag, SYSCHECK_MODULE_TAG);
+    expect_string(__wrap__mterror, formatted_msg, "Step error deleting data value from key 'HKEY_LOCAL_MACHINE\\Software\\Classes\\batfile': not an error (0)");
     will_return(__wrap_sqlite3_step, 0);
     will_return(__wrap_sqlite3_step, SQLITE_ERROR);
     will_return(__wrap_sqlite3_step, 1);
@@ -462,12 +444,8 @@
     int ret;
     fim_entry *entry = *state;
 
-<<<<<<< HEAD
-    expect_string(__wrap__mterror, tag, SYSCHECK_MODULE_TAG);
-    expect_string(__wrap__mterror, formatted_msg, "Step error deleting entry name 'valuename': not an error");
-=======
-    expect_string(__wrap__merror, formatted_msg, "Step error deleting entry name 'valuename': not an error (0)");
->>>>>>> 683fe1ee
+    expect_string(__wrap__mterror, tag, SYSCHECK_MODULE_TAG);
+    expect_string(__wrap__mterror, formatted_msg, "Step error deleting entry name 'valuename': not an error (0)");
     will_return(__wrap_sqlite3_step, 0);
     will_return(__wrap_sqlite3_step, SQLITE_ERROR);
     will_return(__wrap_sqlite3_step, 1);
@@ -534,12 +512,8 @@
 
     will_return(__wrap_sqlite3_step, 0);
     will_return(__wrap_sqlite3_step, FIMDB_ERR);
-<<<<<<< HEAD
-    expect_string(__wrap__mterror, tag, SYSCHECK_MODULE_TAG);
-    expect_string(__wrap__mterror, formatted_msg, "Step error setting scanned key path 'HKEY_LOCAL_MACHINE\\Software\\Classes\\batfile': not an error");
-=======
-    expect_string(__wrap__merror, formatted_msg, "Step error setting scanned key path 'HKEY_LOCAL_MACHINE\\Software\\Classes\\batfile': not an error (0)");
->>>>>>> 683fe1ee
+    expect_string(__wrap__mterror, tag, SYSCHECK_MODULE_TAG);
+    expect_string(__wrap__mterror, formatted_msg, "Step error setting scanned key path 'HKEY_LOCAL_MACHINE\\Software\\Classes\\batfile': not an error (0)");
 
     execute_query(default_key_query);
 
@@ -570,12 +544,8 @@
 
     will_return(__wrap_sqlite3_step, 0);
     will_return(__wrap_sqlite3_step, FIMDB_ERR);
-<<<<<<< HEAD
-    expect_string(__wrap__mterror, tag, SYSCHECK_MODULE_TAG);
-    expect_string(__wrap__mterror, formatted_msg, "Step error setting scanned data name 'valuename': not an error");
-=======
-    expect_string(__wrap__merror, formatted_msg, "Step error setting scanned data name 'valuename': not an error (0)");
->>>>>>> 683fe1ee
+    expect_string(__wrap__mterror, tag, SYSCHECK_MODULE_TAG);
+    expect_string(__wrap__mterror, formatted_msg, "Step error setting scanned data name 'valuename': not an error (0)");
 
     execute_query(default_key_query);
     execute_query("INSERT INTO registry_data VALUES(1, \"valuename\", 4, 4, \"hash1\", \"hash2\", \"hash3\", 0, 1234, \"checksum2\");");
