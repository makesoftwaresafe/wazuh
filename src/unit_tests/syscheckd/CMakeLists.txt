--- conflicted
+++ resolved
@@ -202,11 +202,7 @@
                        -Wl,--wrap=delete_target_file,--wrap=_minfo,--wrap=_mdebug1,--wrap=_mdebug2 \
                        -Wl,--wrap=fseek,--wrap=fclose,--wrap=fopen,--wrap=getpid,--wrap=fflush \
                        -Wl,--wrap=fgets,--wrap=wstr_escape_json,--wrap=sqlite3_bind_int64,--wrap=sqlite3_column_int64 \
-<<<<<<< HEAD
-                       -Wl,--wrap=DirSize,--wrap=IsDir")
-=======
-                       -Wl,--wrap=os_random")
->>>>>>> 0ca87beb
+                       -Wl,--wrap=DirSize,--wrap=IsDir -Wl,--wrap=os_random")
 
 list(APPEND syscheckd_tests_names "test_fim_db")
 if(${TARGET} STREQUAL "agent")
