/*
 * Copyright (C) 2015-2021, Wazuh Inc.
 *
 * This program is free software; you can redistribute it
 * and/or modify it under the terms of the GNU General Public
 * License (version 2) as published by the FSF - Free Software
 * Foundation.
 */

#include <stdarg.h>
#include <stddef.h>
#include <setjmp.h>
#include <cmocka.h>

#include "../../wrappers/common.h"
#include "syscheckd/syscheck.h"
#include "syscheckd/whodata/syscheck_audit.h"


#include "wrappers/externals/audit/libaudit_wrappers.h"
#include "wrappers/externals/procpc/readproc_wrappers.h"
#include "wrappers/libc/stdio_wrappers.h"
#include "wrappers/libc/stdlib_wrappers.h"
#include "wrappers/posix/unistd_wrappers.h"
#include "wrappers/wazuh/shared/audit_op_wrappers.h"
#include "wrappers/wazuh/shared/debug_op_wrappers.h"
#include "wrappers/wazuh/shared/file_op_wrappers.h"
#include "wrappers/wazuh/syscheckd/audit_rule_handling_wrappers.h"


#define PERMS (AUDIT_PERM_WRITE | AUDIT_PERM_ATTR)
#define SYSCHECK_MODULE_TAG "wazuh-modulesd:syscheck"

extern unsigned int count_reload_retries;

/* setup/teardown */
static int setup_group(void **state) {
    (void) state;
    test_mode = 1;
    init_regex();

    return 0;
}

static int teardown_group(void **state) {
    (void) state;
    memset(&syscheck, 0, sizeof(syscheck_config));
    Free_Syscheck(&syscheck);
    clean_regex();
    test_mode = 0;
    return 0;
}

static int free_string(void **state) {
    char * string = *state;
    free(string);
    return 0;
}


void test_filterkey_audit_events_custom(void **state) {
    (void) state;
    int ret;
    char * event = "type=LOGIN msg=audit(1571145421.379:659): pid=16455 uid=0 old-auid=4294967295 auid=0 tty=(none) old-ses=4294967295 ses=57 key=test_key";
    char *key = "test_key";

    syscheck.audit_key = calloc(2, sizeof(char *));
    syscheck.audit_key[0] = calloc(strlen(key) + 2, sizeof(char));
    snprintf(syscheck.audit_key[0], strlen(key) + 1, "%s", key);

    expect_string(__wrap__mtdebug2, tag, SYSCHECK_MODULE_TAG);
    expect_string(__wrap__mtdebug2, formatted_msg, "(6251): Match audit_key: 'key=\"test_key\"'");

    ret = filterkey_audit_events(event);

    free(syscheck.audit_key[0]);
    free(syscheck.audit_key);

    assert_int_equal(ret, 2);
}


void test_filterkey_audit_events_discard(void **state) {
    (void) state;

    char *key = "test_key";
    syscheck.audit_key = calloc(2, sizeof(char *));
    syscheck.audit_key[0] = calloc(strlen(key) + 2, sizeof(char));
    snprintf(syscheck.audit_key[0], strlen(key) + 1, "%s", key);

    int ret;
    char * event = "type=LOGIN msg=audit(1571145421.379:659): pid=16455 uid=0 old-auid=4294967295 auid=0 tty=(none) old-ses=4294967295 ses=57 key=\"test_invalid_key\"";
    ret = filterkey_audit_events(event);

    free(syscheck.audit_key[0]);
    free(syscheck.audit_key);

    assert_int_equal(ret, 0);
}


void test_filterkey_audit_events_hc(void **state) {
    (void) state;

    int ret;
    char * event = "type=LOGIN msg=audit(1571145421.379:659): pid=16455 uid=0 old-auid=4294967295 auid=0 tty=(none) old-ses=4294967295 ses=57 key=\"wazuh_hc\"";

    expect_string(__wrap__mtdebug2, tag, SYSCHECK_MODULE_TAG);
    expect_string(__wrap__mtdebug2, formatted_msg, "(6251): Match audit_key: 'key=\"wazuh_hc\"'");

    ret = filterkey_audit_events(event);

    assert_int_equal(ret, 3);
}


void test_filterkey_audit_events_fim(void **state) {
    (void) state;

    int ret;
    char * event = "type=LOGIN msg=audit(1571145421.379:659): pid=16455 uid=0 old-auid=4294967295 auid=0 tty=(none) old-ses=4294967295 ses=57 key=\"wazuh_fim\"";

    expect_string(__wrap__mtdebug2, tag, SYSCHECK_MODULE_TAG);
    expect_string(__wrap__mtdebug2, formatted_msg, "(6251): Match audit_key: 'key=\"wazuh_fim\"'");

    ret = filterkey_audit_events(event);

    assert_int_equal(ret, 1);
}

void test_gen_audit_path(void **state) {
    (void) state;

    char * cwd = "/root";
    char * path0 = "/root/test/";
    char * path1 = "/root/test/file";

    char * ret;
    ret = gen_audit_path(cwd, path0, path1);
    *state = ret;

    assert_string_equal(ret, "/root/test/file");
}


void test_gen_audit_path2(void **state) {
    (void) state;

    char * cwd = "/root";
    char * path0 = "./test/";
    char * path1 = "./test/file";

    char * ret;
    ret = gen_audit_path(cwd, path0, path1);
    *state = ret;

    assert_string_equal(ret, "/root/test/file");
}


void test_gen_audit_path3(void **state) {
    (void) state;

    char * cwd = "/";
    char * path0 = "root/test/";
    char * path1 = "root/test/file";

    char * ret;
    ret = gen_audit_path(cwd, path0, path1);
    *state = ret;

    assert_string_equal(ret, "/root/test/file");
}


void test_gen_audit_path4(void **state) {
    (void) state;

    char * cwd = "/";
    char * path0 = "/file";

    char * ret;
    ret = gen_audit_path(cwd, path0, NULL);
    *state = ret;

    assert_string_equal(ret, "/file");
}


void test_gen_audit_path5(void **state) {
    (void) state;

    char * cwd = "/root/test";
    char * path0 = "../test/";
    char * path1 = "../test/file";

    char * ret;
    ret = gen_audit_path(cwd, path0, path1);
    *state = ret;

    assert_string_equal(ret, "/root/test/file");
}


void test_gen_audit_path6(void **state) {
    (void) state;

    char * cwd = "/root";
    char * path0 = "./file";

    char * ret;
    ret = gen_audit_path(cwd, path0, NULL);
    *state = ret;

    assert_string_equal(ret, "/root/file");
}


void test_gen_audit_path7(void **state) {
    (void) state;

    char * cwd = "/root";
    char * path0 = "../file";

    char * ret;
    ret = gen_audit_path(cwd, path0, NULL);
    *state = ret;

    assert_string_equal(ret, "/file");
}


void test_gen_audit_path8(void **state) {
    (void) state;

    char * cwd = "/root";
    char * path0 = "file";

    char * ret;
    ret = gen_audit_path(cwd, path0, NULL);
    *state = ret;

    assert_string_equal(ret, "/root/file");
}

void test_get_process_parent_info_failed(void **state) {
    (void) state;

    char *parent_name;
    char *parent_cwd;

    parent_name = malloc(10);
    parent_cwd = malloc(10);
    errno = 17;
    will_return(__wrap_readlink, -1);
    expect_string(__wrap__mtdebug1, tag, SYSCHECK_MODULE_TAG);
    expect_string(__wrap__mtdebug1, formatted_msg, "Failure to obtain the name of the process: '1515'. Error: File exists");

    will_return(__wrap_readlink, -1);
    expect_string(__wrap__mtdebug1, tag, SYSCHECK_MODULE_TAG);
    expect_string(__wrap__mtdebug1, formatted_msg, "Failure to obtain the cwd of the process: '1515'. Error: File exists");
    get_parent_process_info("1515", &parent_name, &parent_cwd);
    errno = 0;

    assert_string_equal(parent_name, "");
    assert_string_equal(parent_cwd, "");

    if (parent_name != NULL) {
        free(parent_name);
        parent_name = NULL;
    }

    if (parent_cwd != NULL) {
        free(parent_cwd);
        parent_cwd = NULL;
    }
}

void test_get_process_parent_info_passsed(void **state) {
    (void) state;

    char *parent_name;
    char *parent_cwd;

    parent_name = malloc(10);
    parent_cwd = malloc(10);

    will_return(__wrap_readlink, 0);
    will_return(__wrap_readlink, 0);

    get_parent_process_info("1515", &parent_name, &parent_cwd);

    assert_string_equal(parent_name, "");
    assert_string_equal(parent_cwd, "");

    if (parent_name != NULL) {
        free(parent_name);
        parent_name = NULL;
    }

    if (parent_cwd != NULL) {
        free(parent_cwd);
        parent_cwd = NULL;
    }
}

void test_audit_parse(void **state) {
    (void) state;

    char * buffer = " \
        type=SYSCALL msg=audit(1571914029.306:3004254): arch=c000003e syscall=263 success=yes exit=0 a0=ffffff9c a1=55c5f8170490 a2=0 a3=7ff365c5eca0 items=2 ppid=3211 pid=44082 auid=4294967295 uid=0 gid=0 euid=0 suid=0 fsuid=0 egid=0 sgid=0 fsgid=0 tty=pts3 ses=5 comm=\"test\" exe=\"74657374C3B1\" key=\"wazuh_fim\" \
        type=CWD msg=audit(1571914029.306:3004254): cwd=\"/root/test\" \
        type=PATH msg=audit(1571914029.306:3004254): item=0 name=\"/root/test\" inode=110 dev=08:02 mode=040755 ouid=0 ogid=0 rdev=00:00 nametype=PARENT cap_fp=0 cap_fi=0 cap_fe=0 cap_fver=0 \
        type=PATH msg=audit(1571914029.306:3004254): item=1 name=\"test\" inode=19 dev=08:02 mode=0100644 ouid=0 ogid=0 rdev=00:00 nametype=DELETE cap_fp=0 cap_fi=0 cap_fe=0 cap_fver=0 \
        type=PROCTITLE msg=audit(1571914029.306:3004254): proctitle=726D0074657374 \
    ";

    expect_string(__wrap__mtdebug2, tag, SYSCHECK_MODULE_TAG);
    expect_string(__wrap__mtdebug2, formatted_msg, "(6251): Match audit_key: 'key=\"wazuh_fim\"'");

    expect_value(__wrap_get_user, uid, 0);
    will_return(__wrap_get_user, strdup("root"));
    expect_value(__wrap_get_user, uid, 0);
    will_return(__wrap_get_user, strdup("root"));

    expect_string(__wrap__mtdebug1, tag, SYSCHECK_MODULE_TAG);
    expect_string(__wrap__mtdebug1, formatted_msg, "(6334): Audit: Invalid 'auid' value read. Check Audit configuration (PAM).");

    expect_value(__wrap_get_group, gid, 0);
    will_return(__wrap_get_group, strdup("root"));

    will_return(__wrap_readlink, 0);
    will_return(__wrap_readlink, 0);

    expect_string(__wrap__mtdebug2, tag, SYSCHECK_MODULE_TAG);
    expect_string(__wrap__mtdebug2, formatted_msg,
        "(6247): audit_event: uid=root, auid=, euid=root, gid=root, pid=44082, ppid=3211, inode=19, path=/root/test/test, pname=74657374C3B1");

    expect_string(__wrap_realpath, path, "/root/test/test");
    will_return(__wrap_realpath, strdup("/root/test/test"));

    expect_value(__wrap_fim_whodata_event, w_evt->process_id, 44082);
    expect_string(__wrap_fim_whodata_event, w_evt->user_id, "0");
    expect_string(__wrap_fim_whodata_event, w_evt->group_id, "0");
    expect_string(__wrap_fim_whodata_event, w_evt->process_name, "74657374C3B1");
    expect_string(__wrap_fim_whodata_event, w_evt->path, "/root/test/test");
    expect_string(__wrap_fim_whodata_event, w_evt->effective_uid, "0");
    expect_string(__wrap_fim_whodata_event, w_evt->inode, "19");
    expect_value(__wrap_fim_whodata_event, w_evt->ppid, 3211);

    audit_parse(buffer);
}


void test_audit_parse3(void **state) {
    (void) state;

    char * buffer = " \
        type=SYSCALL msg=audit(1571914029.306:3004254): arch=c000003e syscall=263 success=yes exit=0 a0=ffffff9c a1=55c5f8170490 a2=0 a3=7ff365c5eca0 items=3 ppid=3211 pid=44082 auid=4294967295 uid=0 gid=0 euid=0 suid=0 fsuid=0 egid=0 sgid=0 fsgid=0 tty=pts3 ses=5 comm=\"test\" exe=\"74657374C3B1\" key=\"wazuh_fim\" \
        type=CWD msg=audit(1571914029.306:3004254): cwd=\"/root/test\" \
        type=PATH msg=audit(1571925844.299:3004308): item=0 name=\"./\" inode=110 dev=08:02 mode=040755 ouid=0 ogid=0 rdev=00:00 nametype=PARENT cap_fp=0 cap_fi=0 cap_fe=0 cap_fver=0 \
        type=PATH msg=audit(1571925844.299:3004308): item=1 name=\"folder/\" inode=24 dev=08:02 mode=040755 ouid=0 ogid=0 rdev=00:00 nametype=PARENT cap_fp=0 cap_fi=0 cap_fe=0 cap_fver=0 \
        type=PATH msg=audit(1571925844.299:3004308): item=2 name=\"./test\" inode=28 dev=08:02 mode=0100644 ouid=0 ogid=0 rdev=00:00 nametype=DELETE cap_fp=0 cap_fi=0 cap_fe=0 cap_fver=0 \
        type=PROCTITLE msg=audit(1571914029.306:3004254): proctitle=726D0074657374 \
    ";

    expect_string(__wrap__mtdebug2, tag, SYSCHECK_MODULE_TAG);
    expect_string(__wrap__mtdebug2, formatted_msg, "(6251): Match audit_key: 'key=\"wazuh_fim\"'");

    expect_value(__wrap_get_user, uid, 0);
    will_return(__wrap_get_user, strdup("root"));
    expect_value(__wrap_get_user, uid, 0);
    will_return(__wrap_get_user, strdup("root"));

    expect_value(__wrap_get_group, gid, 0);
    will_return(__wrap_get_group, strdup("root"));

    will_return(__wrap_readlink, 0);
    will_return(__wrap_readlink, 0);

    expect_string(__wrap__mtdebug2, tag, SYSCHECK_MODULE_TAG);
    expect_string(__wrap__mtdebug2, formatted_msg,
        "(6247): audit_event: uid=root, auid=, euid=root, gid=root, pid=44082, ppid=3211, inode=28, path=/root/test/test, pname=74657374C3B1");

    expect_value(__wrap_fim_whodata_event, w_evt->process_id, 44082);
    expect_string(__wrap_fim_whodata_event, w_evt->user_id, "0");
    expect_string(__wrap_fim_whodata_event, w_evt->group_id, "0");
    expect_string(__wrap_fim_whodata_event, w_evt->process_name, "74657374C3B1");
    expect_string(__wrap_fim_whodata_event, w_evt->path, "/root/test/test");
    expect_string(__wrap_fim_whodata_event, w_evt->effective_uid, "0");
    expect_string(__wrap_fim_whodata_event, w_evt->inode, "28");
    expect_value(__wrap_fim_whodata_event, w_evt->ppid, 3211);

    audit_parse(buffer);
}


void test_audit_parse4(void **state) {
    (void) state;

    char * buffer = " \
        type=SYSCALL msg=audit(1571923546.947:3004294): arch=c000003e syscall=316 success=yes exit=0 a0=ffffff9c a1=7ffe425fc770 a2=ffffff9c a3=7ffe425fc778 items=4 ppid=3212 pid=51452 auid=0 uid=0 gid=0 euid=0 suid=0 fsuid=0 egid=0 sgid=0 fsgid=0 tty=pts3 ses=5 comm=\"mv\" exe=66696C655FC3B1 key=\"wazuh_fim\" \
        type=CWD msg=audit(1571923546.947:3004294): cwd=2F726F6F742F746573742F74657374C3B1 \
        type=PATH msg=audit(1571923546.947:3004294): item=0 name=\"./\" inode=110 dev=08:02 mode=040755 ouid=0 ogid=0 rdev=00:00 nametype=PARENT cap_fp=0 cap_fi=0 cap_fe=0 cap_fver=0 \
        type=PATH msg=audit(1571923546.947:3004294): item=1 name=\"folder/\" inode=24 dev=08:02 mode=040755 ouid=0 ogid=0 rdev=00:00 nametype=PARENT cap_fp=0 cap_fi=0 cap_fe=0 cap_fver=0 \
        type=PATH msg=audit(1571923546.947:3004294): item=2 name=\"./test\" inode=28 dev=08:02 mode=0100644 ouid=0 ogid=0 rdev=00:00 nametype=DELETE cap_fp=0 cap_fi=0 cap_fe=0 cap_fver=0 \
        type=PATH msg=audit(1571923546.947:3004294): item=3 name=\"folder/test\" inode=19 dev=08:02 mode=0100644 ouid=0 ogid=0 rdev=00:00 nametype=DELETE cap_fp=0 cap_fi=0 cap_fe=0 cap_fver=0 \
        type=PROCTITLE msg=audit(1571923546.947:3004294): proctitle=6D760066696C655FC3B1002E2E2F74657374C3B1322F66696C655FC3B163 \
    ";

    expect_string(__wrap__mtdebug2, tag, SYSCHECK_MODULE_TAG);
    expect_string(__wrap__mtdebug2, formatted_msg, "(6251): Match audit_key: 'key=\"wazuh_fim\"'");

    expect_value(__wrap_get_user, uid, 0);
    will_return(__wrap_get_user, strdup("root"));
    expect_value(__wrap_get_user, uid, 0);
    will_return(__wrap_get_user, strdup("root"));
    expect_value(__wrap_get_user, uid, 0);
    will_return(__wrap_get_user, strdup("root"));

    expect_value(__wrap_get_group, gid, 0);
    will_return(__wrap_get_group, strdup("root"));

    will_return(__wrap_readlink, 0);
    will_return(__wrap_readlink, 0);

    expect_string(__wrap__mtdebug2, tag, SYSCHECK_MODULE_TAG);
    expect_string(__wrap__mtdebug2, formatted_msg,
        "(6248): audit_event_1/2: uid=root, auid=root, euid=root, gid=root, pid=51452, ppid=3212, inode=19, path=/root/test/testñ/test, pname=file_ñ");
    expect_string(__wrap__mtdebug2, tag, SYSCHECK_MODULE_TAG);
    expect_string(__wrap__mtdebug2, formatted_msg,
        "(6249): audit_event_2/2: uid=root, auid=root, euid=root, gid=root, pid=51452, ppid=3212, inode=19, path=/root/test/testñ/folder/test, pname=file_ñ");

    expect_value(__wrap_fim_whodata_event, w_evt->process_id, 51452);
    expect_string(__wrap_fim_whodata_event, w_evt->user_id, "0");
    expect_string(__wrap_fim_whodata_event, w_evt->group_id, "0");
    expect_string(__wrap_fim_whodata_event, w_evt->process_name, "file_ñ");
    expect_string(__wrap_fim_whodata_event, w_evt->path, "/root/test/testñ/test");
    expect_string(__wrap_fim_whodata_event, w_evt->audit_uid, "0");
    expect_string(__wrap_fim_whodata_event, w_evt->effective_uid, "0");
    expect_string(__wrap_fim_whodata_event, w_evt->inode, "19");
    expect_value(__wrap_fim_whodata_event, w_evt->ppid, 3212);

    expect_value(__wrap_fim_whodata_event, w_evt->process_id, 51452);
    expect_string(__wrap_fim_whodata_event, w_evt->user_id, "0");
    expect_string(__wrap_fim_whodata_event, w_evt->group_id, "0");
    expect_string(__wrap_fim_whodata_event, w_evt->process_name, "file_ñ");
    expect_string(__wrap_fim_whodata_event, w_evt->path, "/root/test/testñ/folder/test");
    expect_string(__wrap_fim_whodata_event, w_evt->audit_uid, "0");
    expect_string(__wrap_fim_whodata_event, w_evt->effective_uid, "0");
    expect_string(__wrap_fim_whodata_event, w_evt->inode, "19");
    expect_value(__wrap_fim_whodata_event, w_evt->ppid, 3212);

    audit_parse(buffer);
}


void test_audit_parse_hex(void **state) {
    (void) state;

    char * buffer = " \
        type=SYSCALL msg=audit(1571923546.947:3004294): arch=c000003e syscall=316 success=yes exit=0 a0=ffffff9c a1=7ffe425fc770 a2=ffffff9c a3=7ffe425fc778 items=4 ppid=3212 pid=51452 auid=0 uid=0 gid=0 euid=0 suid=0 fsuid=0 egid=0 sgid=0 fsgid=0 tty=pts3 ses=5 comm=\"mv\" exe=66696C655FC3B1 key=\"wazuh_fim\" \
        type=CWD msg=audit(1571923546.947:3004294): cwd=2F726F6F742F746573742F74657374C3B1 \
        type=PATH msg=audit(1571923546.947:3004294): item=0 name=2F726F6F742F746573742F74657374C3B1 inode=19 dev=08:02 mode=040755 ouid=0 ogid=0 rdev=00:00 nametype=PARENT cap_fp=0 cap_fi=0 cap_fe=0 cap_fver=0 \
        type=PATH msg=audit(1571923546.947:3004294): item=1 name=2E2E2F74657374C3B1322F inode=30 dev=08:02 mode=040755 ouid=0 ogid=0 rdev=00:00 nametype=PARENT cap_fp=0 cap_fi=0 cap_fe=0 cap_fver=0 \
        type=PATH msg=audit(1571923546.947:3004294): item=2 name=66696C655FC3B1 inode=29 dev=08:02 mode=0100644 ouid=0 ogid=0 rdev=00:00 nametype=DELETE cap_fp=0 cap_fi=0 cap_fe=0 cap_fver=0 \
        type=PATH msg=audit(1571923546.947:3004294): item=3 name=2E2E2F74657374C3B1322F66696C655FC3B163 inode=29 dev=08:02 mode=0100644 ouid=0 ogid=0 rdev=00:00 nametype=CREATE cap_fp=0 cap_fi=0 cap_fe=0 cap_fver=0 \
        type=PROCTITLE msg=audit(1571923546.947:3004294): proctitle=6D760066696C655FC3B1002E2E2F74657374C3B1322F66696C655FC3B163 \
    ";

    expect_string(__wrap__mtdebug2, tag, SYSCHECK_MODULE_TAG);
    expect_string(__wrap__mtdebug2, formatted_msg, "(6251): Match audit_key: 'key=\"wazuh_fim\"'");

    expect_value(__wrap_get_user, uid, 0);
    will_return(__wrap_get_user, strdup("root"));
    expect_value(__wrap_get_user, uid, 0);
    will_return(__wrap_get_user, strdup("root"));
    expect_value(__wrap_get_user, uid, 0);
    will_return(__wrap_get_user, strdup("root"));

    expect_value(__wrap_get_group, gid, 0);
    will_return(__wrap_get_group, strdup("root"));

    will_return(__wrap_readlink, 0);
    will_return(__wrap_readlink, 0);

    expect_string(__wrap__mtdebug2, tag, SYSCHECK_MODULE_TAG);
    expect_string(__wrap__mtdebug2, formatted_msg,
        "(6248): audit_event_1/2: uid=root, auid=root, euid=root, gid=root, pid=51452, ppid=3212, inode=29, path=/root/test/testñ/file_ñ, pname=file_ñ");
    expect_string(__wrap__mtdebug2, tag, SYSCHECK_MODULE_TAG);
    expect_string(__wrap__mtdebug2, formatted_msg,
        "(6249): audit_event_2/2: uid=root, auid=root, euid=root, gid=root, pid=51452, ppid=3212, inode=29, path=/root/test/testñ2/file_ñc, pname=file_ñ");

    expect_value(__wrap_fim_whodata_event, w_evt->process_id, 51452);
    expect_string(__wrap_fim_whodata_event, w_evt->user_id, "0");
    expect_string(__wrap_fim_whodata_event, w_evt->group_id, "0");
    expect_string(__wrap_fim_whodata_event, w_evt->process_name, "file_ñ");
    expect_string(__wrap_fim_whodata_event, w_evt->path, "/root/test/testñ/file_ñ");
    expect_string(__wrap_fim_whodata_event, w_evt->audit_uid, "0");
    expect_string(__wrap_fim_whodata_event, w_evt->effective_uid, "0");
    expect_string(__wrap_fim_whodata_event, w_evt->inode, "29");
    expect_value(__wrap_fim_whodata_event, w_evt->ppid, 3212);

    expect_value(__wrap_fim_whodata_event, w_evt->process_id, 51452);
    expect_string(__wrap_fim_whodata_event, w_evt->user_id, "0");
    expect_string(__wrap_fim_whodata_event, w_evt->group_id, "0");
    expect_string(__wrap_fim_whodata_event, w_evt->process_name, "file_ñ");
    expect_string(__wrap_fim_whodata_event, w_evt->path, "/root/test/testñ2/file_ñc");
    expect_string(__wrap_fim_whodata_event, w_evt->audit_uid, "0");
    expect_string(__wrap_fim_whodata_event, w_evt->effective_uid, "0");
    expect_string(__wrap_fim_whodata_event, w_evt->inode, "29");
    expect_value(__wrap_fim_whodata_event, w_evt->ppid, 3212);

    audit_parse(buffer);
}


void test_audit_parse_empty_fields(void **state) {
    (void) state;

    char * buffer = " \
        type=SYSCALL msg=audit(1571914029.306:3004254): arch=c000003e syscall=263 success=yes exit=0 a0=ffffff9c a1=55c5f8170490 a2=0 a3=7ff365c5eca0 suid=0 fsuid=0 egid=0 sgid=0 fsgid=0 tty=pts3 ses=5 comm=\"test\" key=\"wazuh_fim\" \
        type=PROCTITLE msg=audit(1571914029.306:3004254): proctitle=726D0074657374 \
    ";

    expect_string(__wrap__mtdebug2, tag, SYSCHECK_MODULE_TAG);
    expect_string(__wrap__mtdebug2, formatted_msg, "(6251): Match audit_key: 'key=\"wazuh_fim\"'");

    audit_parse(buffer);
}


void test_audit_parse_delete(void **state) {
    (void) state;

    char * buffer = "type=CONFIG_CHANGE msg=audit(1571920603.069:3004276): auid=0 ses=5 op=\"remove_rule\" key=\"wazuh_fim\" list=4 res=1";

    expect_string(__wrap__mtdebug2, tag, SYSCHECK_MODULE_TAG);
    expect_string(__wrap__mtdebug2, formatted_msg, "(6251): Match audit_key: 'key=\"wazuh_fim\"'");

    will_return(__wrap_fim_manipulated_audit_rules, 0);
    expect_string(__wrap__mtwarn, tag, SYSCHECK_MODULE_TAG);
    expect_string(__wrap__mtwarn, formatted_msg, "(6911): Detected Audit rules manipulation: Audit rules removed.");

    expect_string(__wrap_SendMSG, message, "ossec: Audit: Detected rules manipulation: Audit rules removed");
    expect_string(__wrap_SendMSG, locmsg, SYSCHECK);
    expect_value(__wrap_SendMSG, loc, LOCALFILE_MQ);
    will_return(__wrap_SendMSG, 1);
    expect_function_call(__wrap_fim_audit_reload_rules);

    audit_parse(buffer);
}


void test_audit_parse_delete_recursive(void **state) {
    char * buffer = "type=CONFIG_CHANGE msg=audit(1571920603.069:3004276): auid=0 ses=5 op=remove_rule key=\"wazuh_fim\" list=4 res=1";
    char *entry = "/var/test";
    directory_t directory = { .path = entry, .options = WHODATA_ACTIVE };
    directory_t *config[] = { [0] = &directory, [1] = NULL };

    syscheck.directories = config;
    syscheck.max_audit_entries = 100;

<<<<<<< HEAD
    expect_string_count(__wrap__mtdebug2, tag, SYSCHECK_MODULE_TAG, 5);
    expect_string_count(__wrap__mtdebug2, formatted_msg, "(6251): Match audit_key: 'key=\"wazuh_fim\"'", 5);
=======
    count_reload_retries = 0;
    // In audit_reload_rules()
    expect_string_count(__wrap__mdebug2, formatted_msg, "(6251): Match audit_key: 'key=\"wazuh_fim\"'", 5);
>>>>>>> d3a82a3d

    will_return_count(__wrap_fim_manipulated_audit_rules, 0, 5);
    expect_string_count(__wrap__mtwarn, tag, SYSCHECK_MODULE_TAG, 5);
    expect_string_count(__wrap__mtwarn, formatted_msg, FIM_WARN_AUDIT_RULES_MODIFIED, 5);
    expect_function_calls(__wrap_fim_audit_reload_rules, 4);


    expect_string_count(__wrap_SendMSG, message, "ossec: Audit: Detected rules manipulation: Audit rules removed", 5);
    expect_string_count(__wrap_SendMSG, locmsg, SYSCHECK, 6);
    expect_value_count(__wrap_SendMSG, loc, LOCALFILE_MQ, 6);
    will_return_always(__wrap_SendMSG, 1);

    expect_string(__wrap_SendMSG, message, "ossec: Audit: Detected rules manipulation: Max rules reload retries");
    int i;
    for (i = 0; i < 5; i++) {
        audit_parse(buffer);
    }

    count_reload_retries = 0;
}


void test_audit_parse_mv(void **state) {
    (void) state;

    char * buffer = " \
        type=SYSCALL msg=audit(1571925844.299:3004308): arch=c000003e syscall=82 success=yes exit=0 a0=7ffdbb76377e a1=556c16f6c2e0 a2=0 a3=100 items=5 ppid=3210 pid=52277 auid=20 uid=30 gid=40 euid=50 suid=0 fsuid=0 egid=0 sgid=0 fsgid=0 tty=pts3 ses=5 comm=\"mv\" exe=\"/usr/bin/mv\" key=\"wazuh_fim\" \
        type=CWD msg=audit(1571925844.299:3004308): cwd=\"/root/test\" \
        type=PATH msg=audit(1571925844.299:3004308): item=0 name=\"./\" inode=110 dev=08:02 mode=040755 ouid=0 ogid=0 rdev=00:00 nametype=PARENT cap_fp=0 cap_fi=0 cap_fe=0 cap_fver=0 \
        type=PATH msg=audit(1571925844.299:3004308): item=1 name=\"folder/\" inode=24 dev=08:02 mode=040755 ouid=0 ogid=0 rdev=00:00 nametype=PARENT cap_fp=0 cap_fi=0 cap_fe=0 cap_fver=0 \
        type=PATH msg=audit(1571925844.299:3004308): item=2 name=\"./test\" inode=28 dev=08:02 mode=0100644 ouid=0 ogid=0 rdev=00:00 nametype=DELETE cap_fp=0 cap_fi=0 cap_fe=0 cap_fver=0 \
        type=PATH msg=audit(1571925844.299:3004308): item=3 name=\"folder/test\" inode=19 dev=08:02 mode=0100644 ouid=0 ogid=0 rdev=00:00 nametype=DELETE cap_fp=0 cap_fi=0 cap_fe=0 cap_fver=0 \
        type=PATH msg=audit(1571925844.299:3004308): item=4 name=\"folder/test\" inode=28 dev=08:02 mode=0100644 ouid=0 ogid=0 rdev=00:00 nametype=CREATE cap_fp=0 cap_fi=0 cap_fe=0 cap_fver=0 \
        type=PROCTITLE msg=audit(1571925844.299:3004308): proctitle=6D76002E2F7465737400666F6C646572 \
    ";

    expect_string(__wrap__mtdebug2, tag, SYSCHECK_MODULE_TAG);
    expect_string(__wrap__mtdebug2, formatted_msg, "(6251): Match audit_key: 'key=\"wazuh_fim\"'");

    expect_value(__wrap_get_user, uid, 30);
    will_return(__wrap_get_user, strdup("user30"));
    expect_value(__wrap_get_user, uid, 20);
    will_return(__wrap_get_user, strdup("user20"));
    expect_value(__wrap_get_user, uid, 50);
    will_return(__wrap_get_user, strdup("user50"));

    expect_value(__wrap_get_group, gid, 40);
    will_return(__wrap_get_group, strdup("src"));

    will_return(__wrap_readlink, 0);
    will_return(__wrap_readlink, 0);

    expect_string(__wrap__mtdebug2, tag, SYSCHECK_MODULE_TAG);
    expect_string(__wrap__mtdebug2, formatted_msg,
        "(6247): audit_event: uid=user30, auid=user20, euid=user50, gid=src, pid=52277, ppid=3210, inode=28, path=/root/test/folder/test, pname=/usr/bin/mv");

    expect_value(__wrap_fim_whodata_event, w_evt->process_id, 52277);
    expect_string(__wrap_fim_whodata_event, w_evt->user_id, "30");
    expect_string(__wrap_fim_whodata_event, w_evt->group_id, "40");
    expect_string(__wrap_fim_whodata_event, w_evt->process_name, "/usr/bin/mv");
    expect_string(__wrap_fim_whodata_event, w_evt->path, "/root/test/folder/test");
    expect_string(__wrap_fim_whodata_event, w_evt->audit_uid, "20");
    expect_string(__wrap_fim_whodata_event, w_evt->effective_uid, "50");
    expect_string(__wrap_fim_whodata_event, w_evt->inode, "28");
    expect_value(__wrap_fim_whodata_event, w_evt->ppid, 3210);

    audit_parse(buffer);
}


void test_audit_parse_mv_hex(void **state) {
    (void) state;

    char * buffer = " \
        type=SYSCALL msg=audit(1571925844.299:3004308): arch=c000003e syscall=82 success=yes exit=0 a0=7ffdbb76377e a1=556c16f6c2e0 a2=0 a3=100 items=5 ppid=3210 pid=52277 auid=20 uid=30 gid=40 euid=50 suid=0 fsuid=0 egid=0 sgid=0 fsgid=0 tty=pts3 ses=5 comm=\"mv\" exe=\"/usr/bin/mv\" key=\"wazuh_fim\" \
        type=CWD msg=audit(1571925844.299:3004308): cwd=\"/root/test\" \
        type=PATH msg=audit(1571925844.299:3004308): item=0 name=\"./\" inode=110 dev=08:02 mode=040755 ouid=0 ogid=0 rdev=00:00 nametype=PARENT cap_fp=0 cap_fi=0 cap_fe=0 cap_fver=0 \
        type=PATH msg=audit(1571925844.299:3004308): item=1 name=\"folder/\" inode=24 dev=08:02 mode=040755 ouid=0 ogid=0 rdev=00:00 nametype=PARENT cap_fp=0 cap_fi=0 cap_fe=0 cap_fver=0 \
        type=PATH msg=audit(1571925844.299:3004308): item=2 name=\"./test\" inode=28 dev=08:02 mode=0100644 ouid=0 ogid=0 rdev=00:00 nametype=DELETE cap_fp=0 cap_fi=0 cap_fe=0 cap_fver=0 \
        type=PATH msg=audit(1571925844.299:3004308): item=3 name=666F6C6465722F74657374 inode=19 dev=08:02 mode=0100644 ouid=0 ogid=0 rdev=00:00 nametype=DELETE cap_fp=0 cap_fi=0 cap_fe=0 cap_fver=0 \
        type=PATH msg=audit(1571925844.299:3004308): item=4 name=666F6C6465722F74657374 inode=28 dev=08:02 mode=0100644 ouid=0 ogid=0 rdev=00:00 nametype=CREATE cap_fp=0 cap_fi=0 cap_fe=0 cap_fver=0 \
        type=PROCTITLE msg=audit(1571925844.299:3004308): proctitle=6D76002E2F7465737400666F6C646572 \
    ";

    expect_string(__wrap__mtdebug2, tag, SYSCHECK_MODULE_TAG);
    expect_string(__wrap__mtdebug2, formatted_msg, "(6251): Match audit_key: 'key=\"wazuh_fim\"'");

    expect_value(__wrap_get_user, uid, 30);
    will_return(__wrap_get_user, strdup("user30"));
    expect_value(__wrap_get_user, uid, 20);
    will_return(__wrap_get_user, strdup("user20"));
    expect_value(__wrap_get_user, uid, 50);
    will_return(__wrap_get_user, strdup("user50"));

    expect_value(__wrap_get_group, gid, 40);
    will_return(__wrap_get_group, strdup("src"));

    will_return(__wrap_readlink, 0);
    will_return(__wrap_readlink, 0);

    expect_string(__wrap__mtdebug2, tag, SYSCHECK_MODULE_TAG);
    expect_string(__wrap__mtdebug2, formatted_msg,
        "(6247): audit_event: uid=user30, auid=user20, euid=user50, gid=src, pid=52277, ppid=3210, inode=28, path=/root/test/folder/test, pname=/usr/bin/mv");

    expect_value(__wrap_fim_whodata_event, w_evt->process_id, 52277);
    expect_string(__wrap_fim_whodata_event, w_evt->user_id, "30");
    expect_string(__wrap_fim_whodata_event, w_evt->group_id, "40");
    expect_string(__wrap_fim_whodata_event, w_evt->process_name, "/usr/bin/mv");
    expect_string(__wrap_fim_whodata_event, w_evt->path, "/root/test/folder/test");
    expect_string(__wrap_fim_whodata_event, w_evt->audit_uid, "20");
    expect_string(__wrap_fim_whodata_event, w_evt->effective_uid, "50");
    expect_string(__wrap_fim_whodata_event, w_evt->inode, "28");
    expect_value(__wrap_fim_whodata_event, w_evt->ppid, 3210);

    audit_parse(buffer);
}


void test_audit_parse_rm(void **state) {
    (void) state;

    char * buffer = " \
        type=SYSCALL msg=audit(1571988027.797:3004340): arch=c000003e syscall=263 success=yes exit=0 a0=ffffff9c a1=55578e6d8490 a2=200 a3=7f9cd931bca0 items=3 ppid=3211 pid=56650 auid=2 uid=30 gid=5 euid=2 suid=0 fsuid=0 egid=0 sgid=0 fsgid=0 tty=pts3 ses=5 comm=\"rm\" exe=\"/usr/bin/rm\" key=\"wazuh_fim\" \
        type=CWD msg=audit(1571988027.797:3004340): cwd=\"/root/test\" \
        type=PATH msg=audit(1571988027.797:3004340): item=0 name=\"/root/test\" inode=110 dev=08:02 mode=040755 ouid=0 ogid=0 rdev=00:00 nametype=PARENT cap_fp=0 cap_fi=0 cap_fe=0 cap_fver=0 \
        type=PATH msg=audit(1571988027.797:3004340): item=1 name=(null) inode=110 dev=08:02 mode=040755 ouid=0 ogid=0 rdev=00:00 nametype=PARENT cap_fp=0 cap_fi=0 cap_fe=0 cap_fver=0 \
        type=PATH msg=audit(1571988027.797:3004340): item=2 name=(null) inode=24 dev=08:02 mode=040755 ouid=0 ogid=0 rdev=00:00 nametype=DELETE cap_fp=0 cap_fi=0 cap_fe=0 cap_fver=0 \
        type=PROCTITLE msg=audit(1571988027.797:3004340): proctitle=726D002D726600666F6C6465722F \
    ";

    expect_string(__wrap__mtdebug2, tag, SYSCHECK_MODULE_TAG);
    expect_string(__wrap__mtdebug2, formatted_msg, "(6251): Match audit_key: 'key=\"wazuh_fim\"'");

    expect_value(__wrap_get_user, uid, 30);
    will_return(__wrap_get_user, strdup("user30"));
    expect_value(__wrap_get_user, uid, 2);
    will_return(__wrap_get_user, strdup("daemon"));
    expect_value(__wrap_get_user, uid, 2);
    will_return(__wrap_get_user, strdup("daemon"));

    expect_value(__wrap_get_group, gid, 5);
    will_return(__wrap_get_group, strdup("tty"));

    will_return(__wrap_readlink, 0);
    will_return(__wrap_readlink, 0);

    expect_string(__wrap__mtdebug2, tag, SYSCHECK_MODULE_TAG);
    expect_string(__wrap__mtdebug2, formatted_msg,
        "(6247): audit_event: uid=user30, auid=daemon, euid=daemon, gid=tty, pid=56650, ppid=3211, inode=24, path=/root/test/, pname=/usr/bin/rm");

    expect_value(__wrap_fim_whodata_event, w_evt->process_id, 56650);
    expect_string(__wrap_fim_whodata_event, w_evt->user_id, "30");
    expect_string(__wrap_fim_whodata_event, w_evt->group_id, "5");
    expect_string(__wrap_fim_whodata_event, w_evt->process_name, "/usr/bin/rm");
    expect_string(__wrap_fim_whodata_event, w_evt->path, "/root/test/");
    expect_string(__wrap_fim_whodata_event, w_evt->audit_uid, "2");
    expect_string(__wrap_fim_whodata_event, w_evt->effective_uid, "2");
    expect_string(__wrap_fim_whodata_event, w_evt->inode, "24");
    expect_value(__wrap_fim_whodata_event, w_evt->ppid, 3211);

    audit_parse(buffer);
}


void test_audit_parse_chmod(void **state) {
    (void) state;

    char * buffer = " \
        type=SYSCALL msg=audit(1571992092.822:3004348): arch=c000003e syscall=268 success=yes exit=0 a0=ffffff9c a1=5648a8ab74c0 a2=1ff a3=fff items=1 ppid=3211 pid=58280 auid=4 uid=99 gid=78 euid=29 suid=0 fsuid=0 egid=0 sgid=0 fsgid=0 tty=pts3 ses=5 comm=\"chmod\" exe=\"/usr/bin/chmod\" key=\"wazuh_fim\" \
        type=CWD msg=audit(1571992092.822:3004348): cwd=\"/root/test\" \
        type=PATH msg=audit(1571992092.822:3004348): item=0 name=\"/root/test/file\" inode=19 dev=08:02 mode=0100644 ouid=0 ogid=0 rdev=00:00 nametype=NORMAL cap_fp=0 cap_fi=0 cap_fe=0 cap_fver=0 \
        type=PROCTITLE msg=audit(1571992092.822:3004348): proctitle=63686D6F6400373737002F726F6F742F746573742F66696C65 \
    ";

    expect_string(__wrap__mtdebug2, tag, SYSCHECK_MODULE_TAG);
    expect_string(__wrap__mtdebug2, formatted_msg, "(6251): Match audit_key: 'key=\"wazuh_fim\"'");

    expect_value(__wrap_get_user, uid, 99);
    will_return(__wrap_get_user, strdup("user99"));
    expect_value(__wrap_get_user, uid, 4);
    will_return(__wrap_get_user, strdup("lp"));
    expect_value(__wrap_get_user, uid, 29);
    will_return(__wrap_get_user, strdup("user29"));

    expect_value(__wrap_get_group, gid, 78);
    will_return(__wrap_get_group, NULL);

    will_return(__wrap_readlink, 0);
    will_return(__wrap_readlink, 0);

    expect_string(__wrap__mtdebug2, tag, SYSCHECK_MODULE_TAG);
    expect_string(__wrap__mtdebug2, formatted_msg,
        "(6247): audit_event: uid=user99, auid=lp, euid=user29, gid=, pid=58280, ppid=3211, inode=19, path=/root/test/file, pname=/usr/bin/chmod");


    expect_value(__wrap_fim_whodata_event, w_evt->process_id, 58280);
    expect_string(__wrap_fim_whodata_event, w_evt->user_id, "99");
    expect_string(__wrap_fim_whodata_event, w_evt->group_id, "78");
    expect_string(__wrap_fim_whodata_event, w_evt->process_name, "/usr/bin/chmod");
    expect_string(__wrap_fim_whodata_event, w_evt->path, "/root/test/file");
    expect_string(__wrap_fim_whodata_event, w_evt->audit_uid, "4");
    expect_string(__wrap_fim_whodata_event, w_evt->effective_uid, "29");
    expect_string(__wrap_fim_whodata_event, w_evt->inode, "19");
    expect_value(__wrap_fim_whodata_event, w_evt->ppid, 3211);

    audit_parse(buffer);
}


void test_audit_parse_rm_hc(void **state) {
    (void) state;

    char * buffer = " \
        type=SYSCALL msg=audit(1571988027.797:3004340): arch=c000003e syscall=263 success=yes exit=0 a0=ffffff9c a1=55578e6d8490 a2=200 a3=7f9cd931bca0 items=3 ppid=3211 pid=56650 auid=2 uid=30 gid=5 euid=2 suid=0 fsuid=0 egid=0 sgid=0 fsgid=0 tty=pts3 ses=5 comm=\"rm\" exe=\"/usr/bin/rm\" key=\"wazuh_hc\" \
        type=CWD msg=audit(1571988027.797:3004340): cwd=\"/root/test\" \
        type=PATH msg=audit(1571988027.797:3004340): item=0 name=\"/root/test\" inode=110 dev=08:02 mode=040755 ouid=0 ogid=0 rdev=00:00 nametype=PARENT cap_fp=0 cap_fi=0 cap_fe=0 cap_fver=0 \
        type=PATH msg=audit(1571988027.797:3004340): item=1 name=(null) inode=110 dev=08:02 mode=040755 ouid=0 ogid=0 rdev=00:00 nametype=PARENT cap_fp=0 cap_fi=0 cap_fe=0 cap_fver=0 \
        type=PATH msg=audit(1571988027.797:3004340): item=2 name=(null) inode=24 dev=08:02 mode=040755 ouid=0 ogid=0 rdev=00:00 nametype=DELETE cap_fp=0 cap_fi=0 cap_fe=0 cap_fver=0 \
        type=PROCTITLE msg=audit(1571988027.797:3004340): proctitle=726D002D726600666F6C6465722F \
    ";

    expect_string(__wrap__mtdebug2, tag, SYSCHECK_MODULE_TAG);
    expect_string(__wrap__mtdebug2, formatted_msg, "(6251): Match audit_key: 'key=\"wazuh_hc\"'");
    expect_string(__wrap__mtdebug2, tag, SYSCHECK_MODULE_TAG);
    expect_string(__wrap__mtdebug2, formatted_msg, "(6253): Whodata health-check: Detected file deletion event (263)");

    audit_parse(buffer);
}


void test_audit_parse_add_hc(void **state) {
    (void) state;

    char * buffer = " \
        type=SYSCALL msg=audit(1571988027.797:3004340): arch=c000003e syscall=257 success=yes exit=0 a0=ffffff9c a1=55578e6d8490 a2=200 a3=7f9cd931bca0 items=3 ppid=3211 pid=56650 auid=2 uid=30 gid=5 euid=2 suid=0 fsuid=0 egid=0 sgid=0 fsgid=0 tty=pts3 ses=5 comm=\"touch\" exe=\"/usr/bin/touch\" key=\"wazuh_hc\" \
        type=CWD msg=audit(1571988027.797:3004340): cwd=\"/root/test\" \
        type=PATH msg=audit(1571988027.797:3004340): item=0 name=\"/root/test\" inode=110 dev=08:02 mode=040755 ouid=0 ogid=0 rdev=00:00 nametype=PARENT cap_fp=0 cap_fi=0 cap_fe=0 cap_fver=0 \
        type=PATH msg=audit(1571988027.797:3004340): item=1 name=(null) inode=110 dev=08:02 mode=040755 ouid=0 ogid=0 rdev=00:00 nametype=PARENT cap_fp=0 cap_fi=0 cap_fe=0 cap_fver=0 \
        type=PATH msg=audit(1571988027.797:3004340): item=2 name=(null) inode=24 dev=08:02 mode=040755 ouid=0 ogid=0 rdev=00:00 nametype=DELETE cap_fp=0 cap_fi=0 cap_fe=0 cap_fver=0 \
        type=PROCTITLE msg=audit(1571988027.797:3004340): proctitle=726D002D726600666F6C6465722F \
    ";

    expect_string(__wrap__mtdebug2, tag, SYSCHECK_MODULE_TAG);
    expect_string(__wrap__mtdebug2, formatted_msg, "(6251): Match audit_key: 'key=\"wazuh_hc\"'");
    expect_string(__wrap__mtdebug2, tag, SYSCHECK_MODULE_TAG);
    expect_string(__wrap__mtdebug2, formatted_msg, "(6252): Whodata health-check: Detected file creation event (257)");

    audit_parse(buffer);
}


void test_audit_parse_unknown_hc(void **state) {
    (void) state;

    char * buffer = " \
        type=SYSCALL msg=audit(1571988027.797:3004340): arch=c000003e syscall=90 success=yes exit=0 a0=ffffff9c a1=55578e6d8490 a2=200 a3=7f9cd931bca0 items=3 ppid=3211 pid=56650 auid=2 uid=30 gid=5 euid=2 suid=0 fsuid=0 egid=0 sgid=0 fsgid=0 tty=pts3 ses=5 comm=\"chmod\" exe=\"/usr/bin/chmod\" key=\"wazuh_hc\" \
        type=CWD msg=audit(1571988027.797:3004340): cwd=\"/root/test\" \
        type=PATH msg=audit(1571988027.797:3004340): item=0 name=\"/root/test\" inode=110 dev=08:02 mode=040755 ouid=0 ogid=0 rdev=00:00 nametype=PARENT cap_fp=0 cap_fi=0 cap_fe=0 cap_fver=0 \
        type=PATH msg=audit(1571988027.797:3004340): item=1 name=(null) inode=110 dev=08:02 mode=040755 ouid=0 ogid=0 rdev=00:00 nametype=PARENT cap_fp=0 cap_fi=0 cap_fe=0 cap_fver=0 \
        type=PATH msg=audit(1571988027.797:3004340): item=2 name=(null) inode=24 dev=08:02 mode=040755 ouid=0 ogid=0 rdev=00:00 nametype=DELETE cap_fp=0 cap_fi=0 cap_fe=0 cap_fver=0 \
        type=PROCTITLE msg=audit(1571988027.797:3004340): proctitle=726D002D726600666F6C6465722F \
    ";

    expect_string(__wrap__mtdebug2, tag, SYSCHECK_MODULE_TAG);
    expect_string(__wrap__mtdebug2, formatted_msg, "(6251): Match audit_key: 'key=\"wazuh_hc\"'");
    expect_string(__wrap__mtdebug2, tag, SYSCHECK_MODULE_TAG);
    expect_string(__wrap__mtdebug2, formatted_msg, "(6254): Whodata health-check: Unrecognized event (90)");

    audit_parse(buffer);
}


void test_audit_parse_delete_folder(void **state) {
    (void) state;

    char * buffer = " \
        type=CONFIG_CHANGE msg=audit(1572878838.610:220): op=remove_rule dir=\"/root/test\" key=\"wazuh_fim\" list=4 res=1 \
        type=SYSCALL msg=audit(1572878838.610:220): arch=c000003e syscall=263 success=yes exit=0 a0=ffffff9c a1=55c2b7d7f490 a2=200 a3=7f2b8055bca0 items=2 ppid=4340 pid=62845 auid=0 uid=0 gid=0 euid=0 suid=0 fsuid=0 egid=0 sgid=0 fsgid=0 tty=pts1 ses=7 comm=\"rm\" exe=\"/usr/bin/rm\" key=(null) \
        type=CWD msg=audit(1572878838.610:220): cwd=\"/root\" \
        type=PATH msg=audit(1572878838.610:220): item=0 name=\"/root\" inode=655362 dev=08:02 mode=040700 ouid=0 ogid=0 rdev=00:00 nametype=PARENT cap_fp=0 cap_fi=0 cap_fe=0 cap_fver=0 \
        type=PATH msg=audit(1572878838.610:220): item=1 name=\"test\" inode=110 dev=08:02 mode=040755 ouid=0 ogid=0 rdev=00:00 nametype=DELETE cap_fp=0 cap_fi=0 cap_fe=0 cap_fver=0 \
        type=PROCTITLE msg=audit(1572878838.610:220): proctitle=726D002D72660074657374 \
    ";

    expect_string(__wrap__mtdebug2, tag, SYSCHECK_MODULE_TAG);
    expect_string(__wrap__mtdebug2, formatted_msg, "(6251): Match audit_key: 'key=\"wazuh_fim\"'");
    expect_string(__wrap__mtinfo, tag, SYSCHECK_MODULE_TAG);
    expect_string(__wrap__mtinfo, formatted_msg, "(6027): Monitored directory '/root/test' was removed: Audit rule removed.");

    expect_value(__wrap_get_user, uid, 0);
    will_return(__wrap_get_user, strdup("root"));
    expect_value(__wrap_get_user, uid, 0);
    will_return(__wrap_get_user, strdup("root"));
    expect_value(__wrap_get_user, uid, 0);
    will_return(__wrap_get_user, strdup("root"));

    expect_value(__wrap_get_group, gid, 0);
    will_return(__wrap_get_group, strdup("root"));

    will_return(__wrap_readlink, 0);
    will_return(__wrap_readlink, 0);

    expect_string(__wrap__mtdebug2, tag, SYSCHECK_MODULE_TAG);
    expect_string(__wrap__mtdebug2, formatted_msg, "(6247): audit_event: uid=root, auid=root, euid=root, gid=root, pid=62845, ppid=4340, inode=110, path=/root/test, pname=/usr/bin/rm");

    expect_string(__wrap_realpath, path, "/root/test");
    will_return(__wrap_realpath, strdup("/root/test"));

    expect_value(__wrap_fim_whodata_event, w_evt->process_id, 62845);
    expect_string(__wrap_fim_whodata_event, w_evt->user_id, "0");
    expect_string(__wrap_fim_whodata_event, w_evt->group_id, "0");
    expect_string(__wrap_fim_whodata_event, w_evt->process_name, "/usr/bin/rm");
    expect_string(__wrap_fim_whodata_event, w_evt->path, "/root/test");
    expect_string(__wrap_fim_whodata_event, w_evt->audit_uid, "0");
    expect_string(__wrap_fim_whodata_event, w_evt->effective_uid, "0");
    expect_string(__wrap_fim_whodata_event, w_evt->inode, "110");
    expect_value(__wrap_fim_whodata_event, w_evt->ppid, 4340);

    expect_string(__wrap_SendMSG, message, "ossec: Audit: Monitored directory was removed: Audit rule removed");
    expect_string(__wrap_SendMSG, locmsg, SYSCHECK);
    expect_value(__wrap_SendMSG, loc, LOCALFILE_MQ);
    will_return(__wrap_SendMSG, 1);

    audit_parse(buffer);
}


void test_audit_parse_delete_folder_hex(void **state) {
    (void) state;

    char * buffer = " \
        type=CONFIG_CHANGE msg=audit(1572878838.610:220): op=remove_rule dir=2F726F6F742F746573742F74657374C3B1 key=\"wazuh_fim\" list=4 res=1 \
        type=SYSCALL msg=audit(1572878838.610:220): arch=c000003e syscall=263 success=yes exit=0 a0=ffffff9c a1=55c2b7d7f490 a2=200 a3=7f2b8055bca0 items=2 ppid=4340 pid=62845 auid=0 uid=0 gid=0 euid=0 suid=0 fsuid=0 egid=0 sgid=0 fsgid=0 tty=pts1 ses=7 comm=\"rm\" exe=\"/usr/bin/rm\" key=(null) \
        type=CWD msg=audit(1572878838.610:220): cwd=\"/root\" \
        type=PATH msg=audit(1572878838.610:220): item=0 name=\"/root\" inode=655362 dev=08:02 mode=040700 ouid=0 ogid=0 rdev=00:00 nametype=PARENT cap_fp=0 cap_fi=0 cap_fe=0 cap_fver=0 \
        type=PATH msg=audit(1572878838.610:220): item=1 name=\"test\" inode=110 dev=08:02 mode=040755 ouid=0 ogid=0 rdev=00:00 nametype=DELETE cap_fp=0 cap_fi=0 cap_fe=0 cap_fver=0 \
        type=PROCTITLE msg=audit(1572878838.610:220): proctitle=726D002D72660074657374 \
    ";

    expect_string(__wrap__mtdebug2, tag, SYSCHECK_MODULE_TAG);
    expect_string(__wrap__mtdebug2, formatted_msg, "(6251): Match audit_key: 'key=\"wazuh_fim\"'");
    expect_string(__wrap__mtinfo, tag, SYSCHECK_MODULE_TAG);
    expect_string(__wrap__mtinfo, formatted_msg, "(6027): Monitored directory '/root/test/testñ' was removed: Audit rule removed.");

    expect_value(__wrap_get_user, uid, 0);
    will_return(__wrap_get_user, strdup("root"));
    expect_value(__wrap_get_user, uid, 0);
    will_return(__wrap_get_user, strdup("root"));
    expect_value(__wrap_get_user, uid, 0);
    will_return(__wrap_get_user, strdup("root"));

    expect_value(__wrap_get_group, gid, 0);
    will_return(__wrap_get_group, strdup("root"));

    will_return(__wrap_readlink, 0);
    will_return(__wrap_readlink, 0);

    expect_string(__wrap__mtdebug2, tag, SYSCHECK_MODULE_TAG);
    expect_string(__wrap__mtdebug2, formatted_msg, "(6247): audit_event: uid=root, auid=root, euid=root, gid=root, pid=62845, ppid=4340, inode=110, path=/root/test, pname=/usr/bin/rm");

    expect_string(__wrap_realpath, path, "/root/test");
    will_return(__wrap_realpath, strdup("/root/test"));


    expect_value(__wrap_fim_whodata_event, w_evt->process_id, 62845);
    expect_string(__wrap_fim_whodata_event, w_evt->user_id, "0");
    expect_string(__wrap_fim_whodata_event, w_evt->group_id, "0");
    expect_string(__wrap_fim_whodata_event, w_evt->process_name, "/usr/bin/rm");
    expect_string(__wrap_fim_whodata_event, w_evt->path, "/root/test");
    expect_string(__wrap_fim_whodata_event, w_evt->audit_uid, "0");
    expect_string(__wrap_fim_whodata_event, w_evt->effective_uid, "0");
    expect_string(__wrap_fim_whodata_event, w_evt->inode, "110");
    expect_value(__wrap_fim_whodata_event, w_evt->ppid, 4340);

    expect_string(__wrap_SendMSG, message, "ossec: Audit: Monitored directory was removed: Audit rule removed");
    expect_string(__wrap_SendMSG, locmsg, SYSCHECK);
    expect_value(__wrap_SendMSG, loc, LOCALFILE_MQ);
    will_return(__wrap_SendMSG, 1);

    audit_parse(buffer);
}


void test_audit_parse_delete_folder_hex3_error(void **state) {
    (void) state;
    char * buffer = " \
        type=CONFIG_CHANGE msg=audit(1572878838.610:220): op=remove_rule dir=0 key=\"wazuh_fim\" list=4 res=1 \
        type=SYSCALL msg=audit(1572878838.610:220): arch=c000003e syscall=263 success=yes exit=0 a0=ffffff9c a1=55c2b7d7f490 a2=200 a3=7f2b8055bca0 items=3 ppid=4340 pid=62845 auid=0 uid=0 gid=0 euid=0 suid=0 fsuid=0 egid=0 sgid=0 fsgid=0 tty=pts1 ses=7 comm=\"rm\" exe=1 key=(null) \
        type=CWD msg=audit(1572878838.610:220): cwd=2 \
        type=PATH msg=audit(1571925844.299:3004308): item=0 name=3 inode=110 dev=08:02 mode=040755 ouid=0 ogid=0 rdev=00:00 nametype=PARENT cap_fp=0 cap_fi=0 cap_fe=0 cap_fver=0 \
        type=PATH msg=audit(1571925844.299:3004308): item=1 name=4 inode=24 dev=08:02 mode=040755 ouid=0 ogid=0 rdev=00:00 nametype=PARENT cap_fp=0 cap_fi=0 cap_fe=0 cap_fver=0 \
        type=PATH msg=audit(1571925844.299:3004308): item=2 name=5 inode=28 dev=08:02 mode=0100644 ouid=0 ogid=0 rdev=00:00 nametype=DELETE cap_fp=0 cap_fi=0 cap_fe=0 cap_fver=0 \
        type=PROCTITLE msg=audit(1572878838.610:220): proctitle=726D002D72660074657374 \
    ";

    expect_string(__wrap__mtdebug2, tag, SYSCHECK_MODULE_TAG);
    expect_string(__wrap__mtdebug2, formatted_msg, "(6251): Match audit_key: 'key=\"wazuh_fim\"'");
    expect_string(__wrap__mterror, tag, SYSCHECK_MODULE_TAG);
    expect_string(__wrap__mterror, formatted_msg, "Error found while decoding HEX bufer: '0'");

    will_return(__wrap_fim_manipulated_audit_rules, 0);
    expect_string(__wrap__mtwarn, tag, SYSCHECK_MODULE_TAG);
    expect_string(__wrap__mtwarn, formatted_msg, "(6911): Detected Audit rules manipulation: Audit rules removed.");
    expect_function_call(__wrap_fim_audit_reload_rules);

    expect_string(__wrap_SendMSG, message, "ossec: Audit: Detected rules manipulation: Audit rules removed");
    expect_string(__wrap_SendMSG, locmsg, SYSCHECK);
    expect_value(__wrap_SendMSG, loc, LOCALFILE_MQ);
    will_return(__wrap_SendMSG, 1);

    expect_value(__wrap_get_user, uid, 0);
    will_return(__wrap_get_user, strdup("root"));
    expect_value(__wrap_get_user, uid, 0);
    will_return(__wrap_get_user, strdup("root"));
    expect_value(__wrap_get_user, uid, 0);
    will_return(__wrap_get_user, strdup("root"));

    expect_value(__wrap_get_group, gid, 0);
    will_return(__wrap_get_group, strdup("root"));

    will_return(__wrap_readlink, 0);
    will_return(__wrap_readlink, 0);

    expect_string(__wrap__mterror, tag, SYSCHECK_MODULE_TAG);
    expect_string(__wrap__mterror, formatted_msg, "Error found while decoding HEX bufer: '1'");
    expect_string(__wrap__mterror, tag, SYSCHECK_MODULE_TAG);
    expect_string(__wrap__mterror, formatted_msg, "Error found while decoding HEX bufer: '2'");
    expect_string(__wrap__mterror, tag, SYSCHECK_MODULE_TAG);
    expect_string(__wrap__mterror, formatted_msg, "Error found while decoding HEX bufer: '3'");
    expect_string(__wrap__mterror, tag, SYSCHECK_MODULE_TAG);
    expect_string(__wrap__mterror, formatted_msg, "Error found while decoding HEX bufer: '4'");
    expect_string(__wrap__mterror, tag, SYSCHECK_MODULE_TAG);
    expect_string(__wrap__mterror, formatted_msg, "Error found while decoding HEX bufer: '5'");

    audit_parse(buffer);
}


void test_audit_parse_delete_folder_hex4_error(void **state) {
    (void) state;

    char * buffer = " \
        type=CONFIG_CHANGE msg=audit(1572878838.610:220): op=remove_rule dir=0 key=\"wazuh_fim\" list=4 res=1 \
        type=SYSCALL msg=audit(1572878838.610:220): arch=c000003e syscall=263 success=yes exit=0 a0=ffffff9c a1=55c2b7d7f490 a2=200 a3=7f2b8055bca0 items=4 ppid=4340 pid=62845 auid=0 uid=0 gid=0 euid=0 suid=0 fsuid=0 egid=0 sgid=0 fsgid=0 tty=pts1 ses=7 comm=\"rm\" exe=1 key=(null) \
        type=CWD msg=audit(1572878838.610:220): cwd=2 \
        type=PATH msg=audit(1571925844.299:3004308): item=0 name=3 inode=110 dev=08:02 mode=040755 ouid=0 ogid=0 rdev=00:00 nametype=PARENT cap_fp=0 cap_fi=0 cap_fe=0 cap_fver=0 \
        type=PATH msg=audit(1571925844.299:3004308): item=1 name=4 inode=24 dev=08:02 mode=040755 ouid=0 ogid=0 rdev=00:00 nametype=PARENT cap_fp=0 cap_fi=0 cap_fe=0 cap_fver=0 \
        type=PATH msg=audit(1571925844.299:3004308): item=2 name=5 inode=28 dev=08:02 mode=0100644 ouid=0 ogid=0 rdev=00:00 nametype=DELETE cap_fp=0 cap_fi=0 cap_fe=0 cap_fver=0 \
        type=PATH msg=audit(1571925844.299:3004308): item=3 name=6 inode=19 dev=08:02 mode=0100644 ouid=0 ogid=0 rdev=00:00 nametype=DELETE cap_fp=0 cap_fi=0 cap_fe=0 cap_fver=0 \
        type=PROCTITLE msg=audit(1572878838.610:220): proctitle=726D002D72660074657374 \
    ";

    expect_string(__wrap__mtdebug2, tag, SYSCHECK_MODULE_TAG);
    expect_string(__wrap__mtdebug2, formatted_msg, "(6251): Match audit_key: 'key=\"wazuh_fim\"'");
    expect_string(__wrap__mterror, tag, SYSCHECK_MODULE_TAG);
    expect_string(__wrap__mterror, formatted_msg, "Error found while decoding HEX bufer: '0'");

    will_return(__wrap_fim_manipulated_audit_rules, 0);
    expect_string(__wrap__mtwarn, tag, SYSCHECK_MODULE_TAG);
    expect_string(__wrap__mtwarn, formatted_msg, "(6911): Detected Audit rules manipulation: Audit rules removed.");
    expect_function_call(__wrap_fim_audit_reload_rules);

    expect_string(__wrap_SendMSG, message, "ossec: Audit: Detected rules manipulation: Audit rules removed");
    expect_string(__wrap_SendMSG, locmsg, SYSCHECK);
    expect_value(__wrap_SendMSG, loc, LOCALFILE_MQ);
    will_return(__wrap_SendMSG, 1);

    expect_value(__wrap_get_user, uid, 0);
    will_return(__wrap_get_user, strdup("root"));
    expect_value(__wrap_get_user, uid, 0);
    will_return(__wrap_get_user, strdup("root"));
    expect_value(__wrap_get_user, uid, 0);
    will_return(__wrap_get_user, strdup("root"));

    expect_value(__wrap_get_group, gid, 0);
    will_return(__wrap_get_group, strdup("root"));

    will_return(__wrap_readlink, 0);
    will_return(__wrap_readlink, 0);

    expect_string(__wrap__mterror, tag, SYSCHECK_MODULE_TAG);
    expect_string(__wrap__mterror, formatted_msg, "Error found while decoding HEX bufer: '1'");
    expect_string(__wrap__mterror, tag, SYSCHECK_MODULE_TAG);
    expect_string(__wrap__mterror, formatted_msg, "Error found while decoding HEX bufer: '2'");
    expect_string(__wrap__mterror, tag, SYSCHECK_MODULE_TAG);
    expect_string(__wrap__mterror, formatted_msg, "Error found while decoding HEX bufer: '3'");
    expect_string(__wrap__mterror, tag, SYSCHECK_MODULE_TAG);
    expect_string(__wrap__mterror, formatted_msg, "Error found while decoding HEX bufer: '4'");
    expect_string(__wrap__mterror, tag, SYSCHECK_MODULE_TAG);
    expect_string(__wrap__mterror, formatted_msg, "Error found while decoding HEX bufer: '5'");
    expect_string(__wrap__mterror, tag, SYSCHECK_MODULE_TAG);
    expect_string(__wrap__mterror, formatted_msg, "Error found while decoding HEX bufer: '6'");

    audit_parse(buffer);
}


void test_audit_parse_delete_folder_hex5_error(void **state) {
    (void) state;

    char * buffer = " \
        type=CONFIG_CHANGE msg=audit(1572878838.610:220): op=remove_rule dir=0 key=\"wazuh_fim\" list=4 res=1 \
        type=SYSCALL msg=audit(1572878838.610:220): arch=c000003e syscall=263 success=yes exit=0 a0=ffffff9c a1=55c2b7d7f490 a2=200 a3=7f2b8055bca0 items=5 ppid=4340 pid=62845 auid=0 uid=0 gid=0 euid=0 suid=0 fsuid=0 egid=0 sgid=0 fsgid=0 tty=pts1 ses=7 comm=\"rm\" exe=1 key=(null) \
        type=CWD msg=audit(1572878838.610:220): cwd=2 \
        type=PATH msg=audit(1571925844.299:3004308): item=0 name=3 inode=110 dev=08:02 mode=040755 ouid=0 ogid=0 rdev=00:00 nametype=PARENT cap_fp=0 cap_fi=0 cap_fe=0 cap_fver=0 \
        type=PATH msg=audit(1571925844.299:3004308): item=1 name=4 inode=24 dev=08:02 mode=040755 ouid=0 ogid=0 rdev=00:00 nametype=PARENT cap_fp=0 cap_fi=0 cap_fe=0 cap_fver=0 \
        type=PATH msg=audit(1571925844.299:3004308): item=2 name=5 inode=28 dev=08:02 mode=0100644 ouid=0 ogid=0 rdev=00:00 nametype=DELETE cap_fp=0 cap_fi=0 cap_fe=0 cap_fver=0 \
        type=PATH msg=audit(1571925844.299:3004308): item=3 name=6 inode=19 dev=08:02 mode=0100644 ouid=0 ogid=0 rdev=00:00 nametype=DELETE cap_fp=0 cap_fi=0 cap_fe=0 cap_fver=0 \
        type=PATH msg=audit(1571925844.299:3004308): item=4 name=7 inode=28 dev=08:02 mode=0100644 ouid=0 ogid=0 rdev=00:00 nametype=CREATE cap_fp=0 cap_fi=0 cap_fe=0 cap_fver=0 \
        type=PROCTITLE msg=audit(1572878838.610:220): proctitle=726D002D72660074657374 \
    ";

   expect_string(__wrap__mtdebug2, tag, SYSCHECK_MODULE_TAG);
   expect_string(__wrap__mtdebug2, formatted_msg, "(6251): Match audit_key: 'key=\"wazuh_fim\"'");
    expect_string(__wrap__mterror, tag, SYSCHECK_MODULE_TAG);
    expect_string(__wrap__mterror, formatted_msg, "Error found while decoding HEX bufer: '0'");

    will_return(__wrap_fim_manipulated_audit_rules, 0);
    expect_string(__wrap__mtwarn, tag, SYSCHECK_MODULE_TAG);
    expect_string(__wrap__mtwarn, formatted_msg, "(6911): Detected Audit rules manipulation: Audit rules removed.");
    expect_function_call(__wrap_fim_audit_reload_rules);

    expect_string(__wrap_SendMSG, message, "ossec: Audit: Detected rules manipulation: Audit rules removed");
    expect_string(__wrap_SendMSG, locmsg, SYSCHECK);
    expect_value(__wrap_SendMSG, loc, LOCALFILE_MQ);
    will_return(__wrap_SendMSG, 1);

    expect_value(__wrap_get_user, uid, 0);
    will_return(__wrap_get_user, strdup("root"));
    expect_value(__wrap_get_user, uid, 0);
    will_return(__wrap_get_user, strdup("root"));
    expect_value(__wrap_get_user, uid, 0);
    will_return(__wrap_get_user, strdup("root"));

    expect_value(__wrap_get_group, gid, 0);
    will_return(__wrap_get_group, strdup("root"));

    will_return(__wrap_readlink, 0);
    will_return(__wrap_readlink, 0);

    expect_string(__wrap__mterror, tag, SYSCHECK_MODULE_TAG);
    expect_string(__wrap__mterror, formatted_msg, "Error found while decoding HEX bufer: '1'");
    expect_string(__wrap__mterror, tag, SYSCHECK_MODULE_TAG);
    expect_string(__wrap__mterror, formatted_msg, "Error found while decoding HEX bufer: '2'");
    expect_string(__wrap__mterror, tag, SYSCHECK_MODULE_TAG);
    expect_string(__wrap__mterror, formatted_msg, "Error found while decoding HEX bufer: '3'");
    expect_string(__wrap__mterror, tag, SYSCHECK_MODULE_TAG);
    expect_string(__wrap__mterror, formatted_msg, "Error found while decoding HEX bufer: '4'");
    expect_string(__wrap__mterror, tag, SYSCHECK_MODULE_TAG);
    expect_string(__wrap__mterror, formatted_msg, "Error found while decoding HEX bufer: '7'");

    audit_parse(buffer);
}
int main(void) {
    const struct CMUnitTest tests[] = {
        cmocka_unit_test(test_filterkey_audit_events_custom),
        cmocka_unit_test(test_filterkey_audit_events_discard),
        cmocka_unit_test(test_filterkey_audit_events_fim),
        cmocka_unit_test(test_filterkey_audit_events_hc),
        cmocka_unit_test_teardown(test_gen_audit_path, free_string),
        cmocka_unit_test_teardown(test_gen_audit_path2, free_string),
        cmocka_unit_test_teardown(test_gen_audit_path3, free_string),
        cmocka_unit_test_teardown(test_gen_audit_path4, free_string),
        cmocka_unit_test_teardown(test_gen_audit_path5, free_string),
        cmocka_unit_test_teardown(test_gen_audit_path6, free_string),
        cmocka_unit_test_teardown(test_gen_audit_path7, free_string),
        cmocka_unit_test_teardown(test_gen_audit_path8, free_string),
        cmocka_unit_test(test_get_process_parent_info_failed),
        cmocka_unit_test(test_get_process_parent_info_passsed),
        cmocka_unit_test(test_audit_parse),
        cmocka_unit_test(test_audit_parse3),
        cmocka_unit_test(test_audit_parse4),
        cmocka_unit_test(test_audit_parse_hex),
        cmocka_unit_test(test_audit_parse_empty_fields),
        cmocka_unit_test(test_audit_parse_delete),
        cmocka_unit_test(test_audit_parse_delete_recursive),
        cmocka_unit_test(test_audit_parse_mv),
        cmocka_unit_test(test_audit_parse_mv_hex),
        cmocka_unit_test(test_audit_parse_rm),
        cmocka_unit_test(test_audit_parse_chmod),
        cmocka_unit_test(test_audit_parse_rm_hc),
        cmocka_unit_test(test_audit_parse_add_hc),
        cmocka_unit_test(test_audit_parse_unknown_hc),
        cmocka_unit_test(test_audit_parse_delete_folder),
        cmocka_unit_test(test_audit_parse_delete_folder_hex),
        cmocka_unit_test(test_audit_parse_delete_folder_hex3_error),
        cmocka_unit_test(test_audit_parse_delete_folder_hex4_error),
        cmocka_unit_test(test_audit_parse_delete_folder_hex5_error),
        };

    return cmocka_run_group_tests(tests, setup_group, teardown_group);
}<|MERGE_RESOLUTION|>--- conflicted
+++ resolved
@@ -561,14 +561,10 @@
     syscheck.directories = config;
     syscheck.max_audit_entries = 100;
 
-<<<<<<< HEAD
+    count_reload_retries = 0;
+    // In audit_reload_rules()
     expect_string_count(__wrap__mtdebug2, tag, SYSCHECK_MODULE_TAG, 5);
     expect_string_count(__wrap__mtdebug2, formatted_msg, "(6251): Match audit_key: 'key=\"wazuh_fim\"'", 5);
-=======
-    count_reload_retries = 0;
-    // In audit_reload_rules()
-    expect_string_count(__wrap__mdebug2, formatted_msg, "(6251): Match audit_key: 'key=\"wazuh_fim\"'", 5);
->>>>>>> d3a82a3d
 
     will_return_count(__wrap_fim_manipulated_audit_rules, 0, 5);
     expect_string_count(__wrap__mtwarn, tag, SYSCHECK_MODULE_TAG, 5);
