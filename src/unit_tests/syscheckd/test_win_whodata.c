--- conflicted
+++ resolved
@@ -60,10 +60,7 @@
 extern const wchar_t* event_fields[];
 static int unit_testing = 0;
 static int OSHash_Add_ex_check_data = 1;
-<<<<<<< HEAD
-=======
 static int testing_4659_event = 0;
->>>>>>> 54f794c9
 /**************************************************************************/
 /*************************WRAPS - FIXTURES*********************************/
 int test_group_setup(void **state) {
@@ -333,8 +330,6 @@
     return 0;
 }
 
-<<<<<<< HEAD
-=======
 static int setup_4659_event(void **state) {
     testing_4659_event = 1;
     return 0;
@@ -344,7 +339,6 @@
     testing_4659_event = 0;
     return 0;
 }
->>>>>>> 54f794c9
 
 void __wrap__mdebug2(const char * file, int line, const char * func, const char *msg, ...) {
     char formatted_msg[OS_MAXSTR];
@@ -437,9 +431,6 @@
     return mock();
 }
 
-<<<<<<< HEAD
-void __wrap_free_whodata_event(whodata_evt *w_evt) {
-=======
 void __real_free_whodata_event(whodata_evt *w_evt);
 void __wrap_free_whodata_event(whodata_evt *w_evt) {
     if (testing_4659_event) {
@@ -447,7 +438,6 @@
         return;
     }
 
->>>>>>> 54f794c9
     if (OSHash_Add_ex_check_data) {
         check_expected(w_evt);
     }
@@ -691,11 +681,7 @@
 
         // Set the ACL and ACE data
         ace.Header.AceFlags = CONTAINER_INHERIT_ACE | OBJECT_INHERIT_ACE | SUCCESSFUL_ACCESS_ACE_FLAG;
-<<<<<<< HEAD
         ace.Mask = FILE_WRITE_DATA | FILE_APPEND_DATA | WRITE_DAC | FILE_WRITE_ATTRIBUTES | DELETE;
-=======
-        ace.Mask = FILE_WRITE_DATA | WRITE_DAC | FILE_WRITE_ATTRIBUTES | DELETE;
->>>>>>> 54f794c9
 
         expect_memory(wrap_win_whodata_AllocateAndInitializeSid, pIdentifierAuthority, &world_auth, 6);
         expect_value(wrap_win_whodata_AllocateAndInitializeSid, nSubAuthorityCount, 1);
@@ -732,7 +718,6 @@
     SECURITY_DESCRIPTOR security_descriptor;
     SID_IDENTIFIER_AUTHORITY world_auth = {SECURITY_WORLD_SID_AUTHORITY};
     int ret;
-<<<<<<< HEAD
 
     expect_string(__wrap__mdebug2, formatted_msg, "(6266): The SACL of 'C:\\a\\path' will be configured.");
 
@@ -779,7 +764,33 @@
 
     expect_string(__wrap__merror, formatted_msg, "(6651): The size of the 'C:\\a\\path' SACL could not be obtained.");
 
-=======
+    // Inside set_privilege
+    {
+        expect_string(wrap_win_whodata_LookupPrivilegeValue, lpName, "SeSecurityPrivilege");
+        will_return(wrap_win_whodata_LookupPrivilegeValue, 234567);
+        will_return(wrap_win_whodata_LookupPrivilegeValue, 1);
+
+        expect_value(wrap_win_whodata_AdjustTokenPrivileges, TokenHandle, (HANDLE)123456);
+        expect_value(wrap_win_whodata_AdjustTokenPrivileges, DisableAllPrivileges, 0);
+        will_return(wrap_win_whodata_AdjustTokenPrivileges, 1);
+
+        expect_string(__wrap__mdebug2, formatted_msg, "(6269): The 'SeSecurityPrivilege' privilege has been removed.");
+    }
+
+    will_return(wrap_win_whodata_CloseHandle, 0);
+
+    ret = set_winsacl("C:\\a\\path", 0);
+
+    assert_int_equal(ret, 1);
+}
+
+void test_set_winsacl_fail_to_alloc_new_sacl(void **state) {
+    ACL old_sacl;
+    SECURITY_DESCRIPTOR security_descriptor;
+    SID_IDENTIFIER_AUTHORITY world_auth = {SECURITY_WORLD_SID_AUTHORITY};
+    int ret;
+
+    ev_sid_size = 1;
 
     expect_string(__wrap__mdebug2, formatted_msg, "(6266): The SACL of 'C:\\a\\path' will be configured.");
 
@@ -822,11 +833,13 @@
     expect_string(__wrap__mdebug1, formatted_msg, "(6263): Setting up SACL for 'C:\\a\\path'");
 
     will_return(wrap_win_whodata_GetAclInformation, NULL);
-    will_return(wrap_win_whodata_GetAclInformation, 0);
-
-    expect_string(__wrap__merror, formatted_msg, "(6651): The size of the 'C:\\a\\path' SACL could not be obtained.");
-
->>>>>>> 54f794c9
+    will_return(wrap_win_whodata_GetAclInformation, 1);
+
+    expect_value(wrap_win_whodata_win_alloc, size, 9);
+    will_return(wrap_win_whodata_win_alloc, NULL);
+
+    expect_string(__wrap__merror, formatted_msg, "(6652): No memory could be reserved for the new SACL of 'C:\\a\\path'.");
+
     // Inside set_privilege
     {
         expect_string(wrap_win_whodata_LookupPrivilegeValue, lpName, "SeSecurityPrivilege");
@@ -847,7 +860,7 @@
     assert_int_equal(ret, 1);
 }
 
-void test_set_winsacl_fail_to_alloc_new_sacl(void **state) {
+void test_set_winsacl_fail_to_initialize_new_sacl(void **state) {
     ACL old_sacl;
     SECURITY_DESCRIPTOR security_descriptor;
     SID_IDENTIFIER_AUTHORITY world_auth = {SECURITY_WORLD_SID_AUTHORITY};
@@ -899,9 +912,14 @@
     will_return(wrap_win_whodata_GetAclInformation, 1);
 
     expect_value(wrap_win_whodata_win_alloc, size, 9);
-    will_return(wrap_win_whodata_win_alloc, NULL);
-
-    expect_string(__wrap__merror, formatted_msg, "(6652): No memory could be reserved for the new SACL of 'C:\\a\\path'.");
+    will_return(wrap_win_whodata_win_alloc, 1234);
+
+    expect_value(wrap_win_whodata_InitializeAcl, pAcl, 1234);
+    expect_value(wrap_win_whodata_InitializeAcl, nAclLength, 9);
+    expect_value(wrap_win_whodata_InitializeAcl, dwAclRevision, ACL_REVISION);
+    will_return(wrap_win_whodata_InitializeAcl, 0);
+
+    expect_string(__wrap__merror, formatted_msg, "(6653): The new SACL for 'C:\\a\\path' could not be created.");
 
     // Inside set_privilege
     {
@@ -923,8 +941,9 @@
     assert_int_equal(ret, 1);
 }
 
-void test_set_winsacl_fail_to_initialize_new_sacl(void **state) {
+void test_set_winsacl_fail_getting_ace_from_old_sacl(void **state) {
     ACL old_sacl;
+    ACL_SIZE_INFORMATION old_sacl_info = {.AceCount = 1};
     SECURITY_DESCRIPTOR security_descriptor;
     SID_IDENTIFIER_AUTHORITY world_auth = {SECURITY_WORLD_SID_AUTHORITY};
     int ret;
@@ -971,7 +990,7 @@
 
     expect_string(__wrap__mdebug1, formatted_msg, "(6263): Setting up SACL for 'C:\\a\\path'");
 
-    will_return(wrap_win_whodata_GetAclInformation, NULL);
+    will_return(wrap_win_whodata_GetAclInformation, &old_sacl_info);
     will_return(wrap_win_whodata_GetAclInformation, 1);
 
     expect_value(wrap_win_whodata_win_alloc, size, 9);
@@ -980,9 +999,12 @@
     expect_value(wrap_win_whodata_InitializeAcl, pAcl, 1234);
     expect_value(wrap_win_whodata_InitializeAcl, nAclLength, 9);
     expect_value(wrap_win_whodata_InitializeAcl, dwAclRevision, ACL_REVISION);
-    will_return(wrap_win_whodata_InitializeAcl, 0);
-
-    expect_string(__wrap__merror, formatted_msg, "(6653): The new SACL for 'C:\\a\\path' could not be created.");
+    will_return(wrap_win_whodata_InitializeAcl, 1);
+
+    will_return(wrap_win_whodata_GetAce, NULL);
+    will_return(wrap_win_whodata_GetAce, 0);
+
+    expect_string(__wrap__merror, formatted_msg, "(6654): The ACE number 0 for 'C:\\a\\path' could not be obtained.");
 
     // Inside set_privilege
     {
@@ -1004,7 +1026,7 @@
     assert_int_equal(ret, 1);
 }
 
-void test_set_winsacl_fail_getting_ace_from_old_sacl(void **state) {
+void test_set_winsacl_fail_adding_old_ace_into_new_sacl(void **state) {
     ACL old_sacl;
     ACL_SIZE_INFORMATION old_sacl_info = {.AceCount = 1};
     SECURITY_DESCRIPTOR security_descriptor;
@@ -1064,10 +1086,14 @@
     expect_value(wrap_win_whodata_InitializeAcl, dwAclRevision, ACL_REVISION);
     will_return(wrap_win_whodata_InitializeAcl, 1);
 
-    will_return(wrap_win_whodata_GetAce, NULL);
-    will_return(wrap_win_whodata_GetAce, 0);
-
-    expect_string(__wrap__merror, formatted_msg, "(6654): The ACE number 0 for 'C:\\a\\path' could not be obtained.");
+    will_return(wrap_win_whodata_GetAce, &old_sacl_info);
+    will_return(wrap_win_whodata_GetAce, 1);
+
+    expect_value(wrap_win_whodata_AddAce, pAcl, 1234);
+    will_return(wrap_win_whodata_AddAce, 0);
+
+    expect_string(__wrap__merror, formatted_msg,
+        "(6655): The ACE number 0 of 'C:\\a\\path' could not be copied to the new ACL.");
 
     // Inside set_privilege
     {
@@ -1088,8 +1114,7 @@
 
     assert_int_equal(ret, 1);
 }
-
-void test_set_winsacl_fail_adding_old_ace_into_new_sacl(void **state) {
+void test_set_winsacl_fail_to_alloc_new_ace(void **state) {
     ACL old_sacl;
     ACL_SIZE_INFORMATION old_sacl_info = {.AceCount = 1};
     SECURITY_DESCRIPTOR security_descriptor;
@@ -1153,10 +1178,13 @@
     will_return(wrap_win_whodata_GetAce, 1);
 
     expect_value(wrap_win_whodata_AddAce, pAcl, 1234);
-    will_return(wrap_win_whodata_AddAce, 0);
+    will_return(wrap_win_whodata_AddAce, 1);
+
+    expect_value(wrap_win_whodata_win_alloc, size, 9);
+    will_return(wrap_win_whodata_win_alloc, NULL);
 
     expect_string(__wrap__merror, formatted_msg,
-        "(6655): The ACE number 0 of 'C:\\a\\path' could not be copied to the new ACL.");
+        "(6656): No memory could be reserved for the new ACE of 'C:\\a\\path'.");
 
     // Inside set_privilege
     {
@@ -1177,9 +1205,12 @@
 
     assert_int_equal(ret, 1);
 }
-void test_set_winsacl_fail_to_alloc_new_ace(void **state) {
+
+void test_set_winsacl_fail_to_copy_sid(void **state) {
     ACL old_sacl;
     ACL_SIZE_INFORMATION old_sacl_info = {.AceCount = 1};
+    SYSTEM_AUDIT_ACE ace;
+
     SECURITY_DESCRIPTOR security_descriptor;
     SID_IDENTIFIER_AUTHORITY world_auth = {SECURITY_WORLD_SID_AUTHORITY};
     int ret;
@@ -1218,7 +1249,6 @@
         expect_memory(wrap_win_whodata_AllocateAndInitializeSid, pIdentifierAuthority, &world_auth, 6);
         expect_value(wrap_win_whodata_AllocateAndInitializeSid, nSubAuthorityCount, 1);
         will_return(wrap_win_whodata_AllocateAndInitializeSid, 0);
-<<<<<<< HEAD
 
         will_return(wrap_win_whodata_GetLastError, (unsigned int) 700);
 
@@ -1233,22 +1263,6 @@
     expect_value(wrap_win_whodata_win_alloc, size, 9);
     will_return(wrap_win_whodata_win_alloc, 1234);
 
-=======
-
-        will_return(wrap_win_whodata_GetLastError, (unsigned int) 700);
-
-        expect_string(__wrap__merror, formatted_msg, "(6632): Could not obtain the sid of Everyone. Error '700'.");
-    }
-
-    expect_string(__wrap__mdebug1, formatted_msg, "(6263): Setting up SACL for 'C:\\a\\path'");
-
-    will_return(wrap_win_whodata_GetAclInformation, &old_sacl_info);
-    will_return(wrap_win_whodata_GetAclInformation, 1);
-
-    expect_value(wrap_win_whodata_win_alloc, size, 9);
-    will_return(wrap_win_whodata_win_alloc, 1234);
-
->>>>>>> 54f794c9
     expect_value(wrap_win_whodata_InitializeAcl, pAcl, 1234);
     expect_value(wrap_win_whodata_InitializeAcl, nAclLength, 9);
     expect_value(wrap_win_whodata_InitializeAcl, dwAclRevision, ACL_REVISION);
@@ -1261,10 +1275,9 @@
     will_return(wrap_win_whodata_AddAce, 1);
 
     expect_value(wrap_win_whodata_win_alloc, size, 9);
-    will_return(wrap_win_whodata_win_alloc, NULL);
-
-    expect_string(__wrap__merror, formatted_msg,
-        "(6656): No memory could be reserved for the new ACE of 'C:\\a\\path'.");
+    will_return(wrap_win_whodata_win_alloc, &ace);
+
+    will_return(wrap_win_whodata_CopySid, 0);
 
     // Inside set_privilege
     {
@@ -1284,9 +1297,13 @@
     ret = set_winsacl("C:\\a\\path", 0);
 
     assert_int_equal(ret, 1);
-}
-
-void test_set_winsacl_fail_to_copy_sid(void **state) {
+    assert_int_equal(ace.Header.AceType, SYSTEM_AUDIT_ACE_TYPE);
+    assert_int_equal(ace.Header.AceFlags, CONTAINER_INHERIT_ACE | OBJECT_INHERIT_ACE | SUCCESSFUL_ACCESS_ACE_FLAG);
+    assert_int_equal(ace.Header.AceSize, 9);
+    assert_int_equal(ace.Mask, DELETE | FILE_WRITE_DATA | FILE_APPEND_DATA | WRITE_DAC | FILE_WRITE_ATTRIBUTES);
+}
+
+void test_set_winsacl_fail_to_add_ace(void **state) {
     ACL old_sacl;
     ACL_SIZE_INFORMATION old_sacl_info = {.AceCount = 1};
     SYSTEM_AUDIT_ACE ace;
@@ -1357,7 +1374,12 @@
     expect_value(wrap_win_whodata_win_alloc, size, 9);
     will_return(wrap_win_whodata_win_alloc, &ace);
 
-    will_return(wrap_win_whodata_CopySid, 0);
+    will_return(wrap_win_whodata_CopySid, 1);
+
+    expect_value(wrap_win_whodata_AddAce, pAcl, 1234);
+    will_return(wrap_win_whodata_AddAce, 0);
+
+    expect_string(__wrap__merror, formatted_msg, "(6657): The new ACE could not be added to 'C:\\a\\path'.");
 
     // Inside set_privilege
     {
@@ -1380,117 +1402,7 @@
     assert_int_equal(ace.Header.AceType, SYSTEM_AUDIT_ACE_TYPE);
     assert_int_equal(ace.Header.AceFlags, CONTAINER_INHERIT_ACE | OBJECT_INHERIT_ACE | SUCCESSFUL_ACCESS_ACE_FLAG);
     assert_int_equal(ace.Header.AceSize, 9);
-<<<<<<< HEAD
     assert_int_equal(ace.Mask, DELETE | FILE_WRITE_DATA | FILE_APPEND_DATA | WRITE_DAC | FILE_WRITE_ATTRIBUTES);
-=======
-    assert_int_equal(ace.Mask, DELETE | FILE_WRITE_DATA | WRITE_DAC | FILE_WRITE_ATTRIBUTES);
->>>>>>> 54f794c9
-}
-
-void test_set_winsacl_fail_to_add_ace(void **state) {
-    ACL old_sacl;
-    ACL_SIZE_INFORMATION old_sacl_info = {.AceCount = 1};
-    SYSTEM_AUDIT_ACE ace;
-
-    SECURITY_DESCRIPTOR security_descriptor;
-    SID_IDENTIFIER_AUTHORITY world_auth = {SECURITY_WORLD_SID_AUTHORITY};
-    int ret;
-
-    ev_sid_size = 1;
-
-    expect_string(__wrap__mdebug2, formatted_msg, "(6266): The SACL of 'C:\\a\\path' will be configured.");
-
-    expect_value(wrap_win_whodata_OpenProcessToken, DesiredAccess, TOKEN_ADJUST_PRIVILEGES);
-    will_return(wrap_win_whodata_OpenProcessToken, (HANDLE)123456);
-    will_return(wrap_win_whodata_OpenProcessToken, 1);
-
-    // Inside set_privilege
-    {
-        expect_string(wrap_win_whodata_LookupPrivilegeValue, lpName, "SeSecurityPrivilege");
-        will_return(wrap_win_whodata_LookupPrivilegeValue, 234567);
-        will_return(wrap_win_whodata_LookupPrivilegeValue, 1);
-
-        expect_value(wrap_win_whodata_AdjustTokenPrivileges, TokenHandle, (HANDLE)123456);
-        expect_value(wrap_win_whodata_AdjustTokenPrivileges, DisableAllPrivileges, 0);
-        will_return(wrap_win_whodata_AdjustTokenPrivileges, 1);
-
-        expect_string(__wrap__mdebug2, formatted_msg, "(6268): The 'SeSecurityPrivilege' privilege has been added.");
-    }
-
-    // GetNamedSecurity
-    expect_string(wrap_win_whodata_GetNamedSecurityInfo, pObjectName, "C:\\a\\path");
-    expect_value(wrap_win_whodata_GetNamedSecurityInfo, ObjectType, SE_FILE_OBJECT);
-    expect_value(wrap_win_whodata_GetNamedSecurityInfo, SecurityInfo, SACL_SECURITY_INFORMATION);
-    will_return(wrap_win_whodata_GetNamedSecurityInfo, &old_sacl);
-    will_return(wrap_win_whodata_GetNamedSecurityInfo, &security_descriptor);
-    will_return(wrap_win_whodata_GetNamedSecurityInfo, ERROR_SUCCESS);
-
-    // Inside is_valid_sacl
-    {
-        expect_memory(wrap_win_whodata_AllocateAndInitializeSid, pIdentifierAuthority, &world_auth, 6);
-        expect_value(wrap_win_whodata_AllocateAndInitializeSid, nSubAuthorityCount, 1);
-        will_return(wrap_win_whodata_AllocateAndInitializeSid, 0);
-
-        will_return(wrap_win_whodata_GetLastError, (unsigned int) 700);
-
-        expect_string(__wrap__merror, formatted_msg, "(6632): Could not obtain the sid of Everyone. Error '700'.");
-    }
-
-    expect_string(__wrap__mdebug1, formatted_msg, "(6263): Setting up SACL for 'C:\\a\\path'");
-
-    will_return(wrap_win_whodata_GetAclInformation, &old_sacl_info);
-    will_return(wrap_win_whodata_GetAclInformation, 1);
-
-    expect_value(wrap_win_whodata_win_alloc, size, 9);
-    will_return(wrap_win_whodata_win_alloc, 1234);
-
-    expect_value(wrap_win_whodata_InitializeAcl, pAcl, 1234);
-    expect_value(wrap_win_whodata_InitializeAcl, nAclLength, 9);
-    expect_value(wrap_win_whodata_InitializeAcl, dwAclRevision, ACL_REVISION);
-    will_return(wrap_win_whodata_InitializeAcl, 1);
-
-    will_return(wrap_win_whodata_GetAce, &old_sacl_info);
-    will_return(wrap_win_whodata_GetAce, 1);
-
-    expect_value(wrap_win_whodata_AddAce, pAcl, 1234);
-    will_return(wrap_win_whodata_AddAce, 1);
-
-    expect_value(wrap_win_whodata_win_alloc, size, 9);
-    will_return(wrap_win_whodata_win_alloc, &ace);
-
-    will_return(wrap_win_whodata_CopySid, 1);
-
-    expect_value(wrap_win_whodata_AddAce, pAcl, 1234);
-    will_return(wrap_win_whodata_AddAce, 0);
-
-    expect_string(__wrap__merror, formatted_msg, "(6657): The new ACE could not be added to 'C:\\a\\path'.");
-
-    // Inside set_privilege
-    {
-        expect_string(wrap_win_whodata_LookupPrivilegeValue, lpName, "SeSecurityPrivilege");
-        will_return(wrap_win_whodata_LookupPrivilegeValue, 234567);
-        will_return(wrap_win_whodata_LookupPrivilegeValue, 1);
-
-        expect_value(wrap_win_whodata_AdjustTokenPrivileges, TokenHandle, (HANDLE)123456);
-        expect_value(wrap_win_whodata_AdjustTokenPrivileges, DisableAllPrivileges, 0);
-        will_return(wrap_win_whodata_AdjustTokenPrivileges, 1);
-
-        expect_string(__wrap__mdebug2, formatted_msg, "(6269): The 'SeSecurityPrivilege' privilege has been removed.");
-    }
-
-    will_return(wrap_win_whodata_CloseHandle, 0);
-
-    ret = set_winsacl("C:\\a\\path", 0);
-
-    assert_int_equal(ret, 1);
-    assert_int_equal(ace.Header.AceType, SYSTEM_AUDIT_ACE_TYPE);
-    assert_int_equal(ace.Header.AceFlags, CONTAINER_INHERIT_ACE | OBJECT_INHERIT_ACE | SUCCESSFUL_ACCESS_ACE_FLAG);
-    assert_int_equal(ace.Header.AceSize, 9);
-<<<<<<< HEAD
-    assert_int_equal(ace.Mask, DELETE | FILE_WRITE_DATA | FILE_APPEND_DATA | WRITE_DAC | FILE_WRITE_ATTRIBUTES);
-=======
-    assert_int_equal(ace.Mask, DELETE | FILE_WRITE_DATA | WRITE_DAC | FILE_WRITE_ATTRIBUTES);
->>>>>>> 54f794c9
 }
 
 void test_set_winsacl_fail_to_set_security_info(void **state) {
@@ -1601,11 +1513,7 @@
     assert_int_equal(ace.Header.AceType, SYSTEM_AUDIT_ACE_TYPE);
     assert_int_equal(ace.Header.AceFlags, CONTAINER_INHERIT_ACE | OBJECT_INHERIT_ACE | SUCCESSFUL_ACCESS_ACE_FLAG);
     assert_int_equal(ace.Header.AceSize, 9);
-<<<<<<< HEAD
     assert_int_equal(ace.Mask, DELETE | FILE_WRITE_DATA | FILE_APPEND_DATA | WRITE_DAC | FILE_WRITE_ATTRIBUTES);
-=======
-    assert_int_equal(ace.Mask, DELETE | FILE_WRITE_DATA | WRITE_DAC | FILE_WRITE_ATTRIBUTES);
->>>>>>> 54f794c9
 }
 
 void test_set_winsacl_success(void **state) {
@@ -1714,11 +1622,7 @@
     assert_int_equal(ace.Header.AceType, SYSTEM_AUDIT_ACE_TYPE);
     assert_int_equal(ace.Header.AceFlags, CONTAINER_INHERIT_ACE | OBJECT_INHERIT_ACE | SUCCESSFUL_ACCESS_ACE_FLAG);
     assert_int_equal(ace.Header.AceSize, 9);
-<<<<<<< HEAD
     assert_int_equal(ace.Mask, DELETE | FILE_WRITE_DATA | FILE_APPEND_DATA | WRITE_DAC | FILE_WRITE_ATTRIBUTES);
-=======
-    assert_int_equal(ace.Mask, DELETE | FILE_WRITE_DATA | WRITE_DAC | FILE_WRITE_ATTRIBUTES);
->>>>>>> 54f794c9
 }
 
 /**************************************************************************/
@@ -1970,7 +1874,6 @@
 
     will_return(wrap_win_whodata_GetAclInformation, NULL);
     will_return(wrap_win_whodata_GetAclInformation, 0);
-<<<<<<< HEAD
 
     expect_string(__wrap__merror, formatted_msg, "(6687): The size of the 'C:\\a\\path' SACL could not be obtained.");
 
@@ -1995,32 +1898,6 @@
     assert_int_equal(ret, OS_INVALID);
 }
 
-=======
-
-    expect_string(__wrap__merror, formatted_msg, "(6687): The size of the 'C:\\a\\path' SACL could not be obtained.");
-
-    /* goto end */
-    /* Inside set_privilege */
-    {
-        expect_string(wrap_win_whodata_LookupPrivilegeValue, lpName, "SeSecurityPrivilege");
-        will_return(wrap_win_whodata_LookupPrivilegeValue, 234567);
-        will_return(wrap_win_whodata_LookupPrivilegeValue, 1);
-
-        expect_value(wrap_win_whodata_AdjustTokenPrivileges, TokenHandle, (HANDLE)123456);
-        expect_value(wrap_win_whodata_AdjustTokenPrivileges, DisableAllPrivileges, 0);
-        will_return(wrap_win_whodata_AdjustTokenPrivileges, 1);
-
-        expect_string(__wrap__mdebug2, formatted_msg, "(6269): The 'SeSecurityPrivilege' privilege has been removed.");
-    }
-
-    will_return(wrap_win_whodata_CloseHandle, 0);
-
-    ret = w_update_sacl("C:\\a\\path");
-
-    assert_int_equal(ret, OS_INVALID);
-}
-
->>>>>>> 54f794c9
 void test_w_update_sacl_alloc_new_sacl_error(void **state) {
     int ret;
     SID_IDENTIFIER_AUTHORITY world_auth = {SECURITY_WORLD_SID_AUTHORITY};
@@ -3293,11 +3170,7 @@
     // Set the ACL and ACE data
     new_sacl.AceCount=1;
     ace.Header.AceFlags = CONTAINER_INHERIT_ACE | OBJECT_INHERIT_ACE | SUCCESSFUL_ACCESS_ACE_FLAG;
-<<<<<<< HEAD
     ace.Mask = FILE_WRITE_DATA | WRITE_DAC | FILE_APPEND_DATA | FILE_WRITE_ATTRIBUTES | DELETE;
-=======
-    ace.Mask = FILE_WRITE_DATA | WRITE_DAC | FILE_WRITE_ATTRIBUTES | DELETE;
->>>>>>> 54f794c9
 
     expect_memory(wrap_win_whodata_AllocateAndInitializeSid, pIdentifierAuthority, &world_auth, 6);
     expect_value(wrap_win_whodata_AllocateAndInitializeSid, nSubAuthorityCount, 1);
@@ -4644,11 +4517,7 @@
     buffer[3].XmlVal = L"PROCESS_NAME";
     buffer[4].UInt64Val = 4;
     buffer[5].UInt64Val = 1234567890123456789;
-<<<<<<< HEAD
     buffer[6].UInt32Val = DELETE;
-=======
-    buffer[6].UInt32Val = 6;
->>>>>>> 54f794c9
     expect_value(wrap_win_whodata_EvtRender, Context, context);
     expect_value(wrap_win_whodata_EvtRender, Fragment, event);
     expect_value(wrap_win_whodata_EvtRender, Flags, EvtRenderEventValues);
@@ -4723,11 +4592,7 @@
     buffer[3].XmlVal = L"PROCESS_NAME";
     buffer[4].UInt64Val = 4;
     buffer[5].UInt64Val = 1234567890123456789;
-<<<<<<< HEAD
     buffer[6].UInt32Val = DELETE;
-=======
-    buffer[6].UInt32Val = 6;
->>>>>>> 54f794c9
     expect_value(wrap_win_whodata_EvtRender, Context, context);
     expect_value(wrap_win_whodata_EvtRender, Fragment, event);
     expect_value(wrap_win_whodata_EvtRender, Flags, EvtRenderEventValues);
@@ -5503,7 +5368,6 @@
 
     expect_function_call(__wrap_fim_whodata_event);
 
-<<<<<<< HEAD
     expect_value(__wrap_free_whodata_event, w_evt, w_evt);
 
     int ret = whodata_callback(action, NULL, event);
@@ -5575,15 +5439,12 @@
     expect_string(__wrap_OSHash_Delete_ex, key, "1234567890123456789");
     will_return(__wrap_OSHash_Delete_ex, w_evt);
 
-=======
->>>>>>> 54f794c9
     expect_function_call(__wrap_fim_configuration_directory);
     expect_string(__wrap_fim_configuration_directory, path, "C:\\a\\path");
     expect_string(__wrap_fim_configuration_directory, entry, "file");
     will_return(__wrap_fim_configuration_directory, 0);
 
     expect_function_call(__wrap_fim_checker);
-<<<<<<< HEAD
     expect_value(__wrap_fim_checker, w_evt, w_evt);
     expect_value(__wrap_fim_checker, report, 1);
 
@@ -5595,11 +5456,6 @@
 
     expect_string(__wrap__mdebug1, formatted_msg, "(6288): Could not refresh the SACL of 'C:\\a\\path'. Its event will not be reported.");
 
-=======
-    expect_value(__wrap_fim_checker, w_evt, NULL);
-    expect_value(__wrap_fim_checker, report, 1);
-
->>>>>>> 54f794c9
     expect_value(__wrap_free_whodata_event, w_evt, w_evt);
 
     int ret = whodata_callback(action, NULL, event);
@@ -6575,8 +6431,6 @@
     assert_int_equal(ret, 0);
 }
 
-<<<<<<< HEAD
-=======
 void test_whodata_callback_event_4659_no_path(void **state) {
     EVT_SUBSCRIBE_NOTIFY_ACTION action = EvtSubscribeActionDeliver;
     EVT_HANDLE event;
@@ -7018,7 +6872,6 @@
     assert_int_equal(ret, 0);
 }
 
->>>>>>> 54f794c9
 /********************************************************************************************/
 void test_check_object_sacl_open_process_error(void **state) {
     int ret;
@@ -7213,11 +7066,7 @@
 
         // Set the ACL and ACE data
         ace.Header.AceFlags = CONTAINER_INHERIT_ACE | OBJECT_INHERIT_ACE | SUCCESSFUL_ACCESS_ACE_FLAG;
-<<<<<<< HEAD
         ace.Mask = FILE_WRITE_DATA | FILE_APPEND_DATA | WRITE_DAC | FILE_WRITE_ATTRIBUTES | DELETE;
-=======
-        ace.Mask = FILE_WRITE_DATA | WRITE_DAC | FILE_WRITE_ATTRIBUTES | DELETE;
->>>>>>> 54f794c9
 
         expect_memory(wrap_win_whodata_AllocateAndInitializeSid, pIdentifierAuthority, &world_auth, 6);
         expect_value(wrap_win_whodata_AllocateAndInitializeSid, nSubAuthorityCount, 1);
@@ -7934,21 +7783,12 @@
     wchar_t *expected_output = L"Event[ System[band(Keywords, 9007199254740992)] and "
                                 "( ( ( EventData/Data[@Name='ObjectType'] = 'File' ) and "
                                 "( (  System/EventID = 4656 or System/EventID = 4663 ) and "
-<<<<<<< HEAD
-                                "( EventData[band(Data[@Name='AccessMask'], 327938‬)] ) ) ) or "
-                                "System/EventID = 4658 or System/EventID = 4660 ) ]";
-
-    set_subscription_query(output);
-
-    assert_memory_equal(output, expected_output, wcslen(expected_output));
-=======
                                 "( EventData[band(Data[@Name='AccessMask'], 327938)] ) ) ) or "
                                 "System/EventID = 4658 or System/EventID = 4659 or System/EventID = 4660 ) ]";
 
     set_subscription_query(output);
 
     assert_memory_equal(output, expected_output, sizeof(wchar_t) * wcslen(expected_output));
->>>>>>> 54f794c9
 }
 
 void test_set_policies_unable_to_remove_backup_file(void **state) {
@@ -8232,11 +8072,7 @@
 
     expect_value(__wrap_free_whodata_event, w_evt, (whodata_evt *)3456);
 
-<<<<<<< HEAD
     expect_string(__wrap__mdebug1, formatted_msg, "(6236): '102' events have been deleted from the whodata list.");
-=======
-    expect_string(__wrap__mdebug1, formatted_msg, "(6236): '3' events have been deleted from the whodata list.");
->>>>>>> 54f794c9
 
     whodata_list_remove_multiple(syscheck.w_clist.current_size * 10);
 
@@ -8327,11 +8163,7 @@
 
         expect_value(__wrap_free_whodata_event, w_evt, (whodata_evt *)3456);
 
-<<<<<<< HEAD
         expect_string(__wrap__mdebug1, formatted_msg, "(6236): '3' events have been deleted from the whodata list.");
-=======
-        expect_string(__wrap__mdebug1, formatted_msg, "(6236): '102' events have been deleted from the whodata list.");
->>>>>>> 54f794c9
     }
 
     node = whodata_list_add(strdup("A node"));
@@ -8609,11 +8441,7 @@
 
             // Set the ACL and ACE data
             ace.Header.AceFlags = CONTAINER_INHERIT_ACE | OBJECT_INHERIT_ACE | SUCCESSFUL_ACCESS_ACE_FLAG;
-<<<<<<< HEAD
             ace.Mask = FILE_WRITE_DATA | FILE_APPEND_DATA | WRITE_DAC | FILE_WRITE_ATTRIBUTES | DELETE;
-=======
-            ace.Mask = FILE_WRITE_DATA | WRITE_DAC | FILE_WRITE_ATTRIBUTES | DELETE;
->>>>>>> 54f794c9
 
             expect_memory(wrap_win_whodata_AllocateAndInitializeSid, pIdentifierAuthority, &world_auth, 6);
             expect_value(wrap_win_whodata_AllocateAndInitializeSid, nSubAuthorityCount, 1);
@@ -9076,10 +8904,7 @@
         cmocka_unit_test_setup_teardown(test_whodata_callback_event_4658_file_moved_or_renamed, setup_win_whodata_evt, teardown_win_whodata_evt),
         cmocka_unit_test_setup_teardown(test_whodata_callback_event_4658_file_not_modified, setup_win_whodata_evt, teardown_win_whodata_evt),
         cmocka_unit_test_setup_teardown(test_whodata_callback_event_4658_trigger_directory_scan, setup_win_whodata_evt, teardown_win_whodata_evt),
-<<<<<<< HEAD
         cmocka_unit_test_setup_teardown(test_whodata_callback_event_4658_rename_dir, setup_win_whodata_evt, teardown_win_whodata_evt),
-=======
->>>>>>> 54f794c9
         cmocka_unit_test_setup_teardown(test_whodata_callback_event_4658_new_file_added, setup_win_whodata_evt, teardown_win_whodata_evt),
         cmocka_unit_test_setup_teardown(test_whodata_callback_event_4658_no_new_files, setup_win_whodata_evt, teardown_win_whodata_evt),
         cmocka_unit_test_setup_teardown(test_whodata_callback_event_4658_scan_aborted, setup_win_whodata_evt, teardown_win_whodata_evt),
@@ -9091,15 +8916,12 @@
         cmocka_unit_test_setup_teardown(test_whodata_callback_event_4663_no_event, setup_win_whodata_evt, teardown_win_whodata_evt),
         cmocka_unit_test_setup_teardown(test_whodata_callback_event_4663_dir, setup_event_4663_dir, teardown_event_4663_dir),
         cmocka_unit_test_setup_teardown(test_whodata_callback_event_4663_dir_removed, setup_win_whodata_evt, teardown_win_whodata_evt),
-<<<<<<< HEAD
-=======
         cmocka_unit_test_setup_teardown(test_whodata_callback_event_4659_no_path, setup_4659_event, teardown_4659_event),
         cmocka_unit_test_setup_teardown(test_whodata_callback_event_4659_file_not_monitored, setup_4659_event, teardown_4659_event),
         cmocka_unit_test_setup_teardown(test_whodata_callback_event_4659_file_not_whodata, setup_4659_event, teardown_4659_event),
         cmocka_unit_test_setup_teardown(test_whodata_callback_event_4659_device_not_found, setup_4659_event, teardown_4659_event),
         cmocka_unit_test_setup_teardown(test_whodata_callback_event_4659_is_directory, setup_4659_event, teardown_4659_event),
         cmocka_unit_test_setup_teardown(test_whodata_callback_event_4659_is_file, setup_4659_event, teardown_4659_event),
->>>>>>> 54f794c9
         /* check_object_sacl */
         cmocka_unit_test(test_check_object_sacl_open_process_error),
         cmocka_unit_test(test_check_object_sacl_unable_to_set_privilege),
