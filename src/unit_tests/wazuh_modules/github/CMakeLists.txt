# Copyright (C) 2015, Wazuh Inc.
#
# This program is free software; you can redistribute it
# and/or modify it under the terms of the GNU General Public
# License (version 2) as published by the FSF - Free Software
# Foundation.

#include wrappers
include(${SRC_FOLDER}/unit_tests/wrappers/wazuh/shared/shared.cmake)

# Tests list and flags
list(APPEND tests_names "test_wm_github")
<<<<<<< HEAD
set(WM_GITHUB_BASE_FLAGS "-Wl,--wrap,_mwarn -Wl,--wrap,_mdebug1 -Wl,--wrap,_merror -Wl,--wrap,_mtinfo -Wl,--wrap,_mterror\
                          -Wl,--wrap,_mtwarn -Wl,--wrap,_mtdebug1 -Wl,--wrap,_mtdebug2 -Wl,--wrap,StartMQ -Wl,--wrap,sleep \
                          -Wl,--wrap,OS_IsValidIP -Wl,--wrap,OSMatch_Execute -Wl,--wrap,wm_sendmsg -Wl,--wrap,OSRegex_Compile \
                          -Wl,--wrap,wm_state_io -Wl,--wrap,OSRegex_Execute -Wl,--wrap,OSRegex_Execute_ex -Wl,--wrap,OSMatch_Compile \
                          -Wl,--wrap,OSRegex_FreePattern -Wl,--wrap,wurl_http_request -Wl,--wrap,strftime -Wl,--wrap,gmtime_r")
if(${TARGET} STREQUAL "winagent")
    list(APPEND tests_flags "${WM_GITHUB_BASE_FLAGS} -Wl,--wrap=syscom_dispatch -Wl,--wrap=Start_win32_Syscheck -Wl,--wrap=is_fim_shutdown \ 
                             -Wl,--wrap=fim_db_teardown -Wl,--wrap=_imp__dbsync_initialize -Wl,--wrap=_imp__rsync_initialize")
else()
    list(APPEND tests_flags "${WM_GITHUB_BASE_FLAGS}")
endif()

=======
list(APPEND tests_flags "-Wl,--wrap,_mwarn -Wl,--wrap,_mdebug1 -Wl,--wrap,_merror -Wl,--wrap,_mtinfo -Wl,--wrap,_mterror\
                        -Wl,--wrap,_mtwarn -Wl,--wrap,_mtdebug1 -Wl,--wrap,_mtdebug2 -Wl,--wrap,StartMQ -Wl,--wrap,sleep \
                        -Wl,--wrap,OS_IsValidIP -Wl,--wrap,OSMatch_Execute -Wl,--wrap,wm_sendmsg -Wl,--wrap,OSRegex_Compile \
                        -Wl,--wrap,wm_state_io -Wl,--wrap,OSRegex_Execute -Wl,--wrap,OSRegex_Execute_ex -Wl,--wrap,OSMatch_Compile \
                        -Wl,--wrap,OSRegex_FreePattern -Wl,--wrap,wurl_http_request -Wl,--wrap,strftime -Wl,--wrap,gmtime_r \
                        -Wl,--wrap,isDebug")
>>>>>>> 2b63741c
list(APPEND use_shared_libs 1)

list(APPEND shared_libs "../scheduling/wmodules_scheduling_helpers.h")
list(APPEND shared_libs "../scheduling/wmodules_scheduling_helpers.c")

# Generate wazuh modules library
file(GLOB github ../../../wazuh_modules/*.o)
list(REMOVE_ITEM github ../../../wazuh_modules/main.o)

add_library(GITHUB_O STATIC ${github})

set_source_files_properties(
  ${github}
  PROPERTIES
  EXTERNAL_OBJECT true
  GENERATED true
  )

set_target_properties(
  GITHUB_O
  PROPERTIES
  LINKER_LANGUAGE C
  )

target_link_libraries(GITHUB_O ${WAZUHLIB} ${WAZUHEXT} -lpthread)


# Compiling tests
list(LENGTH tests_names count)
math(EXPR count "${count} - 1")
foreach(counter RANGE ${count})
    list(GET tests_names ${counter} test_name)
    list(GET tests_flags ${counter} test_flags)
    list(GET use_shared_libs ${counter} use_libs)

    if(use_libs EQUAL "1")
      add_executable(${test_name} ${test_name}.c ${shared_libs})
    else ()
      add_executable(${test_name} ${test_name}.c)
    endif()

    if(${TARGET} STREQUAL "server")
        target_link_libraries(
            ${test_name}
            ${WAZUHLIB}
            ${WAZUHEXT}
            GITHUB_O
            -lcmocka
            -ldl
            -fprofile-arcs
            -ftest-coverage
        )
    else()
        target_link_libraries(
            ${test_name}
            ${TEST_DEPS}
        )
    endif()


    if(NOT test_flags STREQUAL " ")
        target_link_libraries(
            ${test_name}
            ${test_flags}
        )
    endif()
    add_test(NAME ${test_name} COMMAND ${test_name})
endforeach()<|MERGE_RESOLUTION|>--- conflicted
+++ resolved
@@ -10,12 +10,12 @@
 
 # Tests list and flags
 list(APPEND tests_names "test_wm_github")
-<<<<<<< HEAD
 set(WM_GITHUB_BASE_FLAGS "-Wl,--wrap,_mwarn -Wl,--wrap,_mdebug1 -Wl,--wrap,_merror -Wl,--wrap,_mtinfo -Wl,--wrap,_mterror\
                           -Wl,--wrap,_mtwarn -Wl,--wrap,_mtdebug1 -Wl,--wrap,_mtdebug2 -Wl,--wrap,StartMQ -Wl,--wrap,sleep \
                           -Wl,--wrap,OS_IsValidIP -Wl,--wrap,OSMatch_Execute -Wl,--wrap,wm_sendmsg -Wl,--wrap,OSRegex_Compile \
                           -Wl,--wrap,wm_state_io -Wl,--wrap,OSRegex_Execute -Wl,--wrap,OSRegex_Execute_ex -Wl,--wrap,OSMatch_Compile \
-                          -Wl,--wrap,OSRegex_FreePattern -Wl,--wrap,wurl_http_request -Wl,--wrap,strftime -Wl,--wrap,gmtime_r")
+                          -Wl,--wrap,OSRegex_FreePattern -Wl,--wrap,wurl_http_request -Wl,--wrap,strftime -Wl,--wrap,gmtime_r \
+                          -Wl,--wrap,isDebug")
 if(${TARGET} STREQUAL "winagent")
     list(APPEND tests_flags "${WM_GITHUB_BASE_FLAGS} -Wl,--wrap=syscom_dispatch -Wl,--wrap=Start_win32_Syscheck -Wl,--wrap=is_fim_shutdown \ 
                              -Wl,--wrap=fim_db_teardown -Wl,--wrap=_imp__dbsync_initialize -Wl,--wrap=_imp__rsync_initialize")
@@ -23,14 +23,6 @@
     list(APPEND tests_flags "${WM_GITHUB_BASE_FLAGS}")
 endif()
 
-=======
-list(APPEND tests_flags "-Wl,--wrap,_mwarn -Wl,--wrap,_mdebug1 -Wl,--wrap,_merror -Wl,--wrap,_mtinfo -Wl,--wrap,_mterror\
-                        -Wl,--wrap,_mtwarn -Wl,--wrap,_mtdebug1 -Wl,--wrap,_mtdebug2 -Wl,--wrap,StartMQ -Wl,--wrap,sleep \
-                        -Wl,--wrap,OS_IsValidIP -Wl,--wrap,OSMatch_Execute -Wl,--wrap,wm_sendmsg -Wl,--wrap,OSRegex_Compile \
-                        -Wl,--wrap,wm_state_io -Wl,--wrap,OSRegex_Execute -Wl,--wrap,OSRegex_Execute_ex -Wl,--wrap,OSMatch_Compile \
-                        -Wl,--wrap,OSRegex_FreePattern -Wl,--wrap,wurl_http_request -Wl,--wrap,strftime -Wl,--wrap,gmtime_r \
-                        -Wl,--wrap,isDebug")
->>>>>>> 2b63741c
 list(APPEND use_shared_libs 1)
 
 list(APPEND shared_libs "../scheduling/wmodules_scheduling_helpers.h")
