# Generate os_auth library
file(GLOB os_auth_files
    ${SRC_FOLDER}/os_auth/*.o
    ${SRC_FOLDER}/addagent/*.o)
list(REMOVE_ITEM os_auth_files ${SRC_FOLDER}/os_auth/main-server.o)
list(REMOVE_ITEM os_auth_files ${SRC_FOLDER}/addagent/main.o)

add_library(OS_AUTH_O STATIC ${os_auth_files})

set_source_files_properties(
    ${os_auth_files}
    PROPERTIES
    EXTERNAL_OBJECT true
    GENERATED true
)

set_target_properties(
    OS_AUTH_O
    PROPERTIES
    LINKER_LANGUAGE C
)

target_link_libraries(OS_AUTH_O ${WAZUHLIB} ${WAZUHEXT} -lpthread)

#include wrappers
include(${SRC_FOLDER}/unit_tests/wrappers/wazuh/shared/shared.cmake)
include_directories(${SRC_FOLDER}/os_auth)
# Generate Analysisd tests
list(APPEND os_auth_names "test_auth_parse")
list(APPEND os_auth_flags "${DEBUG_OP_WRAPPERS} -Wl,--wrap,OS_IsValidIP")
list(APPEND os_auth_names "test_auth_validate")
list(APPEND os_auth_flags "${DEBUG_OP_WRAPPERS} \
                           -Wl,--wrap,opendir -Wl,--wrap,closedir -Wl,--wrap,OS_RemoveAgentGroup -Wl,--wrap,add_remove \
                           -Wl,--wrap,wdb_get_agent_info -Wl,--wrap,difftime -Wl,--wrap,OS_IsValidIP")
list(APPEND os_auth_names "test_auth_add")
list(APPEND os_auth_flags "${DEBUG_OP_WRAPPERS} -Wl,--wrap,OS_IsValidIP")
list(APPEND os_auth_names "test_ssl")
list(APPEND os_auth_flags "-Wl,--wrap,SSL_read -Wl,--wrap=SSL_new")
list(APPEND os_auth_names "test_auth_key_request")
list(APPEND os_auth_flags "-Wl,--wrap,_merror -Wl,--wrap,_mwarn -Wl,--wrap,_minfo -Wl,--wrap,_mdebug1 -Wl,--wrap,_mdebug2 \
                           -Wl,--wrap,wm_exec -Wl,--wrap,wpopenv -Wl,--wrap,fgets -Wl,--wrap,popen \
                           -Wl,--wrap,cJSON_GetObjectItem -Wl,--wrap,close -Wl,-wrap,send -Wl,--wrap,cJSON_ParseWithOpts \
                           -Wl,--wrap,recv -Wl,--wrap,setsockopt -Wl,--wrap,fcntl -Wl,--wrap,connect -Wl,--wrap,socket \
                           -Wl,--wrap,w_request_agent_add_clustered -Wl,--wrap,sleep -Wl,--wrap,cJSON_Delete -Wl,--wrap,local_add \
                           -Wl,--wrap,fclose -Wl,--wrap,fflush -Wl,--wrap,fgetpos -Wl,--wrap,fopen -Wl,--wrap,fread -Wl,--wrap,fseek \
                           -Wl,--wrap,fwrite -Wl,--wrap,remove -Wl,--wrap=fgetc -Wl,--wrap,getpid -Wl,--wrap,wfopen \
                           -Wl,--wrap,external_socket_connect ${HASH_OP_WRAPPERS}")
list(APPEND os_auth_names "test_auth")
list(APPEND os_auth_flags "${DEBUG_OP_WRAPPERS} \
                           -Wl,--wrap,os_random -Wl,--wrap,GetRandomNoise -Wl,--wrap,getuname -Wl,--wrap,time -Wl,--wrap,wfopen")
list(APPEND os_auth_names "test_generate_cert")
list (APPEND os_auth_flags "-Wl,--wrap,PEM_write_PrivateKey -Wl,--wrap,PEM_write_X509 -Wl,--wrap,RSA_generate_key_ex \
<<<<<<< HEAD
                            -Wl,--wrap,X509_sign -Wl,--wrap,_merror -Wl,--wrap,popen \
=======
                            -Wl,--wrap,X509_sign -Wl,--wrap,_merror -Wl,--wrap,wfopen \
>>>>>>> 31c1d703
                            -Wl,--wrap,fopen -Wl,--wrap,fclose -Wl,--wrap,fflush -Wl,--wrap,fgetpos -Wl,--wrap,fread \
                            -Wl,--wrap,fseek -Wl,--wrap,fwrite -Wl,--wrap,remove -Wl,--wrap,fgetc -Wl,--wrap,fgets \
                            -Wl,--wrap,RSA_new -Wl,--wrap,EVP_PKEY_new -Wl,--wrap,X509_new")
list(APPEND os_auth_names "test_authd-config")
list(APPEND os_auth_flags "${DEBUG_OP_WRAPPERS}")

list(LENGTH os_auth_names count)
math(EXPR count "${count} - 1")
foreach(counter RANGE ${count})
    list(GET os_auth_names ${counter} os_auth_test_name)
    list(GET os_auth_flags ${counter} os_auth_test_flags)

    add_executable(${os_auth_test_name} ${os_auth_test_name}.c)

    target_link_libraries(
        ${os_auth_test_name}
        ${WAZUHLIB}
        ${WAZUHEXT}
        OS_AUTH_O
        ${TEST_DEPS}
    )

    if(NOT os_auth_test_flags STREQUAL " ")
        target_link_libraries(
            ${os_auth_test_name}
            ${os_auth_test_flags}
        )
    endif()
    add_test(NAME ${os_auth_test_name} COMMAND ${os_auth_test_name})
endforeach()<|MERGE_RESOLUTION|>--- conflicted
+++ resolved
@@ -50,14 +50,10 @@
                            -Wl,--wrap,os_random -Wl,--wrap,GetRandomNoise -Wl,--wrap,getuname -Wl,--wrap,time -Wl,--wrap,wfopen")
 list(APPEND os_auth_names "test_generate_cert")
 list (APPEND os_auth_flags "-Wl,--wrap,PEM_write_PrivateKey -Wl,--wrap,PEM_write_X509 -Wl,--wrap,RSA_generate_key_ex \
-<<<<<<< HEAD
-                            -Wl,--wrap,X509_sign -Wl,--wrap,_merror -Wl,--wrap,popen \
-=======
                             -Wl,--wrap,X509_sign -Wl,--wrap,_merror -Wl,--wrap,wfopen \
->>>>>>> 31c1d703
                             -Wl,--wrap,fopen -Wl,--wrap,fclose -Wl,--wrap,fflush -Wl,--wrap,fgetpos -Wl,--wrap,fread \
                             -Wl,--wrap,fseek -Wl,--wrap,fwrite -Wl,--wrap,remove -Wl,--wrap,fgetc -Wl,--wrap,fgets \
-                            -Wl,--wrap,RSA_new -Wl,--wrap,EVP_PKEY_new -Wl,--wrap,X509_new")
+                            -Wl,--wrap,RSA_new -Wl,--wrap,EVP_PKEY_new -Wl,--wrap,X509_new -Wl,--wrap,popen")
 list(APPEND os_auth_names "test_authd-config")
 list(APPEND os_auth_flags "${DEBUG_OP_WRAPPERS}")
 
