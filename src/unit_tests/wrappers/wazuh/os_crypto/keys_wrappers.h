--- conflicted
+++ resolved
@@ -19,14 +19,10 @@
 
 int __wrap_OS_IsAllowedID(__attribute__((unused)) keystore *keys, const char *id);
 
-<<<<<<< HEAD
-int __wrap_OS_AddSocket(__attribute__((unused)) keystore *keys, unsigned int i, int sock);
-=======
 keyentry * __wrap_OS_DupKeyEntry(const keyentry * key);
 
 int __wrap_OS_AddSocket(keystore * keys, unsigned int i, int sock);
 
 void __wrap_OS_FreeKey(keyentry *key);
->>>>>>> e0f76940
 
 #endif