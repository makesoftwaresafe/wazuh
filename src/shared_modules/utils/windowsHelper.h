--- conflicted
+++ resolved
@@ -25,10 +25,7 @@
 #include <versionhelpers.h>
 #include "mem_op.h"
 #include "stringHelper.h"
-<<<<<<< HEAD
 #include "encodingWindowsHelper.h"
-=======
->>>>>>> 6527eb00
 
 #pragma GCC diagnostic push
 #pragma GCC diagnostic ignored "-Wunused-function"
@@ -216,23 +213,7 @@
 
         static std::string getAdapterNameStr(const std::wstring& adapterName)
         {
-<<<<<<< HEAD
             return Utils::EncodingWindowsHelper::wstringToStringUTF8(adapterName);
-=======
-            std::string retVal;
-            const std::wstring wfriendlyName(adapterName);
-            if (!wfriendlyName.empty())
-            {
-                const auto wSize{static_cast<int>(wfriendlyName.size())};
-                const auto sizeNeeded {WideCharToMultiByte(CP_UTF8, 0, wfriendlyName.data(), wSize, nullptr, 0, nullptr, nullptr)};
-                const auto buffer{std::make_unique<char[]>(sizeNeeded)};
-                if (WideCharToMultiByte(CP_UTF8, 0, wfriendlyName.data(), wSize, buffer.get(), sizeNeeded, nullptr, nullptr) > 0)
-                {
-                    retVal.assign(buffer.get(), sizeNeeded);
-                }
-            }
-            return retVal;
->>>>>>> 6527eb00
         }
 
         static void getAdapters(std::unique_ptr<IP_ADAPTER_ADDRESSES, IPAddressSmartDeleter>& interfacesAddress)
