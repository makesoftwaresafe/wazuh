/*
 * Wazuh shared modules utils
 * Copyright (C) 2015-2021, Wazuh Inc.
 * October 14, 2020.
 *
 * This program is free software; you can redistribute it
 * and/or modify it under the terms of the GNU General Public
 * License (version 2) as published by the FSF - Free Software
 * Foundation.
 */

#ifdef WIN32

#ifndef _REGISTRY_HELPER_H
#define _REGISTRY_HELPER_H

#include <string>
#include <windows.h>
#include <winreg.h>
#include <cstdio>
#include <memory>
#include "encodingWindowsHelper.h"

#pragma GCC diagnostic push
#pragma GCC diagnostic ignored "-Wunused-function"

namespace Utils
{
    class Registry final
    {
        public:
            Registry(const HKEY key, const std::string& subKey = "", const REGSAM access = KEY_READ)
                : m_registryKey{openRegistry(key, subKey, access)}
            {}
            ~Registry()
            {
                RegCloseKey(m_registryKey);
            }

<<<<<<< HEAD
            DWORD dword(const std::string& valueName) const
=======
        bool dword(const std::string& valueName, DWORD& value) const
        {
            DWORD size{sizeof(DWORD)};
            const auto result
            {
                RegQueryValueEx(m_registryKey, valueName.c_str(), nullptr, nullptr, reinterpret_cast<LPBYTE>(&value), &size)
            };
            return result == ERROR_SUCCESS;
        }

        std::vector<std::string> enumerate() const
        {
            std::vector<std::string> ret;
            constexpr auto MAX_KEY_NAME_SIZE{255};//https://docs.microsoft.com/en-us/windows/win32/sysinfo/registry-element-size-limits
            char buff[MAX_KEY_NAME_SIZE]{};
            DWORD size{MAX_KEY_NAME_SIZE};
            DWORD index{0};
            auto result{RegEnumKeyEx(m_registryKey, index, buff, &size, nullptr, nullptr, nullptr, nullptr)};
            while(result == ERROR_SUCCESS)
>>>>>>> abcb629e
            {
                DWORD ret{};
                DWORD size{sizeof(DWORD)};
                const auto result
                {
                    RegQueryValueEx(m_registryKey, valueName.c_str(), nullptr, nullptr, reinterpret_cast<LPBYTE>(&ret), &size)
                };

                if (result != ERROR_SUCCESS)
                {
                    throw std::system_error
                    {
                        result,
                        std::system_category(),
                        "Error reading DWORD value of: " + valueName
                    };
                }

                return ret;
            }

            bool dword(const std::string& valueName, DWORD& value) const
            {
                bool ret{true};

                try
                {
                    value = this->dword(valueName);
                }
                catch (...)
                {
                    ret = false;
                }

                return ret;
            }

            std::vector<std::string> enumerate() const
            {
                std::vector<std::string> ret;
                constexpr auto MAX_KEY_NAME_SIZE{255};//https://docs.microsoft.com/en-us/windows/win32/sysinfo/registry-element-size-limits
                char buff[MAX_KEY_NAME_SIZE] {};
                DWORD size{MAX_KEY_NAME_SIZE};
                DWORD index{0};
                auto result{RegEnumKeyEx(m_registryKey, index, buff, &size, nullptr, nullptr, nullptr, nullptr)};

                while (result == ERROR_SUCCESS)
                {
                    ret.push_back(buff);
                    size = MAX_KEY_NAME_SIZE;
                    ++index;
                    result = RegEnumKeyEx(m_registryKey, index, buff, &size, nullptr, nullptr, nullptr, nullptr);
                }

                if (result != ERROR_NO_MORE_ITEMS)
                {
                    throw std::system_error
                    {
                        result,
                        std::system_category(),
                        "Error enumerating registry."
                    };
                }

                return ret;
            }

            bool enumerate(std::vector<std::string>& values) const
            {
                bool ret{true};

                try
                {
                    values = this->enumerate();
                }
                catch (...)
                {
                    ret = false;
                }

                return ret;
            }

            std::string string(const std::string& valueName) const
            {
                DWORD size{0};
                auto result
                {
                    RegQueryValueEx(m_registryKey, valueName.c_str(), nullptr, nullptr, nullptr, &size)
                };

                if (result != ERROR_SUCCESS)
                {
                    throw std::system_error
                    {
                        result,
                        std::system_category(),
                        "Error reading the size of: " + valueName
                    };
                }

                const auto spBuff{std::make_unique<BYTE[]>(size)};

                if (!spBuff)
                {
                    throw std::runtime_error
                    {
                        "Error allocating memory to read String value of: " + valueName
                    };
                }

                result = RegQueryValueEx(m_registryKey, valueName.c_str(), nullptr, nullptr, spBuff.get(), &size);

                if (result != ERROR_SUCCESS)
                {
                    throw std::system_error
                    {
                        result,
                        std::system_category(),
                        "Error reading String value of: " + valueName
                    };
                }

                return std::string{reinterpret_cast<const char*>(spBuff.get())};
            }

            bool string(const std::string& valueName, std::string& value) const
            {
                bool ret{true};

                try
                {
                    value = EncodingWindowsHelper::stringAnsiToStringUTF8(this->string(valueName));
                }
                catch (...)
                {
                    ret = false;
                }

                return ret;
            }

        private:
            static HKEY openRegistry(const HKEY key, const std::string& subKey, const REGSAM access)
            {
                HKEY ret{nullptr};
                const auto result
                {
                    RegOpenKeyEx(key, subKey.c_str(), 0, access, &ret)
                };

                if (result != ERROR_SUCCESS)
                {
                    throw std::system_error
                    {
                        result,
                        std::system_category(),
                        "Error opening registry: " + subKey
                    };
                }

                return ret;
            }
            HKEY m_registryKey;
    };
}

#pragma GCC diagnostic pop

#endif // _REGISTRY_HELPER_H

#endif //WIN32<|MERGE_RESOLUTION|>--- conflicted
+++ resolved
@@ -37,29 +37,7 @@
                 RegCloseKey(m_registryKey);
             }
 
-<<<<<<< HEAD
             DWORD dword(const std::string& valueName) const
-=======
-        bool dword(const std::string& valueName, DWORD& value) const
-        {
-            DWORD size{sizeof(DWORD)};
-            const auto result
-            {
-                RegQueryValueEx(m_registryKey, valueName.c_str(), nullptr, nullptr, reinterpret_cast<LPBYTE>(&value), &size)
-            };
-            return result == ERROR_SUCCESS;
-        }
-
-        std::vector<std::string> enumerate() const
-        {
-            std::vector<std::string> ret;
-            constexpr auto MAX_KEY_NAME_SIZE{255};//https://docs.microsoft.com/en-us/windows/win32/sysinfo/registry-element-size-limits
-            char buff[MAX_KEY_NAME_SIZE]{};
-            DWORD size{MAX_KEY_NAME_SIZE};
-            DWORD index{0};
-            auto result{RegEnumKeyEx(m_registryKey, index, buff, &size, nullptr, nullptr, nullptr, nullptr)};
-            while(result == ERROR_SUCCESS)
->>>>>>> abcb629e
             {
                 DWORD ret{};
                 DWORD size{sizeof(DWORD)};
@@ -83,18 +61,12 @@
 
             bool dword(const std::string& valueName, DWORD& value) const
             {
-                bool ret{true};
-
-                try
-                {
-                    value = this->dword(valueName);
-                }
-                catch (...)
-                {
-                    ret = false;
-                }
-
-                return ret;
+                DWORD size{sizeof(DWORD)};
+                const auto result
+                {
+                    RegQueryValueEx(m_registryKey, valueName.c_str(), nullptr, nullptr, reinterpret_cast<LPBYTE>(&value), &size)
+                };
+                return result == ERROR_SUCCESS;
             }
 
             std::vector<std::string> enumerate() const
