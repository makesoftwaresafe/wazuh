--- conflicted
+++ resolved
@@ -399,11 +399,7 @@
             };
         }
 
-<<<<<<< HEAD
         ifRow->InterfaceIndex = (0 != m_interfaceAddress->IfIndex) ? m_interfaceAddress->IfIndex
-=======
-        ifRow->InterfaceIndex = (0 != m_interfaceAddress->IfIndex) ? m_interfaceAddress->IfIndex 
->>>>>>> 6527eb00
                                                                    : m_interfaceAddress->Ipv6IfIndex;
 
         if (0 != ifRow->InterfaceIndex)
