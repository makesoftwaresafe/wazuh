--- conflicted
+++ resolved
@@ -444,13 +444,8 @@
             s_node->dir_position = dir_position;
 
             if (OSHash_Add_ex(syscheck.fp, file_name, s_node) != 2) {
-<<<<<<< HEAD
-                free(s_node->checksum);
-                free(s_node);
-=======
                 os_free(s_node->checksum);
                 os_free(s_node);
->>>>>>> e180f6f7
                 merror("Unable to add file to db: %s", file_name);
             }
 #ifndef WIN32
@@ -610,14 +605,8 @@
                 if (buf[SK_DB_REPORT_CHANG] == '+') {
                     fullalert = seechanges_addfile(file_name);
                     if (fullalert) {
-<<<<<<< HEAD
                         snprintf(alert_msg, OS_MAXSTR, "%s!%s:%s %s\n%s", c_sum, wd_sum, syscheck.tag[dir_position] ? syscheck.tag[dir_position] : "", file_name, fullalert);
-                        free(fullalert);
-=======
-                        snprintf(alert_msg, OS_MAXSTR, "%s!%s:%s %s\n%s",
-                                c_sum, wd_sum, syscheck.tag[dir_position] ? syscheck.tag[dir_position] : "", file_name, fullalert);
                         os_free(fullalert);
->>>>>>> e180f6f7
                         fullalert = NULL;
                     } else {
                         snprintf(alert_msg, OS_MAXSTR, "%s!%s:%s %s", c_sum, wd_sum, syscheck.tag[dir_position] ? syscheck.tag[dir_position] : "", file_name);
