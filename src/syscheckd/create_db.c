/* Copyright (C) 2015-2019, Wazuh Inc.
 * Copyright (C) 2009 Trend Micro Inc.
 * All right reserved.
 *
 * This program is a free software; you can redistribute it
 * and/or modify it under the terms of the GNU General Public
 * License (version 2) as published by the FSF - Free Software
 * Foundation
 */

#include <math.h>
#include "shared.h"
#include "syscheck.h"
#include "syscheck_op.h"
#include "wazuh_modules/wmodules.h"
#include "integrity_op.h"

// delete this functions
// ==================================
static void print_file_info(struct stat path_stat);
int print_hash_tables();
// ==================================

// Global variables
static int __base_line = 0;
pthread_mutex_t __lastcheck_mutex = PTHREAD_MUTEX_INITIALIZER;

typedef enum fim_alert_type {
    FIM_ADD,
    FIM_DELETE,
    FIM_MODIFICATION
}fim_alert_type;

static const char *FIM_ALERT[] = {
    "Added",
    "Deleted",
    "Modified"
};


int fim_scan() {
    int position = 0;

    minfo(FIM_FREQUENCY_STARTED);

    while (syscheck.dir[position] != NULL) {
        fim_directory(syscheck.dir[position], position, NULL, 0);
        position++;
    }

    __base_line = 1;

    print_hash_tables();
    syscheck.integrity_data = initialize_integrity (syscheck.fim_entry->rows,
            (char * (*)(void *))fim_get_checksum);
    generate_integrity(syscheck.fim_entry, syscheck.integrity_data);
    print_integrity(syscheck.integrity_data);
    minfo(FIM_FREQUENCY_ENDED);

    return 0;
}


int fim_scheduled_scan() {
    int position = 0;

    while (syscheck.dir[position] != NULL) {
        if ( !(syscheck.opts[position] & WHODATA_ACTIVE) &&
             !(syscheck.opts[position] & REALTIME_ACTIVE) ) {
            fim_directory(syscheck.dir[position], position, NULL, 0);
        }
        position++;
    }
    print_hash_tables();
    check_deleted_files();
    return 0;
}


int fim_directory (char * path, int dir_position, whodata_evt * w_evt, int max_depth) {
    DIR *dp;
    struct dirent *entry;
    char *f_name;
    char *s_name;
    char linked_read_file[PATH_MAX + 1] = {'\0'};
    int options;
    int position;
    int check_depth;
    int mode = 0;
    size_t path_size;
    short is_nfs;

    if (!path) {
        merror(NULL_ERROR);
        return OS_INVALID;
    }

    // If the directory have another configuration will come back
    // TODO: check different configuration with parent/siblings directories
    if (position = fim_configuration_directory(path), position != dir_position) {
        return 0;
    }
    options = syscheck.opts[dir_position];

    if (check_depth = fim_check_depth(path, dir_position), check_depth < 0) {
        minfo("A different configuration is applied to this directory: %s", path);
        return 0;
    }

    if(max_depth >= syscheck.max_depth || max_depth >= syscheck.recursion_level[dir_position]) {
        merror(FIM_MAX_RECURSION_LEVEL, path);
        return 0;
    }

    // Open the directory given
    dp = opendir(path);

    if (!dp) {
        merror(FIM_PATH_NOT_OPEN, path, strerror(errno));
        return (-1);
    }

    // Should we check for NFS?
    if (syscheck.skip_nfs) {
        is_nfs = IsNFS(path);
        if (is_nfs != 0) {
            // Error will be -1, and 1 means skipped
            closedir(dp);
            return (is_nfs);
        }
    }

    if (options & REALTIME_ACTIVE) {
        mode = FIM_REALTIME;
    } else if (options & WHODATA_ACTIVE) {
        mode = FIM_WHODATA;
    } else {
        mode = FIM_SCHEDULED;
    }

    // Check for real time flag
    if (options & REALTIME_ACTIVE || options & WHODATA_ACTIVE) {
#if defined INOTIFY_ENABLED || defined WIN32
        realtime_adddir(path, (options & WHODATA_ACTIVE) ? dir_position + 1 : 0);
#else
        mwarn(FIM_WARN_REALTIME_UNSUPPORTED, path);
#endif
    }

    os_calloc(PATH_MAX + 2, sizeof(char), f_name);
    while ((entry = readdir(dp)) != NULL) {
        *linked_read_file = '\0';

        // Ignore . and ..
        if ((strcmp(entry->d_name, ".") == 0) ||
                (strcmp(entry->d_name, "..") == 0)) {
            continue;
        }

        strncpy(f_name, path, PATH_MAX);
        path_size = strlen(path);
        s_name = f_name + path_size;

        // Check if the file name is already null terminated
        if (*(s_name - 1) != PATH_SEP) {
            *s_name++ = PATH_SEP;
        }
        *(s_name) = '\0';
        strncpy(s_name, entry->d_name, PATH_MAX - path_size - 2);
#ifdef WIN32
        str_lowercase(f_name);
#endif
        // Process the event related to f_name
        if(fim_process_event(f_name, mode, w_evt) == -1) {
            os_free(f_name);
            closedir(dp);
            return -1;
        }
    }

    os_free(f_name);
    closedir(dp);
    return (0);
}


int fim_check_file (char * file_name, int dir_position, int mode, whodata_evt * w_evt) {
    cJSON * json_event = NULL;
    fim_entry_data * entry_data;
    fim_entry_data * saved_data;
    struct stat file_stat;
    //char * checksum;
    char * json_formated;
    int options;
    int position;
    int check_depth;

    // If the directory is in another configuration will come back
    if (position = fim_configuration_directory(file_name), position != dir_position) {
        return 0;
    }
    options = syscheck.opts[dir_position];

    if (check_depth = fim_check_depth(file_name, dir_position), check_depth < 0) {
        merror("Wrong parent directory of: %s", file_name);
        return 0;
    }

    if (w_stat(file_name, &file_stat) < 0) {
        fim_delete (file_name, w_evt);
        return 0;
    }
    //minfo("~~ -------------------------------------");
    // minfo("~~ File(%lld) '%s' -%d-%d-", file_stat.st_size, file_name, syscheck.n_entries, syscheck.n_inodes);
    // print_file_info(file_stat, mode);

    //File attributes
    if (entry_data = fim_get_data(file_name, file_stat, mode, options), !entry_data) {
        merror("Couldn't get attributes for file: '%s'", file_name);
        return OS_INVALID;
    }

    // Form the checksum
    //checksum = fim_get_checksum (entry_data);

    //if (!checksum) {
    //    merror("File '%s' skipped", file_name);
    //    return OS_INVALID;
    //}

    if (saved_data = (fim_entry_data *) OSHash_Get_ex(syscheck.fim_entry, file_name), !saved_data) {
        // New entry. Insert into hash table
        if (fim_insert (file_name, entry_data) == -1) {
            free_entry_data(entry_data);
            os_free(entry_data);
            return OS_INVALID;
        }
        set_integrity_index(file_name, entry_data);

        if (__base_line) {
            json_event = fim_json_event(file_name, NULL, entry_data, dir_position, w_evt, FIM_ADD);
        }

    } else {
        // Checking for changes
        saved_data->scanned = 1;
        if (json_event = fim_json_event(file_name, saved_data, entry_data, dir_position, w_evt, 1), json_event) {
            if (fim_update (file_name, entry_data) == -1) {
                return OS_INVALID;
            }
            set_integrity_index(file_name, entry_data);
        } else {
            free_entry_data(entry_data);
            os_free(entry_data);
        }
    }

    if (json_event && __base_line) {
        // minfo("File '%s' checksum: '%s'", file_name, checksum);
        json_formated = cJSON_PrintUnformatted(json_event);
        send_syscheck_msg(json_formated);
        minfo("JSON output:");
        minfo("%s", json_formated);
        os_free(json_formated);
        cJSON_Delete(json_event);
    }

    return 0;
}


int fim_process_event(char * file, int mode, whodata_evt *w_evt) {
    struct stat file_stat;
    int dir_position = 0;
    int depth = 0;

    dir_position = fim_configuration_directory(file);

    if (FIM_MODE(syscheck.opts[dir_position]) == mode) {
        depth = fim_check_depth(file, dir_position);

        if(w_stat(file, &file_stat)){
            // Not existing file
            fim_delete (file, w_evt);
            return 0;
        }
        switch(file_stat.st_mode & S_IFMT) {
            case FIM_REGULAR:
                // Regular file
                if (fim_check_file(file, dir_position, mode, w_evt) < 0) {
                    merror("Skiping file: '%s'", file);
                }
                break;

            case FIM_DIRECTORY:
                // Directory path
                fim_directory(file, dir_position, w_evt, depth + 1);
                break;
#ifndef WIN32
            case FIM_LINK:
                // Symbolic links add link and follow if it is configured
                // TODO: implement symbolic links
                break;
#endif
            default:
                // Invalid filetype
                // TODO: Maybe change 'invalid' for 'unsupported'
                mdebug2("Invalid filetype: '%s'", file);
                return -1;
        }

    }

    return 0;
}


// Returns the position of the path into directories array
int fim_configuration_directory(char * path) {
    char *find_path;
    char *sep;
    int position = -1;
    int it;

    find_path = strdup(path);
    if (find_path[strlen(find_path) - 1] != PATH_SEP) {
        wm_strcat(&find_path, "/", '\0');
    }

    while (sep = strrchr(find_path, PATH_SEP), sep) {
        *(++sep) = '\0';

        for (it = 0; syscheck.dir[it]; it++) {
            if (!strcmp(syscheck.dir[it], find_path)) {
                position = it;
                os_free(find_path);

                return position;
            }
        }
        *(--sep) = '\0';
    }

    os_free(find_path);
    return position;
}


// Evaluates the depth of the directory or file and checks if it exceeds the configured max_depth value
int fim_check_depth(char * path, int dir_position) {
    char * pos;
    int depth = 0;
    unsigned int parent_path_size;

    parent_path_size = strlen(syscheck.dir[dir_position]) - 1;   // We need to remove the last '/' for comparision

    if (parent_path_size > strlen(path)) {
        merror("Parent directory < path: %s < %s", syscheck.dir[dir_position], path);
        return -1;
    }

    pos = path + parent_path_size - 1;
    while (pos) {
        if (pos = strchr(pos, PATH_SEP), pos) {
            depth++;
        } else {
            break;
        }
        pos++;
    }

    return depth;
}


// Get data from file
// TODO: Consider if we need some of that attributes on Windows systems
fim_entry_data * fim_get_data (const char * file_name, struct stat file_stat, int mode, int options) {
    fim_entry_data * data = NULL;
    int size_name;
    int size_group;
    char *sid = NULL;

    os_calloc(1, sizeof(fim_entry_data), data);

    size_name = sizeof(get_user(file_name, file_stat.st_uid, NULL)) + 1;
    size_group = sizeof(get_group(file_stat.st_gid)) + 1;
    os_calloc(size_name, sizeof(char), data->user_name);
    os_calloc(size_group, sizeof(char), data->group_name);

    *(data)->hash_md5 = '\0';
    *(data)->hash_sha1 = '\0';
    *(data)->hash_sha256 = '\0';

    data->size = file_stat.st_size;
    data->perm = file_stat.st_mode;
    data->uid = file_stat.st_uid;
    data->gid = file_stat.st_gid;
    data->mtime = file_stat.st_mtime;
    data->inode = file_stat.st_ino;

    // The file exists and we don't have to delete it from the hash tables
    data->scanned = 1;

    snprintf(data->user_name, size_name, "%s", get_user(file_name, file_stat.st_uid, &sid));
    snprintf(data->group_name, size_group, "%s", get_group(file_stat.st_gid));

    // We won't calculate hash for symbolic links, empty or large files
    if ((file_stat.st_mode & S_IFMT) == FIM_REGULAR &&
            file_stat.st_size > 0 &&
            (size_t)file_stat.st_size < syscheck.file_max_size) {
        if (OS_MD5_SHA1_SHA256_File(file_name,
                                    syscheck.prefilter_cmd,
                                    data->hash_md5,
                                    data->hash_sha1,
                                    data->hash_sha256,
                                    OS_BINARY,
                                    syscheck.file_max_size) < 0) {
            merror("Couldn't generate hashes: '%s'", file_name);
            free_entry_data(data);
            return NULL;
        }
    }

    data->mode = mode;
    data->options = options;

    return data;
}


// Returns checksum string
char * fim_get_checksum (fim_entry_data * data) {
    char *checksum = NULL;
    int size;

    os_calloc(OS_SIZE_128, sizeof(char), checksum);

    size = snprintf(checksum,
            OS_SIZE_128,
            "%d:%d:%d:%d:%s:%s:%d:%lu:%s:%s:%s",
            data->size,
            data->perm,
            data->uid,
            data->gid,
            data->user_name,
            data->group_name,
            data->mtime,
            data->inode,
            data->hash_md5,
            data->hash_sha1,
            data->hash_sha256);

    if (size < 0) {
        merror("Wrong size, can't get checksum: %s", checksum);
        *checksum = '\0';
    } else if (size >= OS_SIZE_128) {
        // Needs more space
        os_realloc(checksum, (size + 1) * sizeof(char), checksum);
        snprintf(checksum,
                size + 1,
                "%d:%d:%d:%d:%s:%s:%d:%lu:%s:%s:%s",
                data->size,
                data->perm,
                data->uid,
                data->gid,
                data->user_name,
                data->group_name,
                data->mtime,
                data->inode,
                data->hash_md5,
                data->hash_sha1,
                data->hash_sha256);
    }

    // TODO: Check time difference between functions OS_SHA1_Str and OS_SHA1_Str2

    // minfo("checksum '%s'\n", checksum);
    char * output;
    os_calloc(1, sizeof(os_sha1), output);
    OS_SHA1_Str(checksum, sizeof(checksum), output);
    // minfo("var 1 SHA1 '%s'\n", output);
    // OS_SHA1_Str2(checksum, sizeof(checksum), output);
    // minfo("var 2 SHA1 '%s'\n", output);
    os_free(checksum);
<<<<<<< HEAD

=======
>>>>>>> 0e03b134
    return output;
}


// Inserts a file in the syscheck hash table structure (inodes and paths)
int fim_insert (char * file, fim_entry_data * data) {
    char * inode_key = NULL;
    int result;

    if (result = OSHash_Add_fim(syscheck.fim_entry, file, data, 0), result == 0) {
        merror("Unable to add file to db: '%s'", file);
        return (-1);
    } else if (result == 1) {
        minfo("Duplicated path: '%s'", file);
        return (-1);
    }
    syscheck.n_entries++;


#ifndef WIN32
    fim_inode_data * inode_data;

    // Function OSHash_Add_ex doesn't alloc memory for the data of the hash table
    os_calloc(OS_SIZE_16, sizeof(char), inode_key);
    snprintf(inode_key, OS_SIZE_16, "%ld", data->inode);

    if (inode_data = OSHash_Get_ex(syscheck.fim_inode, inode_key), !inode_data) {
        os_calloc(1, sizeof(fim_inode_data), inode_data);

        inode_data->paths = os_AddStrArray(file, inode_data->paths);
        inode_data->items = 1;

        if (OSHash_Add_ex(syscheck.fim_inode, inode_key, inode_data) != 2) {
            merror("Unable to add inode to db: '%s' => '%s'", inode_key, file);
            os_free(inode_key);
            return (-1);
        }

        syscheck.n_inodes++;
    } else {
        // TODO: Maybe create a function to modularize this section
        char **new_paths, **to_delete;
        struct stat inode_stat;
        int i = 0;

        if (!os_IsStrOnArray(file, inode_data->paths)) {
            inode_data->paths = os_AddStrArray(file, inode_data->paths);
            inode_data->items++;
            syscheck.n_inodes++;
        }

        os_calloc(inode_data->items, sizeof(char*), new_paths);
        os_calloc(inode_data->items, sizeof(char*), to_delete);

        for(i = 0; i < inode_data->items; i++) {
            if(stat(inode_data->paths[i], &inode_stat) < 0) {
                to_delete = os_AddStrArray(inode_data->paths[i], to_delete);
            } else {
                new_paths = os_AddStrArray(inode_data->paths[i], new_paths);
            }
        }

        i = 0;
        while(to_delete[i]) {
            fim_delete(to_delete[i++], NULL);
        }

        free_strarray(to_delete);
        free_strarray(inode_data->paths);
        inode_data->paths = new_paths;

    }
#endif

    os_free(inode_key);
    return 0;
}


// Update an entry in the syscheck hash table structure (inodes and paths)
int fim_update (char * file, fim_entry_data * data) {
    char * inode_key;

    os_calloc(OS_SIZE_16, sizeof(char), inode_key);
    snprintf(inode_key, OS_SIZE_16, "%ld", data->inode);

    if (!file || strcmp(file, "") == 0 || !inode_key || strcmp(inode_key, "") == 0) {
        merror("Can't update entry invalid file or inode");
        // TODO: Consider if we should exit here. Change to debug message
    }

    if (OSHash_Update(syscheck.fim_entry, file, data) == 0) {
        merror("Unable to update file to db, key not found: '%s'", file);
        os_free(inode_key);
        return (-1);
    }
    os_free(inode_key);
    return 0;
}


// Deletes a path from the syscheck hash table structure and sends a deletion event
int fim_delete (char * file_name, whodata_evt * w_evt) {
    fim_entry_data * saved_data;
    char * json_formated = NULL;
    char * file_to_delete = NULL;
    cJSON * json_event = NULL;
    int dir_position = fim_configuration_directory(file_name);

    if (saved_data = OSHash_Get(syscheck.fim_entry, file_name), saved_data) {
        os_strdup(file_name, file_to_delete);
#ifndef WIN32
        char * inode = NULL;
        os_calloc(OS_SIZE_16, sizeof(char), inode);
        snprintf(inode, OS_SIZE_16, "%ld", saved_data->inode);
        delete_inode_item(inode, file_to_delete);
        // TODO: Send alert to manager (send_msg())
#endif
        if(json_event = fim_json_event (file_to_delete, NULL, saved_data, dir_position, w_evt, FIM_DELETE), json_event) {
            // minfo("File '%s' checksum: '%s'", file_name, checksum);
            json_formated = cJSON_PrintUnformatted(json_event);
            minfo("JSON output:");
            minfo("%s", json_formated);
            os_free(json_formated);
            cJSON_Delete(json_event);
        }
        OSHash_Delete(syscheck.fim_entry, file_to_delete);
        free_entry_data(saved_data);
        os_free(saved_data);
#ifndef WIN32
        os_free(inode);
#endif
        os_free(file_to_delete);
    }

    return 0;
}


// Deletes a path from the syscheck hash table structure and sends a deletion event on scheduled scans
int check_deleted_files() {
    OSHashNode * hash_node;
    fim_entry_data * fim_entry_data;
    unsigned int * inode_it;
    char * key;

    os_calloc(1, sizeof(unsigned int), inode_it);

    hash_node = OSHash_Begin(syscheck.fim_entry, inode_it);
    while(hash_node) {
        fim_entry_data = hash_node->data;

        // File doesn't exist so we have to delete it from the
        // hash tables and send a deletion event.
        if(!fim_entry_data->scanned && fim_entry_data->mode == FIM_SCHEDULED) {
            minfo("~~~~ file '%s' has been deleted.", hash_node->key);
            os_strdup(hash_node->key, key);
            // We must save the next node before deteling the current one
            hash_node = OSHash_Next(syscheck.fim_entry, inode_it, hash_node);
            fim_delete(key, NULL);
            os_free(key);
            continue;
        }
        // File still exists. We only need to reset the scanned flag.
        else {
            fim_entry_data->scanned = 0;
        }

        hash_node = OSHash_Next(syscheck.fim_entry, inode_it, hash_node);
    }
    os_free(inode_it);
    return 0;
}


void delete_inode_item(char *inode_key, char *file_name) {
    fim_inode_data *inode_data;
    char **new_paths;
    int i = 0;

    if (inode_data = OSHash_Get(syscheck.fim_inode, inode_key), inode_data) {
        // If it's the last path we can delete safely the hash node
        if(inode_data->items == 1) {
            if(inode_data = OSHash_Delete(syscheck.fim_inode, inode_key), inode_data) {
                merror("~~~ deleted '%s' from hash table", inode_key);
                free_inode_data(inode_data);
                os_free(inode_data);
            }
        }
        // We must delete only file_name from paths
        else {
            os_calloc(inode_data->items-1, sizeof(char*), new_paths);
            for(i = 0; i < inode_data->items; i++) {
                if(strcmp(inode_data->paths[i], file_name)) {
                    new_paths = os_AddStrArray(inode_data->paths[i], new_paths);
                }
            }

            free_strarray(inode_data->paths);
            inode_data->paths = new_paths;
            inode_data->items--;
        }
    }
}

cJSON * fim_json_event(char * file_name, fim_entry_data * old_data, fim_entry_data * new_data, int dir_position, whodata_evt * w_evt, int type) {
    cJSON * json_event = cJSON_CreateObject();
    cJSON * json_alert = NULL;
    if (old_data)
        json_alert = fim_json_alert_changes(file_name, old_data, new_data, dir_position, w_evt);
    else
        json_alert = fim_json_alert(file_name, new_data, dir_position, w_evt, type);
    if (json_alert != NULL){
        cJSON_AddStringToObject(json_event, "type", "alert");
        cJSON_AddItemToObject(json_event, "event", json_alert);
        return json_event;
    }
    else
    {
        cJSON_Delete(json_event);
        return NULL;
    }
}

cJSON * fim_json_alert (char * file_name, fim_entry_data * data, int dir_position, whodata_evt * w_evt, int type) {
    cJSON * response = NULL;
    cJSON * fim_report = NULL;
    cJSON * fim_attributes = NULL;
    cJSON * fim_audit = NULL;
    char * checksum;
    char * tags = syscheck.tag[dir_position];

    checksum = fim_get_checksum(data);
    minfo("SHA1 of %s is %s\n", file_name, checksum);

    response = cJSON_CreateObject();

    fim_report = cJSON_CreateObject();
    cJSON_AddStringToObject(fim_report, "path", file_name);
    cJSON_AddNumberToObject(fim_report, "options", data->options);
    cJSON_AddStringToObject(fim_report, "alert", FIM_ALERT[type]);
    cJSON_AddNumberToObject(fim_report, "level0", data->level0);
    cJSON_AddNumberToObject(fim_report, "level1", data->level1);
    cJSON_AddNumberToObject(fim_report, "level2", data->level2);
    cJSON_AddStringToObject(fim_report, "integrity", checksum);
    if (tags != NULL) {
        cJSON_AddStringToObject(fim_report, "tags", tags);
    }

    cJSON_AddItemToObject(response, "data", fim_report);

    fim_attributes = cJSON_CreateObject();
    cJSON_AddNumberToObject(fim_attributes, "size", data->size);
    cJSON_AddNumberToObject(fim_attributes, "perm", data->perm);
    cJSON_AddNumberToObject(fim_attributes, "uid", data->uid);
    cJSON_AddNumberToObject(fim_attributes, "gid", data->gid);
    cJSON_AddStringToObject(fim_attributes, "user_name", data->user_name);
    cJSON_AddNumberToObject(fim_attributes, "mtime", data->mtime);
    cJSON_AddNumberToObject(fim_attributes, "inode", data->inode);
    cJSON_AddStringToObject(fim_attributes, "hash_md5", data->hash_md5);
    cJSON_AddStringToObject(fim_attributes, "hash_sha1", data->hash_sha1);
    cJSON_AddStringToObject(fim_attributes, "hash_sha256", data->hash_sha256);

    cJSON_AddItemToObject(response, "attributes", fim_attributes);

    if(w_evt) {
        fim_audit = cJSON_CreateObject();
        cJSON_AddStringToObject(fim_audit, "user_id", w_evt->user_id);
        cJSON_AddStringToObject(fim_audit, "user_name", w_evt->user_name);
        cJSON_AddStringToObject(fim_audit, "group_id", w_evt->group_id);
        cJSON_AddStringToObject(fim_audit, "group_name", w_evt->group_name);
        cJSON_AddStringToObject(fim_audit, "process_name", w_evt->process_name);
        cJSON_AddStringToObject(fim_audit, "path", w_evt->path);
        cJSON_AddStringToObject(fim_audit, "audit_uid", w_evt->audit_uid);
        cJSON_AddStringToObject(fim_audit, "audit_name", w_evt->audit_name);
        cJSON_AddStringToObject(fim_audit, "effective_uid", w_evt->effective_uid);
        cJSON_AddStringToObject(fim_audit, "effective_name", w_evt->effective_name);
        cJSON_AddStringToObject(fim_audit, "inode", w_evt->inode);
        cJSON_AddNumberToObject(fim_audit, "ppid", w_evt->ppid);
#ifndef WIN32
        cJSON_AddNumberToObject(fim_audit, "process_id", w_evt->process_id);
#else
        cJSON_AddNumberToObject(fim_audit, "process_id", w_evt->process_id);
        cJSON_AddNumberToObject(fim_audit, "mask", w_evt->mask);
#endif

        cJSON_AddItemToObject(response, "audit", fim_audit);
    }

    os_free(checksum);
    return response;
}

cJSON * fim_json_alert_changes (char * file_name, fim_entry_data * old_data, fim_entry_data * new_data, int dir_position, whodata_evt * w_evt) {
    cJSON * response = NULL;
    cJSON * fim_report = NULL;
    cJSON * fim_attributes = NULL;
    cJSON * fim_audit = NULL;
    int report_alert = 0;
    char * tags = syscheck.tag[dir_position];
    char * diff = NULL;

    if ( (old_data->size != new_data->size) && (old_data->options & CHECK_SIZE) ) {
        report_alert = 1;
    }

    if ( (old_data->perm != new_data->perm) && (old_data->options & CHECK_PERM) ) {
        report_alert = 1;
    }

    if ( (old_data->uid != new_data->uid) && (old_data->options & CHECK_OWNER) ) {
        report_alert = 1;
    }

    if ( (old_data->gid != new_data->gid) && (old_data->options & CHECK_GROUP) ) {
        report_alert = 1;
    }

    if ( (old_data->mtime != new_data->mtime) && (old_data->options & CHECK_MTIME) ) {
        report_alert = 1;
    }

    if ( (old_data->inode != new_data->inode) && (old_data->options & CHECK_INODE) ) {
        report_alert = 1;
    }

    if ( (strcmp(old_data->hash_md5, new_data->hash_md5) != 0) &&
            (old_data->options & CHECK_MD5SUM) ) {
        report_alert = 1;
    }

    if ( (strcmp(old_data->hash_sha1, new_data->hash_sha1) != 0) &&
            (old_data->options & CHECK_SHA1SUM) ) {
        report_alert = 1;
    }

    if ( (strcmp(old_data->hash_sha256, new_data->hash_sha256) != 0) &&
            (old_data->options & CHECK_SHA256SUM) ) {
        report_alert = 1;
    }

    if (report_alert) {
        char * checksum;
        checksum = fim_get_checksum(new_data);
        minfo("SHA1 of %s is %s\n", file_name, checksum);

        fim_report = cJSON_CreateObject();
        cJSON_AddStringToObject(fim_report, "path", file_name);
        cJSON_AddNumberToObject(fim_report, "options", old_data->options);
        cJSON_AddStringToObject(fim_report, "alert", FIM_ALERT[FIM_MODIFICATION]);
        cJSON_AddNumberToObject(fim_report, "level0", old_data->level0);
        cJSON_AddNumberToObject(fim_report, "level1", old_data->level1);
        cJSON_AddNumberToObject(fim_report, "level2", old_data->level2);
        cJSON_AddStringToObject(fim_report, "integrity", checksum);
        if (tags != NULL) {
            cJSON_AddStringToObject(fim_report, "tags", tags);
        }

        fim_attributes = cJSON_CreateObject();
        cJSON_AddNumberToObject(fim_attributes, "old_size", old_data->size);
        cJSON_AddNumberToObject(fim_attributes, "new_size", new_data->size);
        cJSON_AddNumberToObject(fim_attributes, "old_perm", old_data->perm);
        cJSON_AddNumberToObject(fim_attributes, "new_perm", new_data->perm);
        cJSON_AddNumberToObject(fim_attributes, "old_uid", old_data->uid);
        cJSON_AddNumberToObject(fim_attributes, "new_uid", new_data->uid);
        cJSON_AddNumberToObject(fim_attributes, "old_gid", old_data->gid);
        cJSON_AddNumberToObject(fim_attributes, "new_gid", new_data->gid);
        cJSON_AddStringToObject(fim_attributes, "old_user_name", old_data->user_name);
        cJSON_AddStringToObject(fim_attributes, "new_user_name", new_data->user_name);
        cJSON_AddNumberToObject(fim_attributes, "old_mtime", old_data->mtime);
        cJSON_AddNumberToObject(fim_attributes, "new_mtime", new_data->mtime);
        cJSON_AddNumberToObject(fim_attributes, "old_inode", old_data->inode);
        cJSON_AddNumberToObject(fim_attributes, "new_inode", new_data->inode);
        cJSON_AddStringToObject(fim_attributes, "old_hash_md5", old_data->hash_md5);
        cJSON_AddStringToObject(fim_attributes, "new_hash_md5", new_data->hash_md5);
        cJSON_AddStringToObject(fim_attributes, "old_hash_sha1", old_data->hash_sha1);
        cJSON_AddStringToObject(fim_attributes, "new_hash_sha1", new_data->hash_sha1);
        cJSON_AddStringToObject(fim_attributes, "old_hash_sha256", old_data->hash_sha256);
        cJSON_AddStringToObject(fim_attributes, "new_hash_sha256", new_data->hash_sha256);
        if (syscheck.opts[dir_position] & CHECK_SEECHANGES) {
            if (diff = seechanges_addfile(file_name), diff) {
                cJSON_AddStringToObject(fim_attributes, "diff", diff);
                os_free(diff);
            }
        }

        if(w_evt) {
            fim_audit = cJSON_CreateObject();
            cJSON_AddStringToObject(fim_audit, "user_id", w_evt->user_id);
            cJSON_AddStringToObject(fim_audit, "user_name", w_evt->user_name);
            cJSON_AddStringToObject(fim_audit, "group_id", w_evt->group_id);
            cJSON_AddStringToObject(fim_audit, "group_name", w_evt->group_name);
            cJSON_AddStringToObject(fim_audit, "process_name", w_evt->process_name);
            cJSON_AddStringToObject(fim_audit, "path", w_evt->path);
            cJSON_AddStringToObject(fim_audit, "audit_uid", w_evt->audit_uid);
            cJSON_AddStringToObject(fim_audit, "audit_name", w_evt->audit_name);
            cJSON_AddStringToObject(fim_audit, "effective_uid", w_evt->effective_uid);
            cJSON_AddStringToObject(fim_audit, "effective_name", w_evt->effective_name);
            cJSON_AddStringToObject(fim_audit, "inode", w_evt->inode);
            cJSON_AddNumberToObject(fim_audit, "ppid", w_evt->ppid);
#ifndef WIN32
            cJSON_AddNumberToObject(fim_audit, "process_id", w_evt->process_id);
#else
            cJSON_AddNumberToObject(fim_audit, "process_id", w_evt->process_id);
            cJSON_AddNumberToObject(fim_audit, "mask", w_evt->mask);
#endif
        }

        response = cJSON_CreateObject();
        cJSON_AddItemToObject(response, "data", fim_report);
        cJSON_AddItemToObject(response, "attributes", fim_attributes);
        if(w_evt) {
            cJSON_AddItemToObject(response, "audit", fim_audit);
        }
        os_free(checksum);
    }

    return response;
}


// Get and set index of the integrity levels in data structure
void set_integrity_index(char * file_name, fim_entry_data * data) {
    unsigned int rows = syscheck.fim_entry->rows;
    unsigned int tl2 = cbrt(rows);
    unsigned int tl1 = tl2 * tl2;
    unsigned int div = rows / tl1;
    unsigned int rest = rows % tl1;
    unsigned int aux = (rest * (div + 1));

    data->level0 = OSHash_GetIndex(syscheck.fim_entry, file_name);

    if (data->level0 <= aux) {
        data->level1 = data->level0 / (div + 1);
    } else {
        data->level1 = ((data->level0 - aux) / div) + rest;
    }

    data->level2 = data->level1 / tl2;
}


void free_entry_data(fim_entry_data * data) {
    os_free(data->user_name);
    os_free(data->group_name);
}


void free_inode_data(fim_inode_data * data) {
    int i;

    for (i = 0; i < data->items; i++) {
        os_free(data->paths[i]);
    }
    os_free(data->paths);
}


/* ================================================================================================ */
/* ================================================================================================ */
/* ================================================================================================ */
/* ================================================================================================ */


static void print_file_info(struct stat path_stat) {
    //switch(path_stat.st_mode & S_IFMT) {
    //case S_IFBLK:
    //    minfo("Block special.");
    //    break;
    //case S_IFCHR:
    //    minfo("Character special.");
    //    break;
    //case S_IFIFO:
    //    minfo("FIFO special.");
    //    break;
    //case S_IFREG:
    //    minfo("Regular.");
    //    break;
    //case S_IFDIR:
    //    minfo("Directory.");
    //    break;
    //case S_IFLNK:
    //    minfo("Symbolic link.");
    //    break;
    //case S_IFSOCK:
    //    minfo("Socket.");
    //    break;
    //default:
    //    minfo("I dont know");
    //}

    minfo("Stat st_dev '%d'", (int)path_stat.st_dev);     /* ID of device containing file */
    minfo("Stat st_ino '%ld'", (long int)path_stat.st_ino);     /* inode number */
    minfo("Stat st_mode '%d'", (int)path_stat.st_mode);    /* protection */
    minfo("Stat st_nlink '%d'", (int)path_stat.st_nlink);   /* number of hard links */
    minfo("Stat st_uid '%d'", (int)path_stat.st_uid);     /* user ID of owner */
    minfo("Stat st_gid '%d'", (int)path_stat.st_gid);     /* group ID of owner */
    minfo("Stat st_rdev '%d'", (int)path_stat.st_rdev);    /* device ID (if special file) */
    minfo("Stat st_size '%ld'", (long int)path_stat.st_size);    /* total size, in bytes */
    //minfo("Stat st_blksize '%d'", (int)path_stat.st_blksize); /* blocksize for file system I/O */
    //minfo("Stat st_blocks '%d'", (int)path_stat.st_blocks);  /* number of 512B blocks allocated */
    minfo("Stat st_atime '%d'", (int)path_stat.st_atime);   /* time of last access */
    minfo("Stat st_mtime '%d'", (int)path_stat.st_mtime);   /* time of last modification */
    minfo("Stat st_ctime '%d'", (int)path_stat.st_ctime);   /* time of last status change */

}


int print_hash_tables() {
    OSHashNode * hash_node;
    fim_entry_data * fim_entry_data;
    fim_inode_data * fim_inode_data;
    char * files = NULL;
    unsigned int * inode_it;
    int element_sch = 0;
    int element_rt = 0;
    int element_wd = 0;
    int element_total = 0;
    int i;

    os_calloc(1, sizeof(unsigned int), inode_it);

    hash_node = OSHash_Begin(syscheck.fim_entry, inode_it);
    while(hash_node) {
        fim_entry_data = hash_node->data;
        minfo("ENTRY (%d) => '%s'->'%lu' scanned:'%u' L0:'%d' L1:'%d' L2:'%d'\n", element_total, (char*)hash_node->key, fim_entry_data->inode, fim_entry_data->scanned, fim_entry_data->level0, fim_entry_data->level1, fim_entry_data->level2);
        switch(fim_entry_data->mode) {
            case FIM_SCHEDULED: element_sch++; break;
            case FIM_REALTIME: element_rt++; break;
            case FIM_WHODATA: element_wd++; break;
        }
        hash_node = OSHash_Next(syscheck.fim_entry, inode_it, hash_node);

        element_total++;
    }

    *inode_it = 0;
    element_total = 0;
#ifndef WIN32
    hash_node = OSHash_Begin(syscheck.fim_inode, inode_it);
    while(hash_node) {
        fim_inode_data = hash_node->data;
        os_free(files);
        os_calloc(1, sizeof(char), files);
        *files = '\0';
        for(i = 0; i < fim_inode_data->items; i++) {
            wm_strcat(&files, fim_inode_data->paths[i], ',');
        }
        minfo("INODE (%u) => '%s'->(%d)'%s'\n", element_total, (char*)hash_node->key, fim_inode_data->items, files);
        hash_node = OSHash_Next(syscheck.fim_inode, inode_it, hash_node);

        element_total++;
    }
#endif
    minfo("SCH '%d'", element_sch);
    minfo("RT '%d'", element_rt);
    minfo("WD '%d'", element_wd);

    os_free(inode_it);
    os_free(files);

    return 0;
}<|MERGE_RESOLUTION|>--- conflicted
+++ resolved
@@ -483,10 +483,7 @@
     // OS_SHA1_Str2(checksum, sizeof(checksum), output);
     // minfo("var 2 SHA1 '%s'\n", output);
     os_free(checksum);
-<<<<<<< HEAD
-
-=======
->>>>>>> 0e03b134
+
     return output;
 }
 
