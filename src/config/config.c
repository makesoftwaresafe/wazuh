--- conflicted
+++ resolved
@@ -139,17 +139,13 @@
             if ((modules & CAR) && (ReadActiveResponses(chld_node, d1, d2) < 0)) {
                 goto fail;
             }
-<<<<<<< HEAD
         } else if (chld_node && (strcmp(node[i]->element, osactive_response) == 0)) {
             if ((modules & CWMODULE) && (ReadActiveResponsesAgent(xml, NULL, d1) < 0)) {
                 goto fail;
             }
-        } else if (chld_node && (strcmp(node[i]->element, osreports) == 0)) {
-=======
         }
 #ifndef WIN32
         else if (chld_node && (strcmp(node[i]->element, osreports) == 0)) {
->>>>>>> 52bd485e
             if ((modules & CREPORTS) && (Read_CReports(chld_node, d1, d2) < 0)) {
                 goto fail;
             }
