--- conflicted
+++ resolved
@@ -216,36 +216,20 @@
     vulnerability_detector->flags.u_flags.update_ubuntu = 0;
     vulnerability_detector->flags.u_flags.update_debian = 0;
     vulnerability_detector->flags.u_flags.update_redhat = 0;
-<<<<<<< HEAD
     vulnerability_detector->flags.u_flags.update_windows = 0;
     vulnerability_detector->flags.u_flags.update_macos = 0;
     vulnerability_detector->ignore_time = VU_DEF_IGNORE_TIME;
     vulnerability_detector->detection_interval = WM_VULNDETECTOR_DEFAULT_INTERVAL;
-=======
-    vulnerability_detector->flags.u_flags.attempted_ubuntu = 0;
-    vulnerability_detector->flags.u_flags.attempted_redhat = 0;
-    vulnerability_detector->flags.u_flags.precise = 0;
-    vulnerability_detector->flags.u_flags.trusty = 0;
-    vulnerability_detector->flags.u_flags.xenial = 0;
-    vulnerability_detector->flags.u_flags.rh5 = 0;
-    vulnerability_detector->flags.u_flags.rh6 = 0;
-    vulnerability_detector->flags.u_flags.rh7 = 0;
-    vulnerability_detector->intervals.detect = WM_VULNDETECTOR_DEFAULT_INTERVAL;
-    vulnerability_detector->intervals.ubuntu = 0;
-    vulnerability_detector->intervals.redhat = 0;
->>>>>>> 29a99c99
     vulnerability_detector->agents_software = NULL;
     module->context = &WM_VULNDETECTOR_CONTEXT;
     module->data = vulnerability_detector;
 
-<<<<<<< HEAD
     for (i = 0; i < OS_SUPP_SIZE; i++) {
         vulnerability_detector->updates[i] = NULL;
     }
-=======
+
     if (!nodes)
         return 0;
->>>>>>> 29a99c99
 
     for (i = 0; nodes[i]; i++) {
         if (!nodes[i]->element) {
@@ -292,6 +276,7 @@
             os_calloc(1, sizeof(update_node), upd);
             upd->allowed_OS_list = NULL;
             upd->allowed_ver_list = NULL;
+            upd->attempted = 0;
 
 
             if (os_index = set_oval_version(feed, version, vulnerability_detector->updates, upd), os_index == OS_INVALID) {
@@ -457,6 +442,7 @@
                         continue;
                     }
                     upd->interval = interval;
+                    upd->attempted = 0;
                 }
                 if (trusty) {
                     os_calloc(1, sizeof(update_node), upd);
@@ -466,6 +452,7 @@
                         continue;
                     }
                     upd->interval = interval;
+                    upd->attempted = 0;
                 }
                 if (xenial) {
                     os_calloc(1, sizeof(update_node), upd);
@@ -475,6 +462,7 @@
                         continue;
                     }
                     upd->interval = interval;
+                    upd->attempted = 0;
                 }
             }
         } else if (!strcmp(nodes[i]->element, XML_UPDATE_REDHAT_OVAL)) {
@@ -538,6 +526,7 @@
                         continue;
                     }
                     upd->interval = interval;
+                    upd->attempted = 0;
                 }
                 if (rhel6) {
                     os_calloc(1, sizeof(update_node), upd);
@@ -547,6 +536,7 @@
                         continue;
                     }
                     upd->interval = interval;
+                    upd->attempted = 0;
                 }
                 if (rhel7) {
                     os_calloc(1, sizeof(update_node), upd);
@@ -556,6 +546,7 @@
                         continue;
                     }
                     upd->interval = interval;
+                    upd->attempted = 0;
                 }
             }
         } else {
