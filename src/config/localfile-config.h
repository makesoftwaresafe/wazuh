/* Copyright (C) 2015, Wazuh Inc.
 * Copyright (C) 2009 Trend Micro Inc.
 * All right reserved.
 *
 * This program is free software; you can redistribute it
 * and/or modify it under the terms of the GNU General Public
 * License (version 2) as published by the FSF - Free Software
 * Foundation
 */

#ifndef CLOGREADER_H
#define CLOGREADER_H

#define EVENTLOG     "eventlog"
#define EVENTCHANNEL "eventchannel"
#define MACOS        "macos"
#define JOURNALD_LOG                  "journald"
#define MULTI_LINE_REGEX              "multi-line-regex"
#define MULTI_LINE_REGEX_TIMEOUT      5
#define MULTI_LINE_REGEX_MAX_TIMEOUT  120
#define DATE_MODIFIED   1
#define DEFAULT_EVENTCHANNEL_REC_TIME 5
#define DIFF_DEFAULT_SIZE (10 * 1024 * 1024)
#define DEFAULT_FREQUENCY_SECS  360
#define DIFF_MAX_SIZE (2 * 1024 * 1024 * 1024LL)

/* macOS log command configurations */

#define MACOS_LOG_LEVEL_DEFAULT_STR     "default"  ///< Represents the lowest loggin level in macOS log command
#define MACOS_LOG_LEVEL_INFO_STR        "info"     ///< Represents the intermediate loggin level in macOS log command
#define MACOS_LOG_LEVEL_DEBUG_STR       "debug"    ///< Represents the highest loggin level in macOS log command
#define MACOS_LOG_TYPE_ACTIVITY_STR     "activity" ///< Is used to filter by `activity` logs
#define MACOS_LOG_TYPE_LOG_STR          "log"      ///< Is used to filter by `log` logs
#define MACOS_LOG_TYPE_TRACE_STR        "trace"    ///< Is used to filter by `trace` logs
#define MACOS_LOG_TYPE_ACTIVITY         (0x1 << 0) ///< Flag used to filter by `activity` logs
#define MACOS_LOG_TYPE_LOG              (0x1 << 1) ///< Flag used to filter by `log` logs
#define MACOS_LOG_TYPE_TRACE            (0x1 << 2) ///< Flag used to filter by `trace` logs

/** regex to determine the start of a log */
#define MACOS_LOG_START_REGEX           "^\\d\\d\\d\\d-\\d\\d-\\d\\d \\d\\d:\\d\\d:\\d\\d"
#define MACOS_LOG_TIMEOUT               5

#include <pthread.h>

/* For ino_t */
#include <sys/types.h>
#include "labels_op.h"
#include "expression.h"
#include "../os_xml/os_xml.h"
#include "exec_op.h"
#include "list_op.h"

extern int maximum_files;
extern int total_files;
extern int current_files;

typedef struct _outformat {
    char * target;
    char * format;
} outformat;

typedef struct _logtarget {
    char * format;
    socket_forwarder * log_socket;
} logtarget;

/* -- Multiline regex log format specific configuration -- */
/**
 * @brief Specifies end-of-line replacement type in multiline log (multi-line-regex log format)
 */
typedef enum {
    ML_REPLACE_NO_REPLACE = 0, ///< Not replace
    ML_REPLACE_NONE,           ///< Remove end of line character
    ML_REPLACE_WSPACE,         ///< Replace with a white space character (' ')
    ML_REPLACE_TAB,            ///< Replace with a tab character ('\t')
    ML_REPLACE_MAX             ///< Flow control
} w_multiline_replace_type_t;

/**
 * @brief Specifies the type of multiline matching
 */
typedef enum {
    ML_MATCH_START = 0, ///< Matches a log by its header
    ML_MATCH_ALL,       ///< Matches a log of all your content
    ML_MATCH_END,       ///< Matches a log by its tail
    ML_MATCH_MAX,       ///< Flow control
} w_multiline_match_type_t;

/**
 * @brief Context of a multiline log that was not completely written.
 *
 * An instance of w_multiline_timeout_ctxt_t allow save the context of a log that have not yet matched with the regex.
 */
typedef struct {
    int lines_count;   ///< number of readed lines from a multiline log
    char * buffer;     ///< backup buffer. Contains readed line so far
    time_t timestamp;  ///< last successful read
} w_multiline_ctxt_t;

/**
 * @brief An instance of w_multiline_config_t represents a multiline log file and its read configuration
 */
typedef struct {
    w_expression_t * regex;                  ///< regex to identify log entries
    w_multiline_match_type_t match_type;     ///< type of multiline matching
    w_multiline_replace_type_t replace_type; ///< replacement type
    /** Max waiting time to receive a new line, once the time has expired, the collected lines are sent */
    unsigned int timeout;
    w_multiline_ctxt_t * ctxt; ///< store current status when multiline log is in process
    int64_t offset_last_read;  ///< absolut file offset of last complete multiline log processed
} w_multiline_config_t;

/* -- macos log format specific configuration -- */
typedef enum _w_macos_log_state_t {
    LOG_NOT_RUNNING,
    LOG_RUNNING_STREAM,
    LOG_RUNNING_SHOW
} w_macos_log_state_t;

/**
 * @brief Context of a macOS log that was not completely written.
 *
 * An instance of w_macos_log_config_t allow save the context of a log that have not yet completely read.
 */
typedef struct {
    char buffer[OS_MAXSTR];     ///< Stores the current read while macOS log is running
    time_t timestamp;           ///< last successful read
    bool force_send;            ///< Force sending the context
} w_macos_log_ctxt_t;

/**
 * @brief Stores `log` process instance info.
 *
 */
typedef struct {
    wfd_t * wfd;        ///< IPC connector
    pid_t child;        ///< Child PID
} w_macos_log_pinfo_t;

/**
 * @brief Store references of two main excecution of `log` process.
 *
 */
typedef struct {
    w_macos_log_pinfo_t stream;     ///< `log stream` process info
    w_macos_log_pinfo_t show;       ///< `log show` process info
} w_macos_log_procceses_t;

/**
 * @brief An instance of w_macos_log_config_t represents the state of macOS log command
 */
typedef struct {
    w_expression_t * log_start_regex;   ///< Used to check the start of a new log
    bool is_header_processed;           ///< True if the stream header was processed
    w_macos_log_state_t state;          ///< Stores the current macOS log running state
    w_macos_log_ctxt_t ctxt;            ///< Stores current status when read log is in process
    w_macos_log_procceses_t processes;  ///< Related `log` processes information
    char * current_settings;            ///< Stores `log stream` full command.
    bool store_current_settings;        ///< True if current_settings is stored in vault
} w_macos_log_config_t;

/* -- journal log format specific configuration -- */
/**
 * @brief Represents a filter unit, the minimal condition of a filter
 */
typedef struct _w_journal_filter_unit_t {
    char * field;           // Field to try match
    w_expression_t * exp;   // Expression to match against the field (PCRE2)
    bool ignore_if_missing; // Ignore if the field is missing (TODO: Use BOOL)
} _w_journal_filter_unit_t;

/**
 * @brief Represents a filter, a set of filter units, all of which must match
 */
typedef struct w_journal_filter_t {
    _w_journal_filter_unit_t ** units; // Array of unit filter TODO Change to list
    size_t units_size;                 // Number of units
} w_journal_filter_t;

typedef w_journal_filter_t ** w_journal_filters_list_t;

/**
 * @brief Represents the configuration of the journal log
 * 
 * Whens a configuration doesn't have a filter, all log entries are read.
 * Whens merging the configuration of two journal log readers, the filters of the second 
 * log reader are added to the first one.
 * If any of the log readers don't have a filter, then the filter are disabled,
 * all log entries are read. 
 */
typedef struct w_journal_log_config_t
{
    w_journal_filters_list_t filters; // List of filters
    bool disable_filters;              // Disable filters
} w_journal_log_config_t;

/* Logreader config */
typedef struct _logreader {
    off_t size;
    int ign;
    dev_t dev;

#ifdef WIN32
    HANDLE h;
    DWORD fd;
#else
    ino_t fd;
#endif

    /* ffile - format file is only used when
     * the file has format string to retrieve
     * the date,
     */
    char *ffile;
    char *file;
    char *logformat;
    w_multiline_config_t* multiline;     ///< Multiline regex config & state
    w_macos_log_config_t* macos_log;     ///< macOS log config & state
<<<<<<< HEAD
    w_journal_log_config_t* journal_log; ///< Journal log config & state
=======
>>>>>>> fea90f7c
    long linecount;
    char *djb_program_name;
    char * channel_str;
    char *command;
    char *alias;
    int reconnect_time;
    char future;
    long diff_max_size;
    char *query;
    int query_type;      ///< Filtering by type in macOS log
    char * query_level;  ///< Filtering by level in macOS log
    int filter_binary;
    int ucs2;
    outformat ** out_format;
    char **target;
    logtarget * log_target;
    int duplicated;
    char *exclude;
    OSList *regex_ignore;
    OSList *regex_restrict;
    wlabel_t *labels;
    pthread_mutex_t mutex;
    int exists;
    unsigned int age;
    char *age_str;

    void *(*read)(struct _logreader *lf, int *rc, int drop_it);

    FILE *fp;
    fpos_t position; // Pointer offset when closed
} logreader;

typedef struct _logreader_glob {
    char *gpath;
    char *exclude_path;
    int num_files;
    logreader *gfiles;
} logreader_glob;

typedef struct _logreader_config {
    int agent_cfg;
    int accept_remote;
    logreader_glob *globs;
    logreader *config;
    socket_forwarder *socket_list;
} logreader_config;

/* Frees the Logcollector config struct  */
void Free_Localfile(logreader_config * config);

/* Frees a localfile  */
void Free_Logreader(logreader * logf);
<<<<<<< HEAD

/**
 * @brief Clean a logreader
 *
 * Removes all the resources of a logreader, freeing the memory and setting all members to NULL.
 * @param logf logreader to clean
 */
void w_clean_logreader(logreader * logf);
=======
>>>>>>> fea90f7c

/* Removes a specific localfile of an array */
int Remove_Localfile(logreader **logf, int i, int gl, int fr, logreader_glob *globf);

/**
<<<<<<< HEAD
 * @brief Free the macos log config and all its resources
 *
 * @param macos_log Macos log config
 */
void w_macos_log_config_free(w_macos_log_config_t ** config);

/**
 * @brief Free the multiline log config and all its resources
 *
 * @param multiline Multiline log config
 */
void w_multiline_log_config_free(w_multiline_config_t ** config);
=======
 * @brief Free the multiline log config and all its resources
 *
 * @param multiline Multiline log config
 */
void w_multiline_log_config_free(w_multiline_config_t ** config);

/**
 * @brief Clone a multiline log config
 *
 * @param config Multiline log config to clone
 * @return w_multiline_config_t* Cloned multiline log config
 */
w_multiline_config_t* w_multiline_log_config_clone(w_multiline_config_t * config);
>>>>>>> fea90f7c

/**
 * @brief Get match attribute for multiline regex
 * @param node node to find match value
 * @retval ML_MATCH_START if match is "start" or if the attribute is not present
 * @retval ML_MATCH_ALL if match is "all"
 * @retval ML_MATCH_END if match is "end"
 */
w_multiline_match_type_t w_get_attr_match(xml_node * node);

/**
 * @brief Get replace attribute for multiline regex
 * @param node node to find match value
 * @retval ML_REPLACE_NO_REPLACE if replace is "no-replace" or if the attribute is not present
 * @retval ML_REPLACE_WSPACE if replace is "wspace"
 * @retval ML_REPLACE_TAB if replace is "tab"
 * @retval ML_REPLACE_NONE if replace is "none"
 */
w_multiline_replace_type_t w_get_attr_replace(xml_node * node);

/**
 * @brief Get timeout attribute for multiline regex
 * @param node node to find match value
 * @retval MULTI_LINE_REGEX_TIMEOUT if the attribute is invalid or not present
 * @retval timeout value otherwise
 */
unsigned int w_get_attr_timeout(xml_node * node);

/**
 * @brief Get replace type in string format
 * @param replace_type replace type of multiline matching
 * @return const char* replace type
 */
const char * multiline_attr_replace_str(w_multiline_replace_type_t replace_type);

/**
 * @brief Get match type in string format
 * @param match_type  type of multiline matching
 * @return const char* match type
 */
const char * multiline_attr_match_str(w_multiline_match_type_t match_type);

/**
 * @brief Init the journal configuration
 *
 * @param config Journal log configuration
 * @return bool true if the configuration was initialized, false otherwise
 */
bool init_w_journal_log_config_t(w_journal_log_config_t ** config);

/**
 * @brief Free the journal configuration and all its resources
 *
 * *config will be set to NULL after the call.
 * @param config Journal log configuration
 */
void w_journal_log_config_free(w_journal_log_config_t ** config);

/**
 * @brief Add the filter conditions to the filter
 *
 * <filter field="name" ignore_if_missing="yes">expression</filter>
 * @param node XML node to parse
 * @param filter Journal log filter
 * @return bool true if the filter was added, false otherwise
 */
bool journald_add_condition_to_filter(xml_node * node, w_journal_filter_t ** filter);

/**
 * @brief Free the filter and all its resources
 *
 * The filter pointer is invalid after the call.
 */
void w_journal_filter_free(w_journal_filter_t * filter);
 
/**
 * @brief Add a condition to the filter, creating the filter if it does not exist
 *
 * The filter will be updated to add the new condition.
 * @param filter Journal log filter
 * @param field Field to try match
 * @param expression expression to match against the field (PCRE2)
 * @param ignore_if_missing Ignore if the field is missing
 * @return int 0 on success or non-zero on error
 */
int w_journal_filter_add_condition(w_journal_filter_t ** filter,
                                   const char * field,
                                   char * expression,
                                   bool ignore_if_missing);

/**
 * @brief Add a filter to the filters list
 *
 * If the list is NULL, it will be created.
 * The filter will be added to the list and reallocated if necessary.
 * @param list Filters list
 * @param filter Filter to add
 * @return return false if filter is NULL or list is NULL
 */
bool w_journal_add_filter_to_list(w_journal_filters_list_t * list, w_journal_filter_t * filter);


/**
 * @brief Get the filter as a JSON Array
 * 
 * @param filter_lst Filters list
 * @return cJSON* JSON Array with the filters
 */
cJSON * w_journal_filter_list_as_json(w_journal_filters_list_t filter_lst);

/**
 * @brief Free the filter list and all its resources
 *
 * The list pointer is invalid after the call.
 */
void w_journal_filters_list_free(w_journal_filters_list_t list);

/**
 * @brief Merge configuration of two journald log readers, if possible
 *
 * Search in the log readers the first journald log reader and add the filters of the second log reader to the first
 * one.
 * @param logf Array of log readers
 * @param src_index Index of the current log reader (Must be a journald log reader)
 * @return true if the merge was successful, false otherwise
 * @return false if the src_index log reader is not a journald log reader
 * @return false if dont find a other journald log reader to merge
 * @return false if src_index index is out of range
 * @note the second log reader will be removed from the array
 */
bool w_logreader_journald_merge(logreader ** logf_ptr, size_t src_index);

#endif /* CLOGREADER_H */<|MERGE_RESOLUTION|>--- conflicted
+++ resolved
@@ -181,12 +181,12 @@
 
 /**
  * @brief Represents the configuration of the journal log
- * 
+ *
  * Whens a configuration doesn't have a filter, all log entries are read.
- * Whens merging the configuration of two journal log readers, the filters of the second 
+ * Whens merging the configuration of two journal log readers, the filters of the second
  * log reader are added to the first one.
  * If any of the log readers don't have a filter, then the filter are disabled,
- * all log entries are read. 
+ * all log entries are read.
  */
 typedef struct w_journal_log_config_t
 {
@@ -216,10 +216,7 @@
     char *logformat;
     w_multiline_config_t* multiline;     ///< Multiline regex config & state
     w_macos_log_config_t* macos_log;     ///< macOS log config & state
-<<<<<<< HEAD
     w_journal_log_config_t* journal_log; ///< Journal log config & state
-=======
->>>>>>> fea90f7c
     long linecount;
     char *djb_program_name;
     char * channel_str;
@@ -272,7 +269,6 @@
 
 /* Frees a localfile  */
 void Free_Logreader(logreader * logf);
-<<<<<<< HEAD
 
 /**
  * @brief Clean a logreader
@@ -281,14 +277,11 @@
  * @param logf logreader to clean
  */
 void w_clean_logreader(logreader * logf);
-=======
->>>>>>> fea90f7c
 
 /* Removes a specific localfile of an array */
 int Remove_Localfile(logreader **logf, int i, int gl, int fr, logreader_glob *globf);
 
 /**
-<<<<<<< HEAD
  * @brief Free the macos log config and all its resources
  *
  * @param macos_log Macos log config
@@ -296,12 +289,6 @@
 void w_macos_log_config_free(w_macos_log_config_t ** config);
 
 /**
- * @brief Free the multiline log config and all its resources
- *
- * @param multiline Multiline log config
- */
-void w_multiline_log_config_free(w_multiline_config_t ** config);
-=======
  * @brief Free the multiline log config and all its resources
  *
  * @param multiline Multiline log config
@@ -315,7 +302,6 @@
  * @return w_multiline_config_t* Cloned multiline log config
  */
 w_multiline_config_t* w_multiline_log_config_clone(w_multiline_config_t * config);
->>>>>>> fea90f7c
 
 /**
  * @brief Get match attribute for multiline regex
@@ -390,7 +376,7 @@
  * The filter pointer is invalid after the call.
  */
 void w_journal_filter_free(w_journal_filter_t * filter);
- 
+
 /**
  * @brief Add a condition to the filter, creating the filter if it does not exist
  *
@@ -420,7 +406,7 @@
 
 /**
  * @brief Get the filter as a JSON Array
- * 
+ *
  * @param filter_lst Filters list
  * @return cJSON* JSON Array with the filters
  */
