--- conflicted
+++ resolved
@@ -698,9 +698,6 @@
 
     // Start com request thread
     w_create_thread(asyscom_main, NULL, Config.thread_stack_size);
-
-    mwarn("The following options will be deprecated in the next version: max_output_size and rotate_interval. "
-          "Please, use the 'logging' configuration block instead.");
 
     mwarn("The following options will be deprecated in the next version: max_output_size and rotate_interval. "
           "Please, use the 'logging' configuration block instead.");
@@ -2541,25 +2538,15 @@
     int day = 0;
     int year = 0;
     struct tm p;
-<<<<<<< HEAD
-    struct tm rot;
-=======
->>>>>>> b5bee034
     char mon[4] = {0};
 
     /* Get current time before starting */
     time(&current_time);
 
     /* Calculate when is the next rotation */
-<<<<<<< HEAD
-    alerts_time = Config.alerts_interval ? calc_next_rotation(current_time, &rot, Config.alerts_interval_units, Config.alerts_interval) : 0;
-    alerts_time_json = alerts_time;
-    archive_time = Config.archives_interval ? calc_next_rotation(current_time, &rot, Config.archives_interval_units, Config.archives_interval) : 0;
-=======
     alerts_time = Config.alerts_interval ? calc_next_rotation(current_time, Config.alerts_interval_units, Config.alerts_interval) : 0;
     alerts_time_json = alerts_time;
     archive_time = Config.archives_interval ? calc_next_rotation(current_time, Config.archives_interval_units, Config.archives_interval) : 0;
->>>>>>> b5bee034
     archive_time_json = archive_time;
 
     while (1) {
