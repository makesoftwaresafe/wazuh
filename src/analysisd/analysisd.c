--- conflicted
+++ resolved
@@ -96,18 +96,7 @@
  * @param eps eps amount
  * @param timeframe timeframe size
  */
-<<<<<<< HEAD
-STATIC void load_limits(void);
-
-/**
- * @brief Clean the values of limits structure
- *
- * This is a private function.
- */
-STATIC void limits_free(void);
-=======
-static void load_limits(unsigned int eps, unsigned int timeframe);
->>>>>>> 8a78d948
+STATIC void load_limits(unsigned int eps, unsigned int timeframe);
 
 /**
  * @brief Get a credit to process an event by decrementing the value of the semaphore
@@ -132,32 +121,6 @@
  */
 STATIC void generate_eps_credits(unsigned int credits);
 
-<<<<<<< HEAD
-/**
- * @brief Remove 'credits' from the semaphore
- *
- * This is a private function.
- *
- * @param Credits to remove.
- */
-STATIC void clean_eps_credits(unsigned int credits);
-
-/**
- * @brief Increments the wait_counter counter. wait_counter=Thread counter waiting for a credit
- *
- * This is a private function.
- */
-STATIC void inc_wait_counter(void);
-
-/**
- * @brief Decrements the wait_counter counter. wait_counter=Thread counter waiting for a credit
- *
- * This is a private function.
- */
-STATIC void dec_wait_counter(void);
-
-=======
->>>>>>> 8a78d948
 /** Global definitions **/
 int today;
 int thishour;
@@ -320,7 +283,6 @@
 
 /* eps mutex */
 pthread_mutex_t limit_eps_mutex = PTHREAD_MUTEX_INITIALIZER;
-pthread_mutex_t wait_sem = PTHREAD_MUTEX_INITIALIZER;
 
 /* Credits EPS semaphore */
 sem_t credits_eps_semaphore;
@@ -1072,7 +1034,7 @@
 
     /* Initialize limits structure */
     memset(&limits, 0, sizeof(limits));
-    load_limits(Config.cfg_max_eps, Config.cfg_timeframe_eps);
+    load_limits(Config.eps.maximum, Config.eps.timeframe);
 
     /* Create message handler thread */
     w_create_thread(ad_input_main, &m_queue);
@@ -2534,39 +2496,10 @@
     }
 }
 
-<<<<<<< HEAD
-STATIC void load_limits(void) {
-
-    cJSON * analysisd_limits = NULL;
-    int err = load_limits_file("wazuh-analysisd", &analysisd_limits);
-
-    w_mutex_lock(&limit_eps_mutex);
-
-    if (err == LIMITS_SUCCESS && analysisd_limits) {
-
-        unsigned int old_timeframe = limits.timeframe;
-        cJSON *timeframe_eps;
-        cJSON *eps;
-
-        if ((timeframe_eps = cJSON_GetObjectItem(analysisd_limits, "timeframe_eps"), timeframe_eps) && cJSON_IsNumber(timeframe_eps)) {
-
-            limits.timeframe = (timeframe_eps->valueint > EPS_LIMITS_MAX_TIMEFRAME ? EPS_LIMITS_MAX_TIMEFRAME :
-                (timeframe_eps->valueint < EPS_LIMITS_MIN_TIMEFRAME ? EPS_LIMITS_MIN_TIMEFRAME : timeframe_eps->valueint));
-            if (limits.timeframe != (unsigned int)timeframe_eps->valueint) {
-                mwarn("timeframe limit exceeded, value set: '%d'", limits.timeframe);
-            }
-        } else {
-            limits.timeframe = EPS_LIMITS_DEFAULT_TIMEFRAME;
-            mwarn("timeframe not found, dafault value set: '%d'", limits.timeframe);
-        }
-
-        if ((eps = cJSON_GetObjectItem(analysisd_limits, "max_eps"), eps) && cJSON_IsNumber(eps)) {
-=======
-static void load_limits(unsigned int eps, unsigned int timeframe) {
+STATIC void load_limits(unsigned int eps, unsigned int timeframe) {
     if (eps > 0) {
         limits.eps = eps;
         limits.timeframe = timeframe;
->>>>>>> 8a78d948
 
         os_calloc(limits.timeframe, sizeof(unsigned int), limits.circ_buf);
 
@@ -2575,67 +2508,10 @@
 
         generate_eps_credits(limits.max_eps);
 
-<<<<<<< HEAD
-                } else {
-                    /* Expand buffer */
-                    memset(limits.circ_buf, 0, sizeof(unsigned int) * limits.timeframe);
-                    memcpy(limits.circ_buf, buf, sizeof(unsigned int) * old_timeframe);
-                }
-            }
-
-            limits.total_eps_buffer = 0;
-            for (unsigned int i = 0; i <= limits.current_cell; i++) {
-                 limits.total_eps_buffer += limits.circ_buf[i];
-            }
-
-            limits.max_eps = limits.eps * limits.timeframe;
-
-            int current_value = 0;
-            sem_getvalue(&credits_eps_semaphore, &current_value);
-            unsigned int c_value = (unsigned int) current_value;
-
-            if (limits.max_eps > limits.total_eps_buffer) {
-                if (c_value < limits.max_eps - limits.total_eps_buffer) {
-                    generate_eps_credits(limits.max_eps - limits.total_eps_buffer - c_value);
-                } else if (c_value > limits.max_eps - limits.total_eps_buffer){
-                    clean_eps_credits(c_value + limits.total_eps_buffer - limits.max_eps);
-                }
-            } else if (current_value) {
-                clean_eps_credits(current_value);
-            }
-
-            limits.total_eps_buffer -= limits.circ_buf[limits.current_cell];
-
-            limits.enabled = true;
-
-            minfo("eps limit enabled, eps: '%d', timeframe: '%d', events per timeframe: '%d'", limits.eps, limits.timeframe, limits.max_eps);
-        }
-        else {
-            minfo("eps limit disabled");
-            limits_free();
-        }
-
-    } else if (err == LIMITS_FILE_NOT_FOUND && limits.enabled) {
-        minfo("eps limit disabled");
-        limits_free();
-    }
-    cJSON_Delete(analysisd_limits);
-    w_mutex_unlock(&limit_eps_mutex);
-}
-
-STATIC void limits_free(void) {
-    if (limits.circ_buf) {
-        os_free(limits.circ_buf);
-    }
-    while (limits_wait_counter) {
-        sem_post(&credits_eps_semaphore);
-        limits_wait_counter--;
-=======
         minfo("eps limit enabled, eps: '%d', timeframe: '%d', events per timeframe: '%d'", limits.eps, limits.timeframe, limits.max_eps);
         limits.enabled = true;
     } else {
         minfo("eps limit disabled");
->>>>>>> 8a78d948
     }
 }
 
@@ -2646,23 +2522,7 @@
     }
 }
 
-<<<<<<< HEAD
-STATIC void inc_wait_counter(void) {
-    w_mutex_lock(&wait_sem);
-    limits_wait_counter++;
-    w_mutex_unlock(&wait_sem);
-}
-
-STATIC void dec_wait_counter(void) {
-    w_mutex_lock(&wait_sem);
-    limits_wait_counter--;
-    w_mutex_unlock(&wait_sem);
-}
-
 STATIC void increase_event_counter(void) {
-=======
-static void increase_event_counter(void) {
->>>>>>> 8a78d948
     w_mutex_lock(&limit_eps_mutex);
     if (limits.circ_buf) {
         limits.circ_buf[limits.current_cell]++;
@@ -2674,13 +2534,4 @@
     for(unsigned int i = 0; i < credits; i++) {
         sem_post(&credits_eps_semaphore);
     }
-<<<<<<< HEAD
-}
-
-STATIC void clean_eps_credits(unsigned int credits) {
-    for(unsigned int i = 0; i < credits; i++) {
-        sem_trywait(&credits_eps_semaphore);
-    }
-=======
->>>>>>> 8a78d948
 }