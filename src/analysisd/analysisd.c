/* Copyright (C) 2015-2021, Wazuh Inc.
 * Copyright (C) 2010-2012 Trend Micro Inc.
 * All rights reserved.
 *
 * This program is free software; you can redistribute it
 * and/or modify it under the terms of the GNU General Public
 * License (version 2) as published by the FSF - Free Software
 * Foundation.
*/

/* wazuh-analysisd
 * Responsible for correlation and log decoding
 */

#ifndef ARGV0
<<<<<<< HEAD
#define ARGV0 "ossec-analysisd"
#define _ANALYSIS_DAEMON_
=======
#define ARGV0 "wazuh-analysisd"
>>>>>>> 03272e6e
#endif

#include "shared.h"
#include <time.h>
#if defined(__MACH__) || defined(__FreeBSD__) || defined(__OpenBSD__)
#include <sys/sysctl.h>
#endif
#include "alerts/alerts.h"
#include "alerts/getloglocation.h"
#include "os_execd/execd.h"
#include "os_regex/os_regex.h"
#include "os_net/os_net.h"
#include "active-response.h"
#include "config.h"
#include "rules.h"
#include "mitre.h"
#include "stats.h"
#include "eventinfo.h"
#include "accumulator.h"
#include "analysisd.h"
#include "fts.h"
#include "cleanevent.h"
#include "output/jsonout.h"
#include "labels.h"
#include "state.h"
#include "syscheck_op.h"
#include "monitord/monitord.h"
#include "lists_make.h"

#ifdef PRELUDE_OUTPUT_ENABLED
#include "output/prelude.h"
#endif

#ifdef ZEROMQ_OUTPUT_ENABLED
#include "output/zeromq.h"
#endif

/** Prototypes **/
void OS_ReadMSG(int m_queue);
static void LoopRule(RuleNode *curr_node, FILE *flog);

/* For decoders */
int DecodeSyscheck(Eventinfo *lf, _sdb *sdb);
// Decode events in json format
int decode_fim_event(_sdb *sdb, Eventinfo *lf);
int DecodeRootcheck(Eventinfo *lf);
int DecodeHostinfo(Eventinfo *lf);
int DecodeSyscollector(Eventinfo *lf, int *socket);
int DecodeCiscat(Eventinfo *lf, int *socket);
int DecodeWinevt(Eventinfo *lf);
int DecodeSCA(Eventinfo *lf, int *socket);
void DispatchDBSync(dbsync_context_t * ctx, Eventinfo * lf);

// Init sdb and decoder struct
void sdb_init(_sdb *localsdb, OSDecoderInfo *fim_decoder);

/* For stats */
static void DumpLogstats(void);

// Message handler thread
void * ad_input_main(void * args);

/** Global definitions **/
int today;
int thishour;
int prev_year;
char prev_month[4];
int __crt_hour;
int __crt_wday;
struct timespec c_timespec;
char __shost[512];
OSDecoderInfo *NULL_Decoder;
int num_rule_matching_threads;
<<<<<<< HEAD
EventList *last_events_list;
time_t current_time;
time_t alerts_time;
time_t archive_time;
time_t alerts_time_json;
time_t archive_time_json;
=======
>>>>>>> 03272e6e

/* execd queue */
static int execdq = 0;

/* Active response queue */
static int arq = 0;

static unsigned int hourly_events;
static unsigned int hourly_syscheck;
static unsigned int hourly_firewall;


/* Archives writer thread */
void * w_writer_thread(__attribute__((unused)) void * args );

/* Alerts log writer thread */
void * w_writer_log_thread(__attribute__((unused)) void * args );

/* Statistical writer thread */
void * w_writer_log_statistical_thread(__attribute__((unused)) void * args );

/* Firewall log writer thread */
void * w_writer_log_firewall_thread(__attribute__((unused)) void * args );

/* FTS log writer thread */
void * w_writer_log_fts_thread(__attribute__((unused)) void * args );

/* Flush logs thread */
void w_log_flush();

/* Decode syscollector threads */
void * w_decode_syscollector_thread(__attribute__((unused)) void * args);

/* Decode syscheck threads */
void * w_decode_syscheck_thread(__attribute__((unused)) void * args);

/* Decode hostinfo threads */
void * w_decode_hostinfo_thread(__attribute__((unused)) void * args);

/* Decode rootcheck threads */
void * w_decode_rootcheck_thread(__attribute__((unused)) void * args);

/* Decode Security Configuration Assessment threads */
void * w_decode_sca_thread(__attribute__((unused)) void * args);

/* Decode event threads */
void * w_decode_event_thread(__attribute__((unused)) void * args);

/* Process decoded event - rule matching threads */
void * w_process_event_thread(__attribute__((unused)) void * id);

/* Do log rotation thread */
void * w_log_rotate_thread(__attribute__((unused)) void * args);

/* Decode winevt threads */
void * w_decode_winevt_thread(__attribute__((unused)) void * args);

/* Database synchronization thread */
static void * w_dispatch_dbsync_thread(void * args);

static void * w_dispatch_upgrade_module_thread(__attribute__((unused)) void *args);

typedef struct _clean_msg {
    Eventinfo *lf;
    char *msg;
} clean_msg;

typedef struct _decode_event {
    Eventinfo *lf;
    char type;
} decode_event;

typedef struct _osmatch_exec {
    Eventinfo *lf;
    RuleInfo *rule;
} _osmatch_execute;

/* Archives writer queue */
static w_queue_t * writer_queue;

/* Alerts log writer queue */
static w_queue_t * writer_queue_log;

/* Statistical log writer queue */
static w_queue_t * writer_queue_log_statistical;

/* Firewall log writer queue */
static w_queue_t * writer_queue_log_firewall;

/* Decode syscheck input queue */
static w_queue_t * decode_queue_syscheck_input;

/* Decode syscollector input queue */
static w_queue_t * decode_queue_syscollector_input;

/* Decode rootcheck input queue */
static w_queue_t * decode_queue_rootcheck_input;

/* Decode policy monitoring input queue */
static w_queue_t * decode_queue_sca_input;

/* Decode hostinfo input queue */
static w_queue_t * decode_queue_hostinfo_input;

/* Decode event input queue */
static w_queue_t * decode_queue_event_input;

/* Decode pending event output */
static w_queue_t * decode_queue_event_output;

/* Decode windows event input queue */
static w_queue_t * decode_queue_winevt_input;

/* Database synchronization input queue */
static w_queue_t * dispatch_dbsync_input;

/* Upgrade module decoder  */
static w_queue_t * upgrade_module_input;

/* FTS log writer queue */
extern w_queue_t * writer_queue_log_fts;

/* Hourly firewall mutex */
static pthread_mutex_t hourly_firewall_mutex = PTHREAD_MUTEX_INITIALIZER;

/* Accumulate mutex */
static pthread_mutex_t accumulate_mutex = PTHREAD_MUTEX_INITIALIZER;

/* Reported variables */
static int reported_syscheck = 0;
static int reported_syscollector = 0;
static int reported_hostinfo = 0;
static int reported_rootcheck = 0;
static int reported_sca = 0;
static int reported_event = 0;
static int reported_writer = 0;
static int reported_winevt = 0;
static int reported_dbsync;
static int reported_upgrade_module = 0;

/* Mutexes */
pthread_mutex_t decode_syscheck_mutex = PTHREAD_MUTEX_INITIALIZER;
pthread_mutex_t process_event_check_hour_mutex = PTHREAD_MUTEX_INITIALIZER;
pthread_mutex_t process_event_mutex = PTHREAD_MUTEX_INITIALIZER;

/* Reported mutexes */
static pthread_mutex_t writer_threads_mutex = PTHREAD_MUTEX_INITIALIZER;


/* To translate between month (int) to month (char) */
static const char *(month[]) = {"Jan", "Feb", "Mar", "Apr", "May", "Jun",
                   "Jul", "Aug", "Sep", "Oct", "Nov", "Dec"
                  };

/* CPU Info*/
static int cpu_cores;

/* Print help statement */
__attribute__((noreturn))
static void help_analysisd(char * home_path)
{
    print_header();
    print_out("  %s: -[Vhdtf] [-u user] [-g group] [-c config] [-D dir]", ARGV0);
    print_out("    -V          Version and license message");
    print_out("    -h          This help message");
    print_out("    -d          Execute in debug mode. This parameter");
    print_out("                can be specified multiple times");
    print_out("                to increase the debug level.");
    print_out("    -t          Test configuration");
    print_out("    -f          Run in foreground");
    print_out("    -u <user>   User to run as (default: %s)", USER);
    print_out("    -g <group>  Group to run as (default: %s)", GROUPGLOBAL);
    print_out("    -c <config> Configuration file to use (default: %s)", OSSECCONF);
    print_out("    -D <dir>    Directory to chroot and chdir into (default: %s)", home_path);
    print_out(" ");
    os_free(home_path);
    exit(1);
}

#ifndef TESTRULE
#ifdef WAZUH_UNIT_TESTING
__attribute((weak))
#endif
int main(int argc, char **argv)
#else
__attribute__((noreturn))
int main_analysisd(int argc, char **argv)
#endif
{
    int c = 0, m_queue = 0, test_config = 0, run_foreground = 0;
    int debug_level = 0;
    const char *user = USER;
    const char *group = GROUPGLOBAL;
    uid_t uid;
    gid_t gid;

    const char *cfg = OSSECCONF;

    /* Set the name */
    OS_SetName(ARGV0);

    // Define current working directory
    char * home_path = w_homedir(argv[0]);

    thishour = 0;
    today = 0;
    prev_year = 0;
    memset(prev_month, '\0', 4);
    hourly_alerts = 0;
    hourly_events = 0;
    hourly_syscheck = 0;
    hourly_firewall = 0;

#ifdef LIBGEOIP_ENABLED
    geoipdb = NULL;
#endif


    while ((c = getopt(argc, argv, "Vtdhfu:g:D:c:")) != -1) {
        switch (c) {
            case 'V':
                print_version();
                break;
            case 'h':
                help_analysisd(home_path);
                break;
            case 'd':
                nowDebug();
                debug_level = 1;
                break;
            case 'f':
                run_foreground = 1;
                break;
            case 'u':
                if (!optarg) {
                    merror_exit("-u needs an argument");
                }
                user = optarg;
                break;
            case 'g':
                if (!optarg) {
                    merror_exit("-g needs an argument");
                }
                group = optarg;
                break;
            case 'D':
                if (!optarg) {
                    merror_exit("-D needs an argument");
                }
                snprintf(home_path, PATH_MAX, "%s", optarg);
                break;
            case 'c':
                if (!optarg) {
                    merror_exit("-c needs an argument");
                }
                cfg = optarg;
                break;
            case 't':
                test_config = 1;
                break;
            default:
                help_analysisd(home_path);
                break;
        }

    }

    /* Change working directory */
    if (chdir(home_path) == -1) {
        merror_exit(CHDIR_ERROR, home_path, errno, strerror(errno));
    }

    sys_debug_level = getDefine_Int("analysisd", "debug", 0, 2);

    /* Check current debug_level
     * Command line setting takes precedence
     */
    if (debug_level == 0) {
        /* Get debug level */
        debug_level = sys_debug_level;
        while (debug_level != 0) {
            nowDebug();
            debug_level--;
        }
    }

    mdebug1(WAZUH_HOMEDIR, home_path);

    /* Start daemon */
    DEBUG_MSG("%s: DEBUG: Starting on debug mode - %d ", ARGV0, (int)time(0));

    srandom_init();

    /* Check if the user/group given are valid */
    uid = Privsep_GetUser(user);
    gid = Privsep_GetGroup(group);
    if (uid == (uid_t) - 1 || gid == (gid_t) - 1) {
        merror_exit(USER_ERROR, user, group, strerror(errno), errno);
    }

    /* Found user */
    mdebug1(FOUND_USER);

    /* Initialize Active response */
    AR_Init();
    if (AR_ReadConfig(cfg) < 0) {
        merror_exit(CONFIG_ERROR, cfg);
    }
    mdebug1(ASINIT);

    /* Read configuration file */
    if (GlobalConf(cfg) < 0) {
        merror_exit(CONFIG_ERROR, cfg);
    }

    mdebug1(READ_CONFIG);

    if (!(Config.alerts_log || Config.jsonout_output || Config.alerts_enabled)) {
        mwarn("All alert formats are disabled. Mail reporting, Syslog client and Integrator won't work properly.");
    }


#ifdef LIBGEOIP_ENABLED
    Config.geoip_jsonout = getDefine_Int("analysisd", "geoip_jsonout", 0, 1);

    /* Opening GeoIP DB */
    if(Config.geoipdb_file) {
        geoipdb = GeoIP_open(Config.geoipdb_file, GEOIP_INDEX_CACHE);
        if (geoipdb == NULL)
        {
            merror("Unable to open GeoIP database from: %s (disabling GeoIP).", Config.geoipdb_file);
        }
    }
#endif

    /* Fix Config.ar */
    Config.ar = ar_flag;
    if (Config.ar == -1) {
        Config.ar = 0;
    }

    /* Get server's hostname */
    memset(__shost, '\0', 512);
    if (gethostname(__shost, 512 - 1) != 0) {
        strncpy(__shost, WAZUH_SERVER, 512 - 1);
    } else {
        char *_ltmp;

        /* Remove domain part if available */
        _ltmp = strchr(__shost, '.');
        if (_ltmp) {
            *_ltmp = '\0';
        }
    }

    // Set resource limit for file descriptors

    {
        nofile = getDefine_Int("analysisd", "rlimit_nofile", 1024, 1048576);
        struct rlimit rlimit = { nofile, nofile };

        if (setrlimit(RLIMIT_NOFILE, &rlimit) < 0) {
            merror("Could not set resource limit for file descriptors to %d: %s (%d)", (int)nofile, strerror(errno), errno);
        }
    }

    /* Check the CPU INFO */
    /* If we have the threads set to 0 on internal_options.conf, then */
    /* we assign them automatically based on the number of cores */
    cpu_cores = get_nproc();

    num_rule_matching_threads = getDefine_Int("analysisd", "rule_matching_threads", 0, 32);

    if(num_rule_matching_threads == 0){
        num_rule_matching_threads = cpu_cores;
    }

    /* Continuing in Daemon mode */
    if (!test_config && !run_foreground) {
        nowDaemon();
        goDaemon();
    }

#ifdef PRELUDE_OUTPUT_ENABLED
    /* Start prelude */
    if (Config.prelude) {
        prelude_start(Config.prelude_profile, argc, argv);
    }
#endif

#ifdef ZEROMQ_OUTPUT_ENABLED
    /* Start zeromq */
    if (Config.zeromq_output) {
#if CZMQ_VERSION_MAJOR == 2
        zeromq_output_start(Config.zeromq_output_uri);
#elif CZMQ_VERSION_MAJOR >= 3
        zeromq_output_start(Config.zeromq_output_uri, Config.zeromq_output_client_cert, Config.zeromq_output_server_cert);
#endif
    }
#endif

    /* Set the group */
    if (Privsep_SetGroup(gid) < 0) {
        merror_exit(SETGID_ERROR, group, errno, strerror(errno));
    }

    /* Chroot */
    if (Privsep_Chroot(home_path) < 0) {
        merror_exit(CHROOT_ERROR, home_path, errno, strerror(errno));
    }
    nowChroot();

    /* Set the user */
    if (Privsep_SetUser(uid) < 0) {
        merror_exit(SETUID_ERROR, user, errno, strerror(errno));
    }

    /* Verbose message */
    mdebug1(PRIVSEP_MSG, home_path, user);
    os_free(home_path);

    if (!test_config) {
        /* Signal manipulation */
        StartSIG(ARGV0);

        /* Create the PID file */
        if (CreatePID(ARGV0, getpid()) < 0) {
            merror_exit(PID_ERROR);
        }

        /* Set the queue */
        if ((m_queue = StartMQ(DEFAULTQUEUE, READ, 0)) < 0) {
            merror_exit(QUEUE_ERROR, DEFAULTQUEUE, strerror(errno));
        }
    }

    Config.decoder_order_size = (size_t)getDefine_Int("analysisd", "decoder_order_size", MIN_ORDER_SIZE, MAX_DECODER_ORDER_SIZE);

    if (!os_analysisd_last_events) {
        os_calloc(1, sizeof(EventList), os_analysisd_last_events);
        OS_CreateEventList(Config.memorysize, os_analysisd_last_events);
    }

    /*
     * Anonymous Section: Load rules, decoders, and lists
     *
     * As lists require two-pass loading of rules that makes use of lists, lookups
     * are created with blank database structs, and need to be filled in after
     * completion of all rules and lists.
     */
    {
        {
            /* Error and warning messages */
            char * msg;
            OSList * list_msg = OSList_Create();
            OSList_SetMaxSize(list_msg, ERRORLIST_MAXSIZE);
            OSListNode * node_log_msg;
            int error_exit = 0;


            /* Initialize the decoders list */
            OS_CreateOSDecoderList();

            /* If we haven't specified a decoders directory, load default */
            if (!Config.decoders) {
                /* Legacy loading */
                /* Read default decoders */
                Read_Rules(NULL, &Config, NULL);
            }

            /* New loaded based on file loaded (in ossec.conf or default) */
            {
                char **decodersfiles;
                decodersfiles = Config.decoders;
                while ( decodersfiles && *decodersfiles) {
                    if (!test_config) {
                        mdebug1("Reading decoder file %s.", *decodersfiles);
                    }
                    if (!ReadDecodeXML(*decodersfiles, &os_analysisd_decoderlist_pn,
                                        &os_analysisd_decoderlist_nopn, &os_analysisd_decoder_store, list_msg)) {
                        error_exit = 1;
                    }
                    node_log_msg = OSList_GetFirstNode(list_msg);

                    while (node_log_msg) {
                        os_analysisd_log_msg_t * data_msg = node_log_msg->data;
                        msg = os_analysisd_string_log_msg(data_msg);

                        if (data_msg->level == LOGLEVEL_WARNING) {
                            mwarn("%s", msg);
                        } else if (data_msg->level == LOGLEVEL_ERROR) {
                            merror("%s", msg);
                        }
                        os_free(msg);
                        os_analysisd_free_log_msg(&data_msg);
                        OSList_DeleteCurrentlyNode(list_msg);
                        node_log_msg = OSList_GetFirstNode(list_msg);
                    }
                    if (error_exit) {
                        merror_exit(CONFIG_ERROR, *decodersfiles);
                    }

                    decodersfiles++;
                }
            }

            /* Load decoders */
            SetDecodeXML(list_msg, &os_analysisd_decoder_store, &os_analysisd_decoderlist_nopn, &os_analysisd_decoderlist_pn);
            node_log_msg = OSList_GetFirstNode(list_msg);
            while (node_log_msg) {
                os_analysisd_log_msg_t * data_msg = node_log_msg->data;
                msg = os_analysisd_string_log_msg(data_msg);

                if (data_msg->level == LOGLEVEL_WARNING) {
                    mwarn("%s", msg);
                } else if (data_msg->level == LOGLEVEL_ERROR) {
                    merror("%s", msg);
                    error_exit = 1;
                }
                os_free(msg);
                os_analysisd_free_log_msg(&data_msg);
                OSList_DeleteCurrentlyNode(list_msg);
                node_log_msg = OSList_GetFirstNode(list_msg);
            }
            if (error_exit) {
                merror_exit(DEC_PLUGIN_ERR);
            }
            os_free(list_msg);
        }
        {
            /* Load Lists */
            /* Initialize the lists of list struct */
            Lists_OP_CreateLists();
            /* Load each list into list struct */
            {
                /* Error and warning messages */
                OSList * list_msg = OSList_Create();
                OSList_SetMaxSize(list_msg, ERRORLIST_MAXSIZE);

                char **listfiles;
                listfiles = Config.lists;
                int error_exit = 0;
                while (listfiles && *listfiles) {

                    if (!test_config) {
                        mdebug1("Reading the lists file: '%s'", *listfiles);
                    }
                    if (Lists_OP_LoadList(*listfiles, &os_analysisd_cdblists, list_msg) < 0) {
                        error_exit = 1;
                    }
                    char * msg;
                    OSListNode * node_log_msg;
                    node_log_msg = OSList_GetFirstNode(list_msg);
                    while (node_log_msg) {
                        os_analysisd_log_msg_t * data_msg = node_log_msg->data;
                        msg = os_analysisd_string_log_msg(data_msg);
                        if (data_msg->level == LOGLEVEL_WARNING) {
                            mwarn("%s", msg);
                        } else if (data_msg->level == LOGLEVEL_ERROR) {
                            merror("%s", msg);
                        }
                        os_free(msg);
                        os_analysisd_free_log_msg(&data_msg);
                        OSList_DeleteCurrentlyNode(list_msg);
                        node_log_msg = OSList_GetFirstNode(list_msg);
                    }
                    if (error_exit) {
                        merror_exit(LISTS_ERROR, *listfiles);
                    }

                    listfiles++;
                }
                os_free(list_msg);
            }
            mdebug1("Building CDB lists.");
            Lists_OP_MakeAll(0, 0, &os_analysisd_cdblists);
        }

        {
            /* Load Rules */
            /* Create the rules list */
            Rules_OP_CreateRules();

            /* If we haven't specified a rules directory, load default */
            if (!Config.includes) {
                Read_Rules(NULL, &Config, NULL);
            }

            /* Read the rules */
            {
                /* Error and warning msg */
                char * msg;
                OSList * list_msg = OSList_Create();
                OSList_SetMaxSize(list_msg, ERRORLIST_MAXSIZE);
                OSListNode * node_log_msg;
                int error_exit = 0;

                char **rulesfiles;
                rulesfiles = Config.includes;
                while (rulesfiles && *rulesfiles) {
                    if (!test_config) {
                        mdebug1("Reading rules file: '%s'", *rulesfiles);
                    }

                    if (Rules_OP_ReadRules(*rulesfiles, &os_analysisd_rulelist,
                                           &os_analysisd_cdblists, &os_analysisd_last_events,
                                           &os_analysisd_decoder_store, list_msg) < 0) {
                        error_exit = 1;
                    }

                    node_log_msg = OSList_GetFirstNode(list_msg);
                    while (node_log_msg) {
                        os_analysisd_log_msg_t * data_msg = node_log_msg->data;
                        msg = os_analysisd_string_log_msg(data_msg);

                        if (data_msg->level == LOGLEVEL_WARNING) {
                            mwarn("%s", msg);
                        } else if (data_msg->level == LOGLEVEL_ERROR) {
                            merror("%s", msg);
                        }
                        os_free(msg);
                        os_analysisd_free_log_msg(&data_msg);
                        OSList_DeleteCurrentlyNode(list_msg);
                        node_log_msg = OSList_GetFirstNode(list_msg);
                    }

                    if (error_exit) {
                        merror_exit(RULES_ERROR, *rulesfiles);
                    }

                    rulesfiles++;
                }
                os_free(list_msg);
            }

            /* Find all rules that require list lookups and attache the the
             * correct list struct to the rule. This keeps rules from having to
             * search thought the list of lists for the correct file during
             * rule evaluation.
             */
            OS_ListLoadRules(&os_analysisd_cdblists, &os_analysisd_cdbrules);
        }
    }

    /* Fix the levels/accuracy */
    {
        int total_rules;
        RuleNode *tmp_node = OS_GetFirstRule();

        total_rules = _setlevels(tmp_node, 0);
        if (!test_config) {
            minfo("Total rules enabled: '%d'", total_rules);
        }
    }

    /* Create a rules hash (for reading alerts from other servers) */
    {
        RuleNode *tmp_node = OS_GetFirstRule();
        Config.g_rules_hash = OSHash_Create();
        if (!Config.g_rules_hash) {
            merror_exit(MEM_ERROR, errno, strerror(errno));
        }
        AddHash_Rule(tmp_node);
    }

    /* Check if log_fw is enabled */
    Config.logfw = (u_int8_t) getDefine_Int("analysisd",
                                 "log_fw",
                                 0, 1);

    /* Success on the configuration test */
    if (test_config) {
        exit(0);
    }

    if (Config.queue_size != 0) {
        minfo("The option <queue_size> is deprecated and won't apply. Set up each queue size in the internal_options file.");
    }

    /* Whitelist */
    if (Config.white_list == NULL) {
        if (Config.ar) {
            minfo("No IP in the white list for active response.");
        }
    } else {
        if (Config.ar) {
            os_ip **wl;
            int wlc = 0;
            wl = Config.white_list;
            while (*wl) {
                minfo("White listing IP: '%s'", (*wl)->ip);
                wl++;
                wlc++;
            }
            minfo("%d IPs in the white list for active response.", wlc);
        }
    }

    /* Hostname whitelist */
    if (Config.hostname_white_list == NULL) {
        if (Config.ar)
            minfo("No Hostname in the white list for active response.");
    } else {
        if (Config.ar) {
            int wlc = 0;
            OSMatch **wl;

            wl = Config.hostname_white_list;
            while (*wl) {
                char **tmp_pts = (*wl)->patterns;
                while (*tmp_pts) {
                    minfo("White listing Hostname: '%s'", *tmp_pts);
                    wlc++;
                    tmp_pts++;
                }
                wl++;
            }
            minfo("%d Hostname(s) in the white list for active response.", wlc);
        }
    }

    /* Startup message */
    minfo(STARTUP_MSG, (int)getpid());

    // Start com request thread
    w_create_thread(asyscom_main, NULL);

<<<<<<< HEAD
    mwarn("The following options will be deprecated in the next version: max_output_size and rotate_interval. "
          "Please, use the 'logging' configuration block instead.");
=======
    /* Load Mitre JSON File and Mitre hash table */
    mitre_load();

    /* Initialize Logtest */
    w_create_thread(w_logtest_init, NULL);
>>>>>>> 03272e6e

    /* Going to main loop */
    OS_ReadMSG(m_queue);

    exit(0);
}

/* Main function. Receives the messages(events) and analyze them all */
#ifndef TESTRULE
__attribute__((noreturn))
void OS_ReadMSG(int m_queue)
#else
__attribute__((noreturn))
void OS_ReadMSG_analysisd(int m_queue)
#endif
{
    Eventinfo *lf = NULL;
    int i;

    /* Initialize the logs */
    OS_InitLog();

    /* Initialize the integrity database */
    if (!fim_init()) merror_exit("fim: Initialization failed");

    /* Initialize Rootcheck */
    RootcheckInit();

    /* Initialize Syscollector */
    SyscollectorInit();

    /* Initialize CIS-CAT */
    CiscatInit();

    /* Initialize host info */
    HostinfoInit();

    /* Initialize windows event */
    WinevtInit();

    /* Initialize Security Configuration Assessment event */
    SecurityConfigurationAssessmentInit();

    /* Initialize the Accumulator */
    if (!Accumulate_Init(&os_analysisd_acm_store, &os_analysisd_acm_lookups, &os_analysisd_acm_purge_ts)) {
        merror("accumulator: ERROR: Initialization failed");
        exit(1);
    }

    /* Start the active response queues */
    if (Config.ar) {
        /* Waiting the ARQ to settle */
        sleep(3);

#ifndef LOCAL
        if (Config.ar & REMOTE_AR) {
            if ((arq = StartMQ(ARQUEUE, WRITE, 1)) < 0) {
                merror(ARQ_ERROR);
            } else {
                minfo(CONN_TO, ARQUEUE, "active-response");
            }
        }
#endif

        if (Config.ar & LOCAL_AR) {
            if ((execdq = StartMQ(EXECQUEUE, WRITE, 1)) < 0) {
                merror(ARQ_ERROR);
            } else {
                minfo(CONN_TO, EXECQUEUE, "exec");
            }
        }
    }
    mdebug1("Active response Init completed.");

    /* Get current time before starting */
    gettime(&c_timespec);
    Start_Time();

    /* Start the hourly/weekly stats directories*/
    if(Init_Stats_Directories() < 0) {
        Config.stats = 0;
    }

    /* Initialize the logs */

    Config.log_archives_plain = get_rotation_list("archive", ".log");
    Config.log_archives_json = get_rotation_list("archive", ".json");
    purge_rotation_list(Config.log_archives_plain, Config.archives_rotate);
    purge_rotation_list(Config.log_archives_json, Config.archives_rotate);

    Config.log_alerts_plain = get_rotation_list("alerts", ".log");
    Config.log_alerts_json = get_rotation_list("alerts", ".json");
    purge_rotation_list(Config.log_alerts_plain, Config.alerts_rotate);
    purge_rotation_list(Config.log_alerts_json, Config.alerts_rotate);

    {
        os_calloc(1, sizeof(Eventinfo), lf);
        os_calloc(Config.decoder_order_size, sizeof(DynamicField), lf->fields);
        lf->year = prev_year;
        strncpy(lf->mon, prev_month, 3);
        lf->day = today;

        if (OS_GetLogLocation(today, prev_year, prev_month) < 0) {
            merror_exit("Error allocating log files");
        }

        Free_Eventinfo(lf);
    }

    /* Initialize label cache */
    if (!labels_init()) merror_exit("Error allocating labels");

    Config.label_cache_maxage = getDefine_Int("analysisd", "label_cache_maxage", 0, 60);
    Config.show_hidden_labels = getDefine_Int("analysisd", "show_hidden_labels", 0, 1);

    if (Config.custom_alert_output) {
        mdebug1("Custom output found.!");
    }

    w_init_queues();

    /* Queue stats */
    w_get_initial_queues_size();

    int num_decode_event_threads = getDefine_Int("analysisd", "event_threads", 0, 32);
    int num_decode_syscheck_threads = getDefine_Int("analysisd", "syscheck_threads", 0, 32);
    int num_decode_syscollector_threads = getDefine_Int("analysisd", "syscollector_threads", 0, 32);
    int num_decode_rootcheck_threads = getDefine_Int("analysisd", "rootcheck_threads", 0, 32);
    int num_decode_sca_threads = getDefine_Int("analysisd", "sca_threads", 0, 32);
    int num_decode_hostinfo_threads = getDefine_Int("analysisd", "hostinfo_threads", 0, 32);
    int num_decode_winevt_threads = getDefine_Int("analysisd", "winevt_threads", 0, 32);
    int num_dispatch_dbsync_threads = getDefine_Int("analysisd", "dbsync_threads", 0, 32);

    if(num_decode_event_threads == 0){
        num_decode_event_threads = cpu_cores;
    }

    if(num_decode_syscheck_threads == 0){
        num_decode_syscheck_threads = cpu_cores;
    }

    if(num_decode_syscollector_threads == 0){
        num_decode_syscollector_threads = cpu_cores;
    }

    if(num_decode_rootcheck_threads == 0){
        num_decode_rootcheck_threads = cpu_cores;
    }

    if(num_decode_sca_threads == 0){
        num_decode_sca_threads = cpu_cores;
    }

    if(num_decode_hostinfo_threads == 0){
        num_decode_hostinfo_threads = cpu_cores;
    }

    if(num_decode_winevt_threads == 0){
        num_decode_winevt_threads = cpu_cores;
    }

    num_dispatch_dbsync_threads = (num_dispatch_dbsync_threads > 0) ? num_dispatch_dbsync_threads : cpu_cores;

    /* Initiate the FTS list */
    if (!FTS_Init(num_rule_matching_threads, &os_analysisd_fts_list, &os_analysisd_fts_store)) {
        merror_exit(FTS_LIST_ERROR);
    }

    mdebug1("FTS_Init completed.");

    /* Create message handler thread */
    w_create_thread(ad_input_main, &m_queue);

    /* Create archives writer thread */
    w_create_thread(w_writer_thread, NULL);

    /* Create alerts log writer thread */
    w_create_thread(w_writer_log_thread, NULL);

    /* Create statistical log writer thread */
    w_create_thread(w_writer_log_statistical_thread, NULL);

    /* Create firewall log writer thread */
    w_create_thread(w_writer_log_firewall_thread, NULL);

    /* Create FTS log writer thread */
    w_create_thread(w_writer_log_fts_thread, NULL);

    /* Create log rotation thread */
    w_create_thread(w_log_rotate_thread, NULL);

    /* Create decode syscheck threads */
    for(i = 0; i < num_decode_syscheck_threads;i++){
        w_create_thread(w_decode_syscheck_thread, NULL);
    }

    /* Create decode syscollector threads */
    for(i = 0; i < num_decode_syscollector_threads;i++){
        w_create_thread(w_decode_syscollector_thread, NULL);
    }

    /* Create decode hostinfo threads */
    for(i = 0; i < num_decode_hostinfo_threads;i++){
        w_create_thread(w_decode_hostinfo_thread, NULL);
    }

    /* Create decode rootcheck threads */
    for(i = 0; i < num_decode_rootcheck_threads;i++){
        w_create_thread(w_decode_rootcheck_thread, NULL);
    }

    /* Create decode Security Configuration Assessment threads */
    for(i = 0; i < num_decode_sca_threads;i++){
        w_create_thread(w_decode_sca_thread, NULL);
    }

    /* Create decode event threads */
    for(i = 0; i < num_decode_event_threads;i++){
        w_create_thread(w_decode_event_thread, NULL);
    }

    /* Create the process event threads */
    for(i = 0; i < num_rule_matching_threads;i++){
        w_create_thread(w_process_event_thread,(void *) (intptr_t)i);
    }

    /* Create decode winevt threads */
    for(i = 0; i < num_decode_winevt_threads;i++){
        w_create_thread(w_decode_winevt_thread, NULL);
    }

    /* Create database synchronization dispatcher threads */
    for (i = 0; i < num_dispatch_dbsync_threads; i++){
        w_create_thread(w_dispatch_dbsync_thread, NULL);
    }

    /* Create upgrade module dispatcher thread */
    w_create_thread(w_dispatch_upgrade_module_thread, NULL);

    /* Create State thread */
    w_create_thread(w_analysisd_state_main, NULL);

    mdebug1("Startup completed. Waiting for new messages..");

    while (1) {
        sleep(1);
    }
}

/*  Update each rule and print it to the logs */
static void LoopRule(RuleNode *curr_node, FILE *flog)
{
    if (curr_node->ruleinfo->firedtimes) {
        fprintf(flog, "%d-%d-%d-%d\n",
                thishour,
                curr_node->ruleinfo->sigid,
                curr_node->ruleinfo->level,
                curr_node->ruleinfo->firedtimes);
        curr_node->ruleinfo->firedtimes = 0;
    }

    if (curr_node->child) {
        RuleNode *child_node = curr_node->child;

        while (child_node) {
            LoopRule(child_node, flog);
            child_node = child_node->next;
        }
    }
    return;
}

/* Dump the hourly stats about each rule */
static void DumpLogstats()
{
    RuleNode *rulenode_pt;
    char logfile[OS_FLSIZE + 1];
    FILE *flog;

    /* Open log file */
    snprintf(logfile, OS_FLSIZE, "%s/%d/", STATSAVED, prev_year);
    if (IsDir(logfile) == -1)
        if (mkdir(logfile, 0770) == -1) {
            merror(MKDIR_ERROR, logfile, errno, strerror(errno));
            return;
        }

    snprintf(logfile, OS_FLSIZE, "%s/%d/%s", STATSAVED, prev_year, prev_month);

    if (IsDir(logfile) == -1)
        if (mkdir(logfile, 0770) == -1) {
            merror(MKDIR_ERROR, logfile, errno, strerror(errno));
            return;
        }


    /* Creat the logfile name */
    snprintf(logfile, OS_FLSIZE, "%s/%d/%s/ossec-%s-%02d.log",
             STATSAVED,
             prev_year,
             prev_month,
             "totals",
             today);

    flog = fopen(logfile, "a");
    if (!flog) {
        merror(FOPEN_ERROR, logfile, errno, strerror(errno));
        return;
    }

    rulenode_pt = OS_GetFirstRule();

    if (!rulenode_pt) {
        merror_exit("Rules in an inconsistent state. Exiting.");
    }

    /* Loop over all the rules and print their stats */
    do {
        LoopRule(rulenode_pt, flog);
    } while ((rulenode_pt = rulenode_pt->next) != NULL);


    /* Print total for the hour */
    fprintf(flog, "%d--%d--%d--%d--%d\n\n",
            thishour,
            hourly_alerts, hourly_events, hourly_syscheck, hourly_firewall);
    hourly_alerts = 0;
    hourly_events = 0;
    hourly_syscheck = 0;
    hourly_firewall = 0;

    fclose(flog);
}

// Message handler thread
void * ad_input_main(void * args) {
    int m_queue = *(int *)args;
    char buffer[OS_MAXSTR + 1] = "";
    char * copy;
    char *msg;
    int result;
    int recv = 0;

    mdebug1("Input message handler thread started.");

    while (1) {
        if (recv = OS_RecvUnix(m_queue, OS_MAXSTR, buffer), recv) {
            buffer[recv] = '\0';
            msg = buffer;

            /* Get the time we received the event */
            gettime(&c_timespec);

            /* Check for a valid message */
            if (strlen(msg) < 4) {
                merror(IMSG_ERROR, msg);
                continue;
            }

            s_events_received++;

            if (msg[0] == SYSCHECK_MQ) {

                os_strdup(buffer, copy);
                if(queue_full(decode_queue_syscheck_input)){
                    if(!reported_syscheck){
                        reported_syscheck = 1;
                        mwarn("Syscheck decoder queue is full.");
                    }
                    w_inc_dropped_events();
                    free(copy);
                    continue;
                }

                result = queue_push_ex(decode_queue_syscheck_input, copy);

                if(result < 0){
                    if(!reported_syscheck){
                        reported_syscheck = 1;
                        mwarn("Syscheck decoder queue is full.");
                    }
                    w_inc_dropped_events();
                    free(copy);
                    continue;
                }
                hourly_syscheck++;
                /* Increment number of events received */
                hourly_events++;
            }
            else if(msg[0] == ROOTCHECK_MQ){
                os_strdup(buffer, copy);

                if(queue_full(decode_queue_rootcheck_input)){
                    if(!reported_rootcheck){
                        reported_rootcheck = 1;
                        mwarn("Rootcheck decoder queue is full.");
                    }
                    w_inc_dropped_events();
                    free(copy);
                    continue;
                }

                result = queue_push_ex(decode_queue_rootcheck_input, copy);

                if(result < 0){
                    if(!reported_rootcheck){
                        reported_rootcheck = 1;
                        mwarn("Rootcheck decoder queue is full.");
                    }
                    w_inc_dropped_events();
                    free(copy);
                    continue;
                }

                /* Increment number of events received */
                hourly_events++;
            } else if(msg[0] == SCA_MQ){
                os_strdup(buffer, copy);

                if(queue_full(decode_queue_sca_input)){
                    if(!reported_sca){
                        reported_sca = 1;
                        mwarn("Security Configuration Assessment decoder queue is full.");
                    }
                    w_inc_dropped_events();
                    free(copy);
                    continue;
                }

                result = queue_push_ex(decode_queue_sca_input, copy);

                if(result < 0){
                    if(!reported_sca){
                        reported_sca = 1;
                        mwarn("Security Configuration Assessment json decoder queue is full.");
                    }
                    w_inc_dropped_events();
                    free(copy);
                    continue;
                }

                /* Increment number of events received */
                hourly_events++;
            } else if(msg[0] == SYSCOLLECTOR_MQ){

                os_strdup(buffer, copy);

                if(queue_full(decode_queue_syscollector_input)){
                    if(!reported_syscollector){
                        reported_syscollector = 1;
                        mwarn("Syscollector decoder queue is full.");
                    }
                    w_inc_dropped_events();
                    free(copy);
                    continue;
                }

                result = queue_push_ex(decode_queue_syscollector_input, copy);

                if(result < 0){

                    if(!reported_syscollector){
                        reported_syscollector = 1;
                        mwarn("Syscollector decoder queue is full.");
                    }
                    w_inc_dropped_events();
                    free(copy);
                    continue;
                }
                /* Increment number of events received */
                hourly_events++;
            }
            else if(msg[0] == HOSTINFO_MQ){

                os_strdup(buffer, copy);

                if(queue_full(decode_queue_hostinfo_input)){
                    if(!reported_hostinfo){
                        reported_hostinfo = 1;
                        mwarn("Hostinfo decoder queue is full.");
                    }
                    w_inc_dropped_events();
                    free(copy);
                    continue;
                }

                result = queue_push_ex(decode_queue_hostinfo_input, copy);

                if(result < 0){
                    if(!reported_hostinfo){
                        reported_hostinfo = 1;
                        mwarn("Hostinfo decoder queue is full.");
                    }
                    w_inc_dropped_events();
                    free(copy);
                    continue;
                }
                /* Increment number of events received */
                hourly_events++;
            }
            else if(msg[0] == WIN_EVT_MQ){

                os_strdup(buffer, copy);

                if(queue_full(decode_queue_winevt_input)){
                    if(!reported_winevt){
                        reported_winevt = 1;
                        mwarn("Windows eventchannel decoder queue is full.");
                    }
                    w_inc_dropped_events();
                    free(copy);
                    continue;
                }

                result = queue_push_ex(decode_queue_winevt_input, copy);

                if(result < 0){
                    if(!reported_winevt){
                        reported_winevt = 1;
                        mwarn("Windows eventchannel decoder queue is full.");
                    }
                    w_inc_dropped_events();
                    free(copy);
                    continue;
                }
                /* Increment number of events received */
                hourly_events++;
            } else if (msg[0] == DBSYNC_MQ) {
                result = -1;

                if (!queue_full(dispatch_dbsync_input)) {
                    os_strdup(buffer, copy);

                    result = queue_push_ex(dispatch_dbsync_input, copy);

                    if (result == -1) {
                        free(copy);
                    }
                }

                if (result == -1) {
                    w_inc_dropped_events();

                    if (!reported_dbsync) {
                        mwarn("Database synchronization messge queue is full.");
                        reported_dbsync = TRUE;
                    }
                }
            } else if (msg[0] == UPGRADE_MQ) {
                result = -1;

                if (!queue_full(upgrade_module_input)) {
                    os_strdup(buffer, copy);

                    result = queue_push_ex(upgrade_module_input, copy);

                    if (result == -1) {
                        free(copy);
                    }
                }

                if (result == -1) {
                    w_inc_dropped_events();

                    if (!reported_upgrade_module) {
                        mwarn("Upgrade module messge queue is full.");
                        reported_upgrade_module = TRUE;
                    }
                }

            } else {

                os_strdup(buffer, copy);

                if(queue_full(decode_queue_event_input)){
                    if(!reported_event){
                        reported_event = 1;
                        mwarn("Input queue is full.");
                    }
                    w_inc_dropped_events();
                    free(copy);
                    continue;
                }

                result = queue_push_ex(decode_queue_event_input, copy);

                if(result < 0){

                    if(!reported_event){
                        reported_event = 1;
                        mwarn("Input queue is full.");
                    }
                    w_inc_dropped_events();
                    free(copy);
                    continue;
                }
                /* Increment number of events received */
                hourly_events++;
            }
        }
    }

    return NULL;
}


void * w_writer_thread(__attribute__((unused)) void * args ){
    Eventinfo *lf = NULL;

    while(1){
        /* Receive message from queue */
        if (lf = queue_pop_ex(writer_queue), lf) {

            w_mutex_lock(&writer_threads_mutex);

            /* If configured to log all, do it */
            if (Config.logall || Config.archives_log_plain){
                OS_Store(lf);
            }
            if (Config.logall_json || Config.archives_log_json){
                jsonout_output_archive(lf);
            }

            Free_Eventinfo(lf);
            w_mutex_unlock(&writer_threads_mutex);
        }
    }
}

void * w_writer_log_thread(__attribute__((unused)) void * args ){
    Eventinfo *lf;

    while(1){
            /* Receive message from queue */
            if (lf = queue_pop_ex(writer_queue_log), lf) {

                w_mutex_lock(&writer_threads_mutex);
                w_inc_alerts_written();

                if (Config.custom_alert_output) {
                    __crt_ftell = ftell(_aflog);
                    OS_CustomLog(lf, Config.custom_alert_output_format);
                } else if (Config.alerts_log || Config.alerts_log_plain) {
                    __crt_ftell = ftell(_aflog);
<<<<<<< HEAD
                    OS_Log(lf);
                } else if(Config.jsonout_output || Config.alerts_log_json){
=======
                    OS_Log(lf, _aflog);
                } else if(Config.jsonout_output){
>>>>>>> 03272e6e
                    __crt_ftell = ftell(_jflog);
                }
                /* Log to json file */
                if (Config.jsonout_output || Config.alerts_log_json) {
                    jsonout_output_event(lf);
                }

    #ifdef PRELUDE_OUTPUT_ENABLED
                /* Log to prelude */
                if (Config.prelude) {
                    RuleInfo *rule = lf->generated_rule;

                    if (rule && Config.prelude_log_level <= rule->level) {
                        OS_PreludeLog(lf);
                    }
                }
    #endif

    #ifdef ZEROMQ_OUTPUT_ENABLED
                /* Log to zeromq */
                if (Config.zeromq_output) {
                    zeromq_output_event(lf);
                }
    #endif
                w_mutex_unlock(&writer_threads_mutex);
                Free_Eventinfo(lf);
            }
    }
}


void * w_decode_syscheck_thread(__attribute__((unused)) void * args){
    Eventinfo *lf = NULL;
    char *msg = NULL;
    _sdb sdb;
    OSDecoderInfo *fim_decoder = NULL;

    os_calloc(1, sizeof(OSDecoderInfo), fim_decoder);

    /* Initialize the integrity database */
    sdb_init(&sdb, fim_decoder);

    while(1){

        /* Receive message from queue */
        if (msg = queue_pop_ex(decode_queue_syscheck_input), msg) {
            int res = 0;
            os_calloc(1, sizeof(Eventinfo), lf);
            os_calloc(Config.decoder_order_size, sizeof(DynamicField), lf->fields);

            /* Default values for the log info */
            Zero_Eventinfo(lf);

            if (OS_CleanMSG(msg, lf) < 0) {
                merror(IMSG_ERROR, msg);
                Free_Eventinfo(lf);
                free(msg);
                continue;
            }

            free(msg);

            /* Msg cleaned */
            DEBUG_MSG("%s: DEBUG: Msg cleanup: %s ", ARGV0, lf->log);

            w_inc_syscheck_decoded_events();
            lf->decoder_info = fim_decoder;

            // If the event comes in JSON format agent version is >= 3.11. Therefore we decode, alert and update DB entry.
            if (*lf->log == '{') {
                res = decode_fim_event(&sdb, lf);
            } else {
                res = DecodeSyscheck(lf, &sdb);
            }

            if (res == 1 && queue_push_ex_block(decode_queue_event_output, lf) == 0) {
                continue;
            } else {
                /* We don't process syscheck events further */
                w_free_event_info(lf);
            }
        }
    }
}

void * w_decode_syscollector_thread(__attribute__((unused)) void * args){
    Eventinfo *lf = NULL;
    char *msg = NULL;
    int socket = -1;

    while(1){

        /* Receive message from queue */
        if (msg = queue_pop_ex(decode_queue_syscollector_input), msg) {
            os_calloc(1, sizeof(Eventinfo), lf);
            os_calloc(Config.decoder_order_size, sizeof(DynamicField), lf->fields);

            /* Default values for the log info */
            Zero_Eventinfo(lf);

            if (OS_CleanMSG(msg, lf) < 0) {
                merror(IMSG_ERROR, msg);
                Free_Eventinfo(lf);
                free(msg);
                continue;
            }

            free(msg);

            /* Msg cleaned */
            DEBUG_MSG("%s: DEBUG: Msg cleanup: %s ", ARGV0, lf->log);

            /** Check the date/hour changes **/

            if (!DecodeSyscollector(lf,&socket)) {
                /* We don't process syscollector events further */
                w_free_event_info(lf);
            }
            else{
                if (queue_push_ex_block(decode_queue_event_output, lf) < 0) {
                    w_free_event_info(lf);
                }
            }

            w_inc_syscollector_decoded_events();
        }
    }
}

void * w_decode_rootcheck_thread(__attribute__((unused)) void * args){
    Eventinfo *lf = NULL;
    char *msg = NULL;

    while(1){

        /* Receive message from queue */
        if (msg = queue_pop_ex(decode_queue_rootcheck_input), msg) {

            os_calloc(1, sizeof(Eventinfo), lf);
            os_calloc(Config.decoder_order_size, sizeof(DynamicField), lf->fields);

            /* Default values for the log info */
            Zero_Eventinfo(lf);

            if (OS_CleanMSG(msg, lf) < 0) {
                merror(IMSG_ERROR, msg);
                Free_Eventinfo(lf);
                free(msg);
                continue;
            }

            free(msg);

            /* Msg cleaned */
            DEBUG_MSG("%s: DEBUG: Msg cleanup: %s ", ARGV0, lf->log);

            if (!DecodeRootcheck(lf)) {
                /* We don't process rootcheck events further */
                w_free_event_info(lf);
            }
            else{
                if (queue_push_ex_block(decode_queue_event_output, lf) < 0) {
                    w_free_event_info(lf);
                }
            }

            w_inc_rootcheck_decoded_events();
        }
    }
}

void * w_decode_sca_thread(__attribute__((unused)) void * args){
    Eventinfo *lf = NULL;
    char *msg = NULL;
    int socket = -1;

    while(1){

        /* Receive message from queue */
        if (msg = queue_pop_ex(decode_queue_sca_input), msg) {

            os_calloc(1, sizeof(Eventinfo), lf);
            os_calloc(Config.decoder_order_size, sizeof(DynamicField), lf->fields);

            /* Default values for the log info */
            Zero_Eventinfo(lf);

            if (OS_CleanMSG(msg, lf) < 0) {
                merror(IMSG_ERROR, msg);
                Free_Eventinfo(lf);
                free(msg);
                continue;
            }

            free(msg);

            /* Msg cleaned */
            DEBUG_MSG("%s: DEBUG: Msg cleanup: %s ", ARGV0, lf->log);

            if (!DecodeSCA(lf,&socket)) {
                /* We don't process rootcheck events further */
                w_free_event_info(lf);
            }
            else{
                if (queue_push_ex_block(decode_queue_event_output, lf) < 0) {
                    w_free_event_info(lf);
                }
            }

            w_inc_sca_decoded_events();
        }
    }
}

void * w_decode_hostinfo_thread(__attribute__((unused)) void * args){
    Eventinfo *lf = NULL;
    char * msg = NULL;

    while(1){

        /* Receive message from queue */
        if (msg = queue_pop_ex(decode_queue_hostinfo_input), msg) {
            os_calloc(1, sizeof(Eventinfo), lf);
            os_calloc(Config.decoder_order_size, sizeof(DynamicField), lf->fields);

            /* Default values for the log info */
            Zero_Eventinfo(lf);

            if (OS_CleanMSG(msg, lf) < 0) {
                merror(IMSG_ERROR, msg);
                Free_Eventinfo(lf);
                free(msg);
                continue;
            }

            free(msg);
            /* Msg cleaned */
            DEBUG_MSG("%s: DEBUG: Msg cleanup: %s ", ARGV0, lf->log);

            if (!DecodeHostinfo(lf)) {
                /* We don't process syscheck events further */
                w_free_event_info(lf);
            }
            else{
                if (queue_push_ex_block(decode_queue_event_output, lf) < 0) {
                    w_free_event_info(lf);
                }
            }

            w_inc_hostinfo_decoded_events();
        }
    }
}


void * w_decode_event_thread(__attribute__((unused)) void * args){
    Eventinfo *lf = NULL;
    OSDecoderNode *node;
    char * msg = NULL;
    regex_matching decoder_match;
    memset(&decoder_match, 0, sizeof(regex_matching));
    int sock = -1;

    while(1){

        /* Receive message from queue */
        if (msg = queue_pop_ex(decode_queue_event_input), msg) {
            os_calloc(1, sizeof(Eventinfo), lf);
            os_calloc(Config.decoder_order_size, sizeof(DynamicField), lf->fields);

            /* Default values for the log info */
            Zero_Eventinfo(lf);

            if (OS_CleanMSG(msg, lf) < 0) {
                merror(IMSG_ERROR, msg);
                Free_Eventinfo(lf);
                free(msg);
                continue;
            }

            if (msg[0] == CISCAT_MQ) {
                if (!DecodeCiscat(lf, &sock)) {
                    w_free_event_info(lf);
                    free(msg);
                    continue;
                }
            } else {
                node = OS_GetFirstOSDecoder(lf->program_name);
                DecodeEvent(lf, Config.g_rules_hash, &decoder_match, node);
            }

            free(msg);

            /* Msg cleaned */
            DEBUG_MSG("%s: DEBUG: Msg cleanup: %s ", ARGV0, lf->log);



            if (queue_push_ex_block(decode_queue_event_output, lf) < 0) {
                Free_Eventinfo(lf);
            }

            w_inc_decoded_events();
        }
    }
}

void * w_decode_winevt_thread(__attribute__((unused)) void * args){
    Eventinfo *lf = NULL;
    char * msg = NULL;

    while(1){

        /* Receive message from queue */
        if (msg = queue_pop_ex(decode_queue_winevt_input), msg) {
            os_calloc(1, sizeof(Eventinfo), lf);
            os_calloc(Config.decoder_order_size, sizeof(DynamicField), lf->fields);

            /* Default values for the log info */
            Zero_Eventinfo(lf);

            if (OS_CleanMSG(msg, lf) < 0) {
                merror(IMSG_ERROR, msg);
                Free_Eventinfo(lf);
                free(msg);
                continue;
            }

            free(msg);
            /* Msg cleaned */
            DEBUG_MSG("%s: DEBUG: Msg cleanup: %s ", ARGV0, lf->log);
            if (DecodeWinevt(lf)) {
                /* We don't process windows events further */
                w_free_event_info(lf);
            }
            else{
                if (queue_push_ex_block(decode_queue_event_output, lf) < 0) {
                    w_free_event_info(lf);
                }
            }

            w_inc_winevt_decoded_events();
        }
    }
}

void * w_dispatch_dbsync_thread(__attribute__((unused)) void * args) {
    char * msg;
    Eventinfo * lf;
    dbsync_context_t ctx = { .db_sock = -1, .ar_sock = -1 };

    for (;;) {
        msg = queue_pop_ex(dispatch_dbsync_input);
        assert(msg != NULL);

        os_calloc(1, sizeof(Eventinfo), lf);
        os_calloc(Config.decoder_order_size, sizeof(DynamicField), lf->fields);
        Zero_Eventinfo(lf);

        if (OS_CleanMSG(msg, lf) < 0) {
            merror(IMSG_ERROR, msg);
            Free_Eventinfo(lf);
            free(msg);
            continue;
        }

        DispatchDBSync(&ctx, lf);
        w_inc_dbsync_dispatched_messages();
        Free_Eventinfo(lf);
        free(msg);
    }

    return NULL;
}

void * w_dispatch_upgrade_module_thread(__attribute__((unused)) void * args) {
    char * msg;
    Eventinfo * lf;

    while (true) {
        msg = queue_pop_ex(upgrade_module_input);
        assert(msg != NULL);

        os_calloc(1, sizeof(Eventinfo), lf);
        os_calloc(Config.decoder_order_size, sizeof(DynamicField), lf->fields);
        Zero_Eventinfo(lf);

        if (OS_CleanMSG(msg, lf) < 0) {
            merror(IMSG_ERROR, msg);
            Free_Eventinfo(lf);
            free(msg);
            continue;
        }
        free(msg);

        // Inserts agent id into incomming message and sends it to upgrade module
        cJSON *message_obj = cJSON_Parse(lf->log);

        if (message_obj) {
            cJSON *message_params = cJSON_GetObjectItem(message_obj, "parameters");

            if (message_params) {
                int sock = OS_ConnectUnixDomain(WM_UPGRADE_SOCK, SOCK_STREAM, OS_MAXSTR);

                if (sock == OS_SOCKTERR) {
                    merror("Could not connect to upgrade module socket at '%s'. Error: %s", WM_UPGRADE_SOCK, strerror(errno));
                } else {
                    int agent = atoi(lf->agent_id);
                    cJSON* agents = cJSON_CreateIntArray(&agent, 1);
                    cJSON_AddItemToObject(message_params, "agents", agents);

                    char *message = cJSON_PrintUnformatted(message_obj);
                    OS_SendSecureTCP(sock, strlen(message), message);
                    os_free(message);

                    close(sock);
                }
            } else {
                merror("Could not get parameters from upgrade message: %s", lf->log);
            }
            cJSON_Delete(message_obj);
        } else {
            merror("Could not parse upgrade message: %s", lf->log);
        }
        Free_Eventinfo(lf);
    }

    return NULL;
}

void * w_process_event_thread(__attribute__((unused)) void * id){

    Eventinfo *lf = NULL;
    RuleInfo *t_currently_rule = NULL;
    int result;
    int t_id = (intptr_t)id;
    regex_matching rule_match;
    memset(&rule_match, 0, sizeof(regex_matching));
    Eventinfo *lf_cpy = NULL;
    Eventinfo *lf_logall = NULL;
    int sock = -1;

    /* Stats */
    RuleInfo *stats_rule = NULL;

    /* Start the hourly/weekly stats */
    if (Start_Hour(t_id, num_rule_matching_threads) < 0) {
        Config.stats = 0;
    } else {
        /* Initialize stats rules */
        stats_rule = zerorulemember(STATS_MODULE, Config.stats, 0, 0, 0, 0, 0, 0, &os_analysisd_last_events);

        if (!stats_rule) {
            merror_exit(MEM_ERROR, errno, strerror(errno));
        }
        stats_rule->group = "stats,";
        stats_rule->comment = "Excessive number of events (above normal).";
    }

    while(1) {
        RuleNode *rulenode_pt;
        lf_logall = NULL;

        /* Extract decoded event from the queue */
        if (lf = queue_pop_ex(decode_queue_event_output), !lf) {
            continue;
        }

        lf->tid = t_id;
        t_currently_rule = NULL;

        lf->size = strlen(lf->log);

        /* Run accumulator */
        if ( lf->decoder_info->accumulate == 1 ) {
            w_mutex_lock(&accumulate_mutex);
            lf = Accumulate(lf, &os_analysisd_acm_store, &os_analysisd_acm_lookups, &os_analysisd_acm_purge_ts);
            w_mutex_unlock(&accumulate_mutex);
        }

        /* Firewall event */
        if (lf->decoder_info->type == FIREWALL) {
            /* If we could not get any information from
                * the log, just ignore it
                */
            w_mutex_lock(&hourly_firewall_mutex);
            hourly_firewall++;
            w_mutex_unlock(&hourly_firewall_mutex);
            if (Config.logfw) {

                if (!lf->action || !lf->srcip || !lf->dstip || !lf->srcport ||
                        !lf->dstport || !lf->protocol) {
                    w_free_event_info(lf);
                    continue;
                }

                os_calloc(1, sizeof(Eventinfo), lf_cpy);
                w_copy_event_for_log(lf, lf_cpy);

                if (queue_push_ex_block(writer_queue_log_firewall, lf_cpy) < 0) {
                    Free_Eventinfo(lf_cpy);
                }
            }
        }

        /* Stats checking */
        if (Config.stats) {
            w_mutex_lock(&process_event_check_hour_mutex);
            if (Check_Hour() == 1) {
                RuleInfo *saved_rule = lf->generated_rule;
                char *saved_log;

                /* Save previous log */
                saved_log = lf->full_log;

                lf->generated_rule = stats_rule;
                lf->full_log = __stats_comment;

                /* Alert for statistical analysis */
                if (stats_rule && (stats_rule->alert_opts & DO_LOGALERT)) {
                    os_calloc(1, sizeof(Eventinfo), lf_cpy);
                    w_copy_event_for_log(lf, lf_cpy);

                    if (queue_push_ex_block(writer_queue_log_statistical, lf_cpy) < 0) {
                        Free_Eventinfo(lf_cpy);
                    }
                }

                /* Set lf to the old values */
                lf->generated_rule = saved_rule;
                lf->full_log = saved_log;
            }
            w_mutex_unlock(&process_event_check_hour_mutex);
        }

        // Insert labels
        lf->labels = labels_find(lf->agent_id, &sock);

        /* Check the rules */
        DEBUG_MSG("%s: DEBUG: Checking the rules - %d ",
                    ARGV0, lf->decoder_info->type);

        /* Loop over all the rules */
        rulenode_pt = OS_GetFirstRule();
        if (!rulenode_pt) {
            merror_exit("Rules in an inconsistent state. Exiting.");
        }
        do {
            if (lf->decoder_info->type == OSSEC_ALERT) {
                if (!lf->generated_rule) {
                    goto next_it;
                }

                /* Process the alert */
                t_currently_rule = lf->generated_rule;
            }
            /* Categories must match */
            else if (rulenode_pt->ruleinfo->category !=
                        lf->decoder_info->type) {
                continue;
            }

            /* Check each rule */
            else if (t_currently_rule = OS_CheckIfRuleMatch(lf, os_analysisd_last_events, &os_analysisd_cdblists,
                     rulenode_pt, &rule_match, &os_analysisd_fts_list, &os_analysisd_fts_store, true, NULL), !t_currently_rule) {

                continue;
            }

            /* Ignore level 0 */
            if (t_currently_rule->level == 0) {
                break;
            }

            /* Check ignore time */
            if (t_currently_rule->ignore_time) {
                if (t_currently_rule->time_ignored == 0) {
                    t_currently_rule->time_ignored = lf->generate_time;
                }
                /* If the current time - the time the rule was ignored
                    * is less than the time it should be ignored,
                    * alert about the parent one instead
                    */
                else if ((lf->generate_time - t_currently_rule->time_ignored)
                            < t_currently_rule->ignore_time) {
                    if (t_currently_rule->prev_rule) {
                        t_currently_rule = (RuleInfo*)t_currently_rule->prev_rule;
                        w_FreeArray(lf->last_events);
                    } else {
                        break;
                    }
                } else {
                    t_currently_rule->time_ignored = lf->generate_time;
                }
            }

            /* Pointer to the rule that generated it */
            lf->generated_rule = t_currently_rule;

            /* Check if we should ignore it */
            if (t_currently_rule->ckignore && IGnore(lf, t_id)) {
                /* Ignore rule */
                lf->generated_rule = NULL;
                break;
            }

            /* Check if we need to add to ignore list */
            if (t_currently_rule->ignore) {
                AddtoIGnore(lf, t_id);
            }

            lf->comment = ParseRuleComment(lf);

            /* Log the alert if configured to */
            if (t_currently_rule->alert_opts & DO_LOGALERT) {
                os_calloc(1, sizeof(Eventinfo), lf_cpy);
                w_copy_event_for_log(lf, lf_cpy);
                if (queue_push_ex_block(writer_queue_log, lf_cpy) < 0) {
                    Free_Eventinfo(lf_cpy);
                }
            }

            /* Execute an active response */
            if (t_currently_rule->ar) {
                int do_ar;
                active_response **rule_ar;

                rule_ar = t_currently_rule->ar;

                while (*rule_ar) {
                    do_ar = 1;
                    if (lf->dstuser && !OS_PRegex(lf->dstuser, "^[a-zA-Z._0-9@?-]*$")) {
                        mwarn(CRAFTED_USER, lf->dstuser);
                        do_ar = 0;
                    }
                    if (lf->srcip && !OS_PRegex(lf->srcip, "^[a-zA-Z.:_0-9-]*$")) {
                        mwarn(CRAFTED_IP, lf->srcip);
                        do_ar = 0;
                    }

                    if (do_ar) {
                        OS_Exec(&execdq, &arq, &sock, lf, *rule_ar);
                    }
                    rule_ar++;
                }
            }


            /* Copy the structure to the state memory of if_matched_sid */
            if (t_currently_rule->sid_prev_matched) {
                OSListNode *node;
                w_mutex_lock(&t_currently_rule->mutex);
                if (node = OSList_AddData(t_currently_rule->sid_prev_matched, lf), !node) {
                    merror("Unable to add data to sig list.");
                } else {
                    lf->sid_node_to_delete = node;
                }
                w_mutex_unlock(&t_currently_rule->mutex);
            }
            /* Group list */
            else if (t_currently_rule->group_prev_matched) {
                unsigned int j = 0;
                OSListNode *node;

                w_mutex_lock(&t_currently_rule->mutex);
                os_calloc(t_currently_rule->group_prev_matched_sz, sizeof(OSListNode *), lf->group_node_to_delete);
                while (j < t_currently_rule->group_prev_matched_sz) {
                    if (node = OSList_AddData(t_currently_rule->group_prev_matched[j], lf), !node) {
                        merror("Unable to add data to grp list.");
                    } else {
                        lf->group_node_to_delete[j] = node;
                    }
                    j++;
                }
                w_mutex_unlock(&t_currently_rule->mutex);
            }

            lf->queue_added = 1;
            os_calloc(1, sizeof(Eventinfo), lf_logall);
            w_copy_event_for_log(lf, lf_logall);
            w_free_event_info(lf);
            OS_AddEvent(lf, os_analysisd_last_events);
            break;

        } while ((rulenode_pt = rulenode_pt->next) != NULL);

        w_inc_processed_events();

        if (Config.logall || Config.logall_json || Config.archives_log_plain || Config.archives_log_json){
            if (!lf_logall) {
                os_calloc(1, sizeof(Eventinfo), lf_logall);
                w_copy_event_for_log(lf, lf_logall);
            }
            result = queue_push_ex(writer_queue, lf_logall);
            if (result < 0) {
                if(!reported_writer){
                    reported_writer = 1;
                    mwarn("Archive writer queue is full. %d", t_id);
                }
                Free_Eventinfo(lf_logall);
            }
        } else if (lf_logall) {
            Free_Eventinfo(lf_logall);
        }
next_it:
        if (!lf->queue_added) {
            w_free_event_info(lf);
        }
    }
}

void * w_log_rotate_thread(__attribute__((unused)) void * args) {

    int day = 0;
    int year = 0;
<<<<<<< HEAD
    struct tm p;
=======
    struct tm tm_result = { .tm_sec = 0 };
>>>>>>> 03272e6e
    char mon[4] = {0};

    /* Get current time before starting */
    time(&current_time);

    /* Calculate when is the next rotation */
    alerts_time = Config.alerts_interval ? calc_next_rotation(current_time, Config.alerts_interval_units, Config.alerts_interval) : 0;
    alerts_time_json = alerts_time;
    archive_time = Config.archives_interval ? calc_next_rotation(current_time, Config.archives_interval_units, Config.archives_interval) : 0;
    archive_time_json = archive_time;

    while (1) {
        time(&current_time);
<<<<<<< HEAD
        localtime_r(&c_time, &p);
        day = p.tm_mday;
        year = p.tm_year + 1900;
        strncpy(mon, month[p.tm_mon], 3);

        /* Set the global hour/weekday */
        __crt_hour = p.tm_hour;
        __crt_wday = p.tm_wday;
=======
        localtime_r(&c_time, &tm_result);
        day = tm_result.tm_mday;
        year = tm_result.tm_year + 1900;
        strncpy(mon, month[tm_result.tm_mon], 3);

        /* Set the global hour/weekday */
        __crt_hour = tm_result.tm_hour;
        __crt_wday = tm_result.tm_wday;
>>>>>>> 03272e6e

        w_mutex_lock(&writer_threads_mutex);

        w_log_flush();
        if (thishour != __crt_hour || today != day) {
            /* Search all the rules and print the number
                * of alerts that each one fired
                */
            if(thishour != __crt_hour) {
                DumpLogstats();
                thishour = __crt_hour;
            }

            /* Check if the date has changed */
            if (today != day) {
                if (Config.stats) {
                    /* Update the hourly stats (done daily) */
                    Update_Hour();
                }

<<<<<<< HEAD
                sign_firewall_logs();
=======
                if (OS_GetLogLocation(day, year, mon) < 0) {
                    merror_exit("Error allocating log files");
                }

>>>>>>> 03272e6e
                today = day;
                strncpy(prev_month, mon, 3);
                prev_year = year;
            }
        }

        OS_RotateLogs(day, year, mon);
        w_mutex_unlock(&writer_threads_mutex);
        sleep(1);
    }
}

void * w_writer_log_statistical_thread(__attribute__((unused)) void * args ){

    Eventinfo *lf;

    while(1){
            /* Receive message from queue */
        if (lf = queue_pop_ex(writer_queue_log_statistical), lf) {

            w_mutex_lock(&writer_threads_mutex);

            if (Config.custom_alert_output) {
                __crt_ftell = ftell(_aflog);
                OS_CustomLog(lf, Config.custom_alert_output_format);
            } else if (Config.alerts_log) {
                __crt_ftell = ftell(_aflog);
                OS_Log(lf, _aflog);
            } else if (Config.jsonout_output) {
                __crt_ftell = ftell(_jflog);
            }

            /* Log to json file */
            if (Config.jsonout_output) {
                jsonout_output_event(lf);
            }

            w_mutex_unlock(&writer_threads_mutex);

            Free_Eventinfo(lf);
        }
    }
}

void * w_writer_log_firewall_thread(__attribute__((unused)) void * args ){

    Eventinfo *lf;

    while(1){
            /* Receive message from queue */
        if (lf = queue_pop_ex(writer_queue_log_firewall), lf) {

            w_mutex_lock(&writer_threads_mutex);
            w_inc_firewall_written();
            FW_Log(lf);
            w_mutex_unlock(&writer_threads_mutex);

            Free_Eventinfo(lf);
        }
    }
}

void w_log_flush(){

    /* Flush archives.log and archives.json */
    if (Config.logall || Config.archives_log_plain){
        OS_Store_Flush();
    }

    if (Config.logall_json || Config.archives_log_json){
        jsonout_output_archive_flush();
    }

    /* Flush alerts.json */
    if (Config.jsonout_output || Config.alerts_log_json) {
        jsonout_output_event_flush();
    }

    if (Config.custom_alert_output){
        OS_CustomLog_Flush();
    }

<<<<<<< HEAD
    if(Config.alerts_log || Config.alerts_log_plain){
=======
    if (Config.alerts_log) {
>>>>>>> 03272e6e
        OS_Log_Flush();
    }

    FTS_Flush();

}

void * w_writer_log_fts_thread(__attribute__((unused)) void * args ){

    char * line;

    while(1){
        /* Receive message from queue */
        if (line = queue_pop_ex(writer_queue_log_fts), line) {

            w_mutex_lock(&writer_threads_mutex);
            w_inc_fts_written();
            FTS_Fprintf(line);
            w_mutex_unlock(&writer_threads_mutex);

            free(line);
        }
    }
}

void w_get_queues_size(){

    s_syscheck_queue = ((decode_queue_syscheck_input->elements / (float)decode_queue_syscheck_input->size));
    s_syscollector_queue = ((decode_queue_syscollector_input->elements / (float)decode_queue_syscollector_input->size));
    s_rootcheck_queue = ((decode_queue_rootcheck_input->elements / (float)decode_queue_rootcheck_input->size));
    s_sca_queue = ((decode_queue_sca_input->elements / (float)decode_queue_sca_input->size));
    s_hostinfo_queue = ((decode_queue_hostinfo_input->elements / (float)decode_queue_hostinfo_input->size));
    s_winevt_queue = ((decode_queue_winevt_input->elements / (float)decode_queue_winevt_input->size));
    s_event_queue = ((decode_queue_event_input->elements / (float)decode_queue_event_input->size));
    s_process_event_queue = ((decode_queue_event_output->elements / (float)decode_queue_event_output->size));
    s_dbsync_message_queue = ((dispatch_dbsync_input->elements / (float)dispatch_dbsync_input->size));
    s_upgrade_message_queue = ((upgrade_module_input->elements / (float)upgrade_module_input->size));

    s_writer_archives_queue = ((writer_queue->elements / (float)writer_queue->size));
    s_writer_alerts_queue = ((writer_queue_log->elements / (float)writer_queue_log->size));
    s_writer_statistical_queue = ((writer_queue_log_statistical->elements / (float)writer_queue_log_statistical->size));
    s_writer_firewall_queue = ((writer_queue_log_firewall->elements / (float)writer_queue_log_firewall->size));
}

void w_get_initial_queues_size(){
    s_syscheck_queue_size = decode_queue_syscheck_input->size;
    s_syscollector_queue_size = decode_queue_syscollector_input->size;
    s_rootcheck_queue_size = decode_queue_rootcheck_input->size;
    s_sca_queue_size = decode_queue_sca_input->size;
    s_hostinfo_queue_size = decode_queue_hostinfo_input->size;
    s_winevt_queue_size = decode_queue_winevt_input->size;
    s_event_queue_size = decode_queue_event_input->size;
    s_process_event_queue_size = decode_queue_event_output->size;
    s_dbsync_message_queue_size = dispatch_dbsync_input->size;
    s_upgrade_message_queue_size = upgrade_module_input->size;

    s_writer_alerts_queue_size = writer_queue_log->size;
    s_writer_archives_queue_size = writer_queue->size;
    s_writer_firewall_queue_size = writer_queue_log_firewall->size;
    s_writer_statistical_queue_size = writer_queue_log_statistical->size;
}

void w_init_queues(){
     /* Init the archives writer queue */
    writer_queue = queue_init(getDefine_Int("analysisd", "archives_queue_size", 0, 2000000));

    /* Init the alerts log writer queue */
    writer_queue_log = queue_init(getDefine_Int("analysisd", "alerts_queue_size", 0, 2000000));

    /* Init statistical the log writer queue */
    writer_queue_log_statistical = queue_init(getDefine_Int("analysisd", "statistical_queue_size", 0, 2000000));

    /* Init the firewall log writer queue */
    writer_queue_log_firewall = queue_init(getDefine_Int("analysisd", "firewall_queue_size", 0, 2000000));

    /* Init the FTS log writer queue */
    writer_queue_log_fts = queue_init(getDefine_Int("analysisd", "fts_queue_size", 0, 2000000));

    /* Init the decode syscheck queue input */
    decode_queue_syscheck_input = queue_init(getDefine_Int("analysisd", "decode_syscheck_queue_size", 0, 2000000));

    /* Init the decode syscollector queue input */
    decode_queue_syscollector_input = queue_init(getDefine_Int("analysisd", "decode_syscollector_queue_size", 0, 2000000));

    /* Init the decode rootcheck queue input */
    decode_queue_rootcheck_input = queue_init(getDefine_Int("analysisd", "decode_rootcheck_queue_size", 0, 2000000));

    /* Init the decode rootcheck json queue input */
    decode_queue_sca_input = queue_init(getDefine_Int("analysisd", "decode_sca_queue_size", 0, 2000000));

    /* Init the decode hostinfo queue input */
    decode_queue_hostinfo_input = queue_init(getDefine_Int("analysisd", "decode_hostinfo_queue_size", 0, 2000000));

    /* Init the decode winevt queue input */
    decode_queue_winevt_input = queue_init(getDefine_Int("analysisd", "decode_winevt_queue_size", 0, 2000000));

    /* Init the decode event queue input */
    decode_queue_event_input = queue_init(getDefine_Int("analysisd", "decode_event_queue_size", 0, 2000000));

    /* Init the decode event queue output */
    decode_queue_event_output = queue_init(getDefine_Int("analysisd", "decode_output_queue_size", 0, 2000000));

    /* Initialize database synchronization message queue */
    dispatch_dbsync_input = queue_init(getDefine_Int("analysisd", "dbsync_queue_size", 0, 2000000));

    /* Initialize upgrade module message queue */
    upgrade_module_input = queue_init(getDefine_Int("analysisd", "upgrade_queue_size", 0, 2000000));
}<|MERGE_RESOLUTION|>--- conflicted
+++ resolved
@@ -13,12 +13,8 @@
  */
 
 #ifndef ARGV0
-<<<<<<< HEAD
-#define ARGV0 "ossec-analysisd"
+#define ARGV0 "wazuh-analysisd"
 #define _ANALYSIS_DAEMON_
-=======
-#define ARGV0 "wazuh-analysisd"
->>>>>>> 03272e6e
 #endif
 
 #include "shared.h"
@@ -92,15 +88,11 @@
 char __shost[512];
 OSDecoderInfo *NULL_Decoder;
 int num_rule_matching_threads;
-<<<<<<< HEAD
-EventList *last_events_list;
 time_t current_time;
 time_t alerts_time;
 time_t archive_time;
 time_t alerts_time_json;
 time_t archive_time_json;
-=======
->>>>>>> 03272e6e
 
 /* execd queue */
 static int execdq = 0;
@@ -828,16 +820,11 @@
     // Start com request thread
     w_create_thread(asyscom_main, NULL);
 
-<<<<<<< HEAD
-    mwarn("The following options will be deprecated in the next version: max_output_size and rotate_interval. "
-          "Please, use the 'logging' configuration block instead.");
-=======
     /* Load Mitre JSON File and Mitre hash table */
     mitre_load();
 
     /* Initialize Logtest */
     w_create_thread(w_logtest_init, NULL);
->>>>>>> 03272e6e
 
     /* Going to main loop */
     OS_ReadMSG(m_queue);
@@ -1482,13 +1469,8 @@
                     OS_CustomLog(lf, Config.custom_alert_output_format);
                 } else if (Config.alerts_log || Config.alerts_log_plain) {
                     __crt_ftell = ftell(_aflog);
-<<<<<<< HEAD
-                    OS_Log(lf);
-                } else if(Config.jsonout_output || Config.alerts_log_json){
-=======
                     OS_Log(lf, _aflog);
-                } else if(Config.jsonout_output){
->>>>>>> 03272e6e
+                } else if(Config.jsonout_output || Config.alerts_log_json) {
                     __crt_ftell = ftell(_jflog);
                 }
                 /* Log to json file */
@@ -2204,11 +2186,7 @@
 
     int day = 0;
     int year = 0;
-<<<<<<< HEAD
-    struct tm p;
-=======
     struct tm tm_result = { .tm_sec = 0 };
->>>>>>> 03272e6e
     char mon[4] = {0};
 
     /* Get current time before starting */
@@ -2222,16 +2200,6 @@
 
     while (1) {
         time(&current_time);
-<<<<<<< HEAD
-        localtime_r(&c_time, &p);
-        day = p.tm_mday;
-        year = p.tm_year + 1900;
-        strncpy(mon, month[p.tm_mon], 3);
-
-        /* Set the global hour/weekday */
-        __crt_hour = p.tm_hour;
-        __crt_wday = p.tm_wday;
-=======
         localtime_r(&c_time, &tm_result);
         day = tm_result.tm_mday;
         year = tm_result.tm_year + 1900;
@@ -2240,7 +2208,6 @@
         /* Set the global hour/weekday */
         __crt_hour = tm_result.tm_hour;
         __crt_wday = tm_result.tm_wday;
->>>>>>> 03272e6e
 
         w_mutex_lock(&writer_threads_mutex);
 
@@ -2261,14 +2228,12 @@
                     Update_Hour();
                 }
 
-<<<<<<< HEAD
-                sign_firewall_logs();
-=======
+
                 if (OS_GetLogLocation(day, year, mon) < 0) {
                     merror_exit("Error allocating log files");
                 }
 
->>>>>>> 03272e6e
+                sign_firewall_logs();
                 today = day;
                 strncpy(prev_month, mon, 3);
                 prev_year = year;
@@ -2351,11 +2316,7 @@
         OS_CustomLog_Flush();
     }
 
-<<<<<<< HEAD
-    if(Config.alerts_log || Config.alerts_log_plain){
-=======
-    if (Config.alerts_log) {
->>>>>>> 03272e6e
+    if (Config.alerts_log || Config.alerts_log_plain) {
         OS_Log_Flush();
     }
 
