#!/bin/sh

# Copyright (C) 2015-2019, Wazuh Inc.
# ossec-control        This shell script takes care of starting
#                      or stopping ossec-hids
# Author: Daniel B. Cid <daniel.cid@gmail.com>

# Getting where we are installed
LOCAL=`dirname $0`;
cd ${LOCAL}
PWD=`pwd`
DIR=`dirname $PWD`;
PLIST=${DIR}/bin/.process_list;

###  Do not modify bellow here ###

# Getting additional processes
ls -la ${PLIST} > /dev/null 2>&1
if [ $? = 0 ]; then
. ${PLIST};
fi

is_rhel_le_5() {
    RPM_RELEASE="/etc/redhat-release"

    # If SO is not RHEL, return (false)
    [ -r $RPM_RELEASE ] || return

    DIST_NAME=$(sed -rn 's/^(.*) release ([[:digit:]]+)[. ].*/\1/p' /etc/redhat-release)
    DIST_VER=$(sed -rn 's/^(.*) release ([[:digit:]]+)[. ].*/\2/p' /etc/redhat-release)

    [[ "$DIST_NAME" =~ ^CentOS ]] || [[ "$DIST_NAME" =~ ^"Red Hat" ]] && [ -n "$DIST_VER" ] && [ $DIST_VER -le 5 ]
}


AUTHOR="Wazuh Inc."
USE_JSON=false
INITCONF="/etc/ossec-init.conf"
DAEMONS="wazuh-modulesd ossec-monitord ossec-logcollector ossec-remoted ossec-syscheckd ossec-analysisd ossec-maild ossec-execd wazuh-db ossec-authd ossec-agentlessd ossec-integratord ossec-dbd ossec-csyslogd"

if ! is_rhel_le_5
then
    DAEMONS="wazuh-clusterd wazuh-apid $DAEMONS"
fi

# Reverse order of daemons
SDAEMONS=$(echo $DAEMONS | awk '{ for (i=NF; i>1; i--) printf("%s ",$i); print $1; }')

[ -f ${INITCONF} ] && . ${INITCONF}  || echo "ERROR: No such file ${INITCONF}"

## Locking for the start/stop
LOCK="${DIR}/var/start-script-lock"
LOCK_PID="${LOCK}/pid"

# This number should be more than enough (even if it is
# started multiple times together). It will try for up
# to 10 attempts (or 10 seconds) to execute.
MAX_ITERATION="10"

MAX_KILL_TRIES=600

checkpid()
{
    for i in ${CDAEMONS}; do
        for j in `cat ${DIR}/var/run/${i}*.pid 2>/dev/null`; do
            ps -p $j >/dev/null 2>&1
            if [ ! $? = 0 ]; then
                if [ $USE_JSON = false ]; then
                    echo "Deleting PID file '${DIR}/var/run/${i}-${j}.pid' not used..."
                fi
                rm ${DIR}/var/run/${i}-${j}.pid
            fi
        done
    done
}

lock()
{
    i=0;

    # Providing a lock.
    while [ 1 ]; do
        mkdir ${LOCK} > /dev/null 2>&1
        MSL=$?
        if [ "${MSL}" = "0" ]; then
            # Lock acquired (setting the pid)
            echo "$$" > ${LOCK_PID}
            return;
        fi

        # Waiting 1 second before trying again
        sleep 1;
        i=`expr $i + 1`;
        pid=`cat ${LOCK_PID}` 2>/dev/null

        if [ $? = 0 ]
        then
            kill -0 ${pid} >/dev/null 2>&1
            if [ ! $? = 0 ]; then
                # Pid is not present.
                # Unlocking and executing
                unlock;
                mkdir ${LOCK} > /dev/null 2>&1
                echo "$$" > ${LOCK_PID}
                return;
            fi
        fi

        # We tried 10 times to acquire the lock.
        if [ "$i" = "${MAX_ITERATION}" ]; then
            echo "ERROR: Another instance is locking this process."
            echo "If you are sure that no other instance is running, please remove ${LOCK}"
            exit 1
        fi
    done
}

unlock()
{
    rm -rf ${LOCK}
}

help()
{
    # Help message
    echo ""
    echo "Usage: $0 [-j] {start|stop|restart|status|enable|disable}";
    echo ""
    echo "    -j    Use JSON output."
    exit 1;
}

AUTHD_MSG="This option is deprecated because Authd is now enabled by default."
DATABASE_MSG="This option is deprecated because the database output is now enabled by default."
SYSLOG_MSG="This option is deprecated because Client Syslog is now enabled by default."
AGENTLESS_MSG="This option is deprecated because Agentless is now enabled by default."
INTEGRATOR_MSG="This option is deprecated because Integrator is now enabled by default."

# Enables additional daemons
enable()
{
    if [ "X$2" = "X" ]; then
        echo ""
        echo "Enable options: debug"
        echo "Usage: $0 enable debug"
        exit 1;
    fi

    if [ "X$2" = "Xdatabase" ]; then
        echo "$DATABASE_MSG"
    elif [ "X$2" = "Xclient-syslog" ]; then
        echo "$SYSLOG_MSG"
    elif [ "X$2" = "Xagentless" ]; then
        echo "$AGENTLESS_MSG";
    elif [ "X$2" = "Xintegrator" ]; then
        echo "$INTEGRATOR_MSG";
    elif [ "X$2" = "Xauth" ]; then
        echo "$AUTHD_MSG"
    elif [ "X$2" = "Xdebug" ]; then
        echo "DEBUG_CLI=\"-d\"" >> ${PLIST};
    else
        echo ""
        echo "Invalid enable option."
        echo ""
        echo "Enable options: debug"
        echo "Usage: $0 enable debug"
        exit 1;
    fi
}


# Disables additional daemons
disable()
{
    if [ "X$2" = "X" ]; then
        echo ""
        echo "Disable options: debug"
        echo "Usage: $0 disable debug]"
        exit 1;
    fi
    daemon=''
  
    if [ "X$2" = "Xdatabase" ]; then
        echo "$DATABASE_MSG"
    elif [ "X$2" = "Xclient-syslog" ]; then
        echo "$SYSLOG_MSG"
    elif [ "X$2" = "Xagentless" ]; then
        echo "$AGENTLESS_MSG";
    elif [ "X$2" = "Xintegrator" ]; then
        echo "$INTEGRATOR_MSG";
    elif [ "X$2" = "Xdebug" ]; then
        echo "DEBUG_CLI=\"-d\"" >> ${PLIST};
    else
        echo ""
        echo "Invalid disable option."
        echo ""
        echo "Disable options: debug"
        echo "Usage: $0 disable debug"
        exit 1;
    fi
    if [ "$daemon" != '' ]; then
        pstatus ${daemon};
        if [ $? = 1 ]; then
            kill `cat $DIR/var/run/$daemon*`
            rm $DIR/var/run/$daemon*
            echo "Killing ${daemon}...";
        fi
    fi
}

status()
{
    RETVAL=0
    first=true

    checkpid;

    if [ $USE_JSON = true ]; then
        echo -n '{"error":0,"data":['
    fi
    for i in ${DAEMONS}; do
        if [ $USE_JSON = true ] && [ $first = false ]; then
            echo -n ','
        else
            first=false
        fi
        pstatus ${i};
        if [ $? = 0 ]; then
            if [ $USE_JSON = true ]; then
                echo -n '{"daemon":"'${i}'","status":"stopped"}'
            else
                echo "${i} not running..."
            fi
            RETVAL=1
        else
            if [ $USE_JSON = true ]; then
                echo -n '{"daemon":"'${i}'","status":"running"}'
            else
                echo "${i} is running..."
            fi
        fi
    done
    if [ $USE_JSON = true ]; then
        echo -n ']}'
    fi
}

testconfig()
{
    # We first loop to check the config.
    for i in ${SDAEMONS}; do
<<<<<<< HEAD
        if [ X"$i" = "Xwazuh-clusterd" ] || [ X"$i" = "Xwazuh-apid" ]; then
            continue
        fi
=======
>>>>>>> 5b27cac1
        ${DIR}/bin/${i} -t ${DEBUG_CLI};
        if [ $? != 0 ]; then
            if [ $USE_JSON = true ]; then
                echo -n '{"error":20,"message":"'${i}': Configuration error."}'
            else
                echo "${i}: Configuration error. Exiting"
            fi
            unlock;
            exit 1;
        fi
    done
}

# Start function
start()
{
    incompatible=false

    if [ $USE_JSON = false ]; then
        echo "Starting $NAME $VERSION..."
    fi

    TEST=$(${DIR}/bin/ossec-logtest -t  2>&1 | grep "ERROR")
    if [ ! -z "$TEST" ]; then
        if [ $USE_JSON = true ]; then
            echo -n '{"error":21,"message":"OSSEC analysisd: Testing rules failed. Configuration error."}'
        else
            echo "OSSEC analysisd: Testing rules failed. Configuration error. Exiting."
        fi
        exit 1;
    fi

    if is_rhel_le_5
    then
        if [ $USE_JSON = true ]; then
            incompatible=true
        else
            echo "Cluster daemon is incompatible with CentOS 5 and RHEL 5... Skipping wazuh-clusterd."
        fi
    fi

    checkpid;

    # Delete all files in temporary folder
    TO_DELETE="$DIR/tmp/*"
    rm -rf $TO_DELETE

    # We actually start them now.
    first=true
    if [ $USE_JSON = true ]; then
        echo -n '{"error":0,"data":['
    fi
    for i in ${SDAEMONS}; do
        ## If ossec-maild is disabled, don't try to start it.
        if [ X"$i" = "Xossec-maild" ]; then
             grep "<email_notification>no<" ${DIR}/etc/ossec.conf >/dev/null 2>&1
             if [ $? = 0 ]; then
                 continue
             fi
        fi
        ## If wazuh-clusterd is disabled, don't try to start it.
        if [ X"$i" = "Xwazuh-clusterd" ]; then
             start_config="$(grep -n "<cluster>" ${DIR}/etc/ossec.conf | cut -d':' -f 1)"
             end_config="$(grep -n "</cluster>" ${DIR}/etc/ossec.conf | cut -d':' -f 1)"
             if [ -n "${start_config}" ] && [ -n "${end_config}" ]; then
                sed -n "${start_config},${end_config}p" ${DIR}/etc/ossec.conf | grep "<disabled>yes" >/dev/null 2>&1
                if [ $? = 0 ]; then
                    continue
                fi
             else
                continue
             fi
        fi
        if [ $USE_JSON = true ] && [ $first = false ]; then
            echo -n ','
        else
            first=false
        fi

        pstatus ${i};
        if [ $? = 0 ]; then
            if [ $USE_JSON = true ]; then
                ${DIR}/bin/${i} ${DEBUG_CLI} > /dev/null 2>&1;
            else
                ${DIR}/bin/${i} ${DEBUG_CLI};
            fi
            if [ $? != 0 ]; then
                if [ $USE_JSON = true ]; then
                    echo -n '{"daemon":"'${i}'","status":"error"}'
                else
                    echo "${i} did not start correctly.";
                fi
                unlock;
                exit 1;
            fi
            if [ $USE_JSON = true ]; then
                echo -n '{"daemon":"'${i}'","status":"running"}'
            else
                echo "Started ${i}..."
            fi
        else
            if [ $USE_JSON = true ]; then
                echo -n '{"daemon":"'${i}'","status":"running"}'
            else
                echo "${i} already running..."
            fi
        fi
    done
    if $incompatible
    then
        echo -n '{"daemon":"wazuh-clusterd","status":"incompatible"}'
    fi
    # After we start we give 2 seconds for the daemons
    # to internally create their PID files.
    sleep 2;

    if [ $USE_JSON = true ]; then
        echo -n ']}'
    else
        echo "Completed."
    fi
}

pstatus()
{
    pfile=$1;
    # pfile must be set
    if [ "X${pfile}" = "X" ]; then
        return 0;
    fi

    ls ${DIR}/var/run/${pfile}*.pid > /dev/null 2>&1
    if [ $? = 0 ]; then
        for j in `cat ${DIR}/var/run/${pfile}*.pid 2>/dev/null`; do
            ps -p $j > /dev/null 2>&1
            if [ ! $? = 0 ]; then
                if [ $USE_JSON = false ]; then
                    echo "${pfile}: Process $j not used by Wazuh, removing..."
                fi
                rm -f ${DIR}/var/run/${pfile}-$j.pid
                continue;
            fi

            kill -0 $j > /dev/null 2>&1
            if [ $? = 0 ]; then
                return 1;
            fi
        done
    fi

    return 0;
}

wait_pid() {
    wp_counter=1

    while kill -0 $1 2> /dev/null
    do
        if [ "$wp_counter" = "$MAX_KILL_TRIES" ]
        then
            return 1
        else
            # sleep doesn't work in AIX
            # read doesn't work in FreeBSD
            sleep 0.1 > /dev/null 2>&1 || read -t 0.1 > /dev/null 2>&1
            wp_counter=`expr $wp_counter + 1`
        fi
    done

    return 0
}

stopa()
{
    checkpid;
    first=true
    if [ $USE_JSON = true ]; then
        echo -n '{"error":0,"data":['
    fi
    for i in ${DAEMONS}; do
        if [ $USE_JSON = true ] && [ $first = false ]; then
            echo -n ','
        else
            first=false
        fi

        pstatus ${i};

        if [ $? = 1 ]; then
            if [ $USE_JSON != true ]
            then
                echo "Killing ${i}...";
            fi

            pid=`cat ${DIR}/var/run/${i}*.pid`
            kill $pid

            if wait_pid $pid
            then
                if [ $USE_JSON = true ]; then
                    echo -n '{"daemon":"'${i}'","status":"killed"}'
                fi
            else
                if [ $USE_JSON = true ]; then
                    echo -n '{"daemon":"'${i}'","status":"failed to kill"}'
                else
                    echo "Process ${i} couldn't be killed.";
                fi
            fi
        else
            if [ $USE_JSON = true ]; then
                echo -n '{"daemon":"'${i}'","status":"stopped"}'
            else
                echo "${i} not running...";
            fi
        fi
        rm -f ${DIR}/var/run/${i}*.pid
    done

    if [ $USE_JSON = true ]; then
        echo -n ']}'
    else
        echo "$NAME $VERSION Stopped"
    fi
}

buildCDB()
{
    ${DIR}/bin/ossec-makelists > /dev/null 2>&1
}

### MAIN HERE ###

if [ "$1" = "-j" ]; then
    USE_JSON=true
    action=$2
    arg=$3
else
    action=$1
    arg=$2
fi

case "$action" in
start)
    testconfig
    lock
    start
    unlock
    ;;
stop)
    lock
    stopa
    unlock
    ;;
restart)
    testconfig
    lock
    if [ $USE_JSON = true ]; then
        stopa > /dev/null 2>&1
    else
        stopa
    fi
    buildCDB
    start
    unlock
    ;;
reload)
    DAEMONS=$(echo $DAEMONS | sed 's/ossec-execd//')
    lock
    stopa
    start
    unlock
    ;;
status)
    lock
    status
    unlock
    ;;
help)
    help
    ;;
enable)
    lock
    enable $action $arg;
    unlock
    ;;
disable)
    lock
    disable $action $arg;
    unlock
    ;;
*)
    help
esac

exit $RETVAL<|MERGE_RESOLUTION|>--- conflicted
+++ resolved
@@ -249,12 +249,6 @@
 {
     # We first loop to check the config.
     for i in ${SDAEMONS}; do
-<<<<<<< HEAD
-        if [ X"$i" = "Xwazuh-clusterd" ] || [ X"$i" = "Xwazuh-apid" ]; then
-            continue
-        fi
-=======
->>>>>>> 5b27cac1
         ${DIR}/bin/${i} -t ${DEBUG_CLI};
         if [ $? != 0 ]; then
             if [ $USE_JSON = true ]; then
