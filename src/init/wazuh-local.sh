--- conflicted
+++ resolved
@@ -13,13 +13,8 @@
 PLIST=${DIR}/bin/.process_list;
 
 # Installation info
-<<<<<<< HEAD
 VERSION="v4.4.0"
 REVISION="40400"
-=======
-VERSION="v4.3.0"
-REVISION="40304"
->>>>>>> 4df56e71
 TYPE="local"
 
 ###  Do not modify below here ###
